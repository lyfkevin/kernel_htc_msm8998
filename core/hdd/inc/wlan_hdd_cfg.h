/*
 * Copyright (c) 2012-2018 The Linux Foundation. All rights reserved.
 *
 * Previously licensed under the ISC license by Qualcomm Atheros, Inc.
 *
 *
 * Permission to use, copy, modify, and/or distribute this software for
 * any purpose with or without fee is hereby granted, provided that the
 * above copyright notice and this permission notice appear in all
 * copies.
 *
 * THE SOFTWARE IS PROVIDED "AS IS" AND THE AUTHOR DISCLAIMS ALL
 * WARRANTIES WITH REGARD TO THIS SOFTWARE INCLUDING ALL IMPLIED
 * WARRANTIES OF MERCHANTABILITY AND FITNESS. IN NO EVENT SHALL THE
 * AUTHOR BE LIABLE FOR ANY SPECIAL, DIRECT, INDIRECT, OR CONSEQUENTIAL
 * DAMAGES OR ANY DAMAGES WHATSOEVER RESULTING FROM LOSS OF USE, DATA OR
 * PROFITS, WHETHER IN AN ACTION OF CONTRACT, NEGLIGENCE OR OTHER
 * TORTIOUS ACTION, ARISING OUT OF OR IN CONNECTION WITH THE USE OR
 * PERFORMANCE OF THIS SOFTWARE.
 */

/*
 * This file was originally distributed by Qualcomm Atheros, Inc.
 * under proprietary terms before Copyright ownership was assigned
 * to the Linux Foundation.
 */

#if !defined(HDD_CONFIG_H__)
#define HDD_CONFIG_H__

/**
 *
 * DOC: wlan_hdd_config.h
 *
 * WLAN Adapter Configuration functions
 */

/* $HEADER$ */

/* Include files */
#include <wlan_hdd_includes.h>
#include <wlan_hdd_wmm.h>
#include <qdf_types.h>
#include <csr_api.h>
#include <sap_api.h>
#include "osapi_linux.h"
#include <wmi_unified.h>

#define FW_MODULE_LOG_LEVEL_STRING_LENGTH  (255)
#define TX_SCHED_WRR_PARAM_STRING_LENGTH   (50)
#define TX_SCHED_WRR_PARAMS_NUM            (5)
#define CFG_ENABLE_RX_THREAD		(1 << 0)
#define CFG_ENABLE_RPS			(1 << 1)
#define CFG_ENABLE_NAPI			(1 << 2)

#ifdef DHCP_SERVER_OFFLOAD
#define IPADDR_NUM_ENTRIES     (4)
#define IPADDR_STRING_LENGTH   (16)
#endif

#define CFG_DBS_SCAN_CLIENTS_MAX           7
#define CFG_DBS_SCAN_PARAM_PER_CLIENT      3
#define CFG_DBS_SCAN_PARAM_LENGTH          42

/* Number of items that can be configured */
#define MAX_CFG_INI_ITEMS   1024
#define MAX_PRB_REQ_VENDOR_OUI_INI_LEN 160
#define VENDOR_SPECIFIC_IE_BITMAP 0x20000000

/*
 * Maximum ini string length of actions oui extensions,
 * (n * 83) + (n - 1) spaces + 1 (terminating character),
 * where n is the no of oui extensions
 * currently, max no of oui extensions is 10
 */
#define MAX_ACTION_OUI_STRING_LEN 840

/**
 * enum hdd_action_oui_token_type - string token types expected for action ouis
 * @HDD_ACTION_OUI_TOKEN: oui string
 * @HDD_ACTION_OUI_DATA_LENGTH_TOKEN: data length string
 * @HDD_ACTION_OUI_DATA_TOKEN: OUI data string
 * @HDD_ACTION_OUI_DATA_MASK_TOKEN: data mask string
 * @HDD_ACTION_OUI_INFO_MASK_TOKEN: info mask string
 * @HDD_ACTION_OUI_MAC_ADDR_TOKEN: mac addr string
 * @HDD_ACTION_OUI_MAC_MASK_TOKEN: mac mask string
 * @HDD_ACTION_OUI_CAPABILITY_TOKEN: capability string
 * @HDD_ACTION_OUI_END_TOKEN: end of one oui extension
 */
enum hdd_action_oui_token_type {
	HDD_ACTION_OUI_TOKEN = 1 << 0,
	HDD_ACTION_OUI_DATA_LENGTH_TOKEN = 1 << 1,
	HDD_ACTION_OUI_DATA_TOKEN = 1 << 2,
	HDD_ACTION_OUI_DATA_MASK_TOKEN = 1 << 3,
	HDD_ACTION_OUI_INFO_MASK_TOKEN = 1 << 4,
	HDD_ACTION_OUI_MAC_ADDR_TOKEN = 1 << 5,
	HDD_ACTION_OUI_MAC_MASK_TOKEN = 1 << 6,
	HDD_ACTION_OUI_CAPABILITY_TOKEN = 1 << 7,
	HDD_ACTION_OUI_END_TOKEN = 1 << 8,
};

/* Defines for all of the things we read from the configuration (registry). */
/*
 * <ini>
 * gEnableConnectedScan - Will enable or disable scan in connected state
 * @Min: 0
 * @Max: 1
 * @Default: 1
 *
 * This ini is used to enable or disable the scanning in
 * Connected state
 *
 * Related: None
 *
 * Supported Feature: STA
 *
 * Usage: External
 *
 * <ini>
 */

#define CFG_ENABLE_CONNECTED_SCAN_NAME        "gEnableConnectedScan"
#define CFG_ENABLE_CONNECTED_SCAN_MIN         (0)
#define CFG_ENABLE_CONNECTED_SCAN_MAX         (1)
#define CFG_ENABLE_CONNECTED_SCAN_DEFAULT     (1)

/*
 * <ini>
 * RTSThreshold - Will provide RTSThreshold
 * @Min: 0
 * @Max: 1048576
 * @Default: 2347
 *
 * This ini is used to set default RTSThreshold
 * If minimum value 0 is selectd then it will use always RTS
 *
 * Related: None
 *
 * Supported Feature: STA
 *
 * Usage: Internal/External
 *
 * </ini>
 */

#define CFG_RTS_THRESHOLD_NAME                 "RTSThreshold"
#define CFG_RTS_THRESHOLD_MIN                  WNI_CFG_RTS_THRESHOLD_STAMIN     /* min is 0, meaning always use RTS. */
#define CFG_RTS_THRESHOLD_MAX                  WNI_CFG_RTS_THRESHOLD_STAMAX     /* max is the max frame size */
#define CFG_RTS_THRESHOLD_DEFAULT              WNI_CFG_RTS_THRESHOLD_STADEF

/*
 * <ini>
 * gFragmentationThreshold - It will set fragmentation threshold
 * @Min: 256
 * @Max: 8000
 * @Default: 8000
 *
 * This ini is used to indicate default fragmentation threshold
 *
 * Related: None
 *
 * Supported Feature: STA
 *
 * Usage: Internal/External
 *
 * </ini>
 */

#define CFG_FRAG_THRESHOLD_NAME                "gFragmentationThreshold"
#define CFG_FRAG_THRESHOLD_MIN                 WNI_CFG_FRAGMENTATION_THRESHOLD_STAMIN
#define CFG_FRAG_THRESHOLD_MAX                 WNI_CFG_FRAGMENTATION_THRESHOLD_STAMAX
#define CFG_FRAG_THRESHOLD_DEFAULT             WNI_CFG_FRAGMENTATION_THRESHOLD_STADEF

#define CFG_OPERATING_CHANNEL_NAME             "gOperatingChannel"
#define CFG_OPERATING_CHANNEL_MIN              (0)
#define CFG_OPERATING_CHANNEL_MAX              (14)
#define CFG_OPERATING_CHANNEL_DEFAULT          (1)

/*
 * <ini>
 * gShortSlotTimeEnabled - It will set slot timing slot.
 * @Min: 0
 * @Max: 1
 * @Default: 1
 *
 * This ini is used to set default timing slot.
 *
 * Related: None
 *
 * Supported Feature: STA
 *
 * Usage: Internal/External
 *
 * </ini>
 */

#define CFG_SHORT_SLOT_TIME_ENABLED_NAME       "gShortSlotTimeEnabled"
#define CFG_SHORT_SLOT_TIME_ENABLED_MIN        WNI_CFG_SHORT_SLOT_TIME_STAMIN
#define CFG_SHORT_SLOT_TIME_ENABLED_MAX        WNI_CFG_SHORT_SLOT_TIME_STAMAX
#define CFG_SHORT_SLOT_TIME_ENABLED_DEFAULT    WNI_CFG_SHORT_SLOT_TIME_STADEF

#define CFG_11D_SUPPORT_ENABLED_NAME           "g11dSupportEnabled"
#define CFG_11D_SUPPORT_ENABLED_MIN            WNI_CFG_11D_ENABLED_STAMIN
#define CFG_11D_SUPPORT_ENABLED_MAX            WNI_CFG_11D_ENABLED_STAMAX
#define CFG_11D_SUPPORT_ENABLED_DEFAULT        WNI_CFG_11D_ENABLED_STADEF       /* Default is ON */

#define CFG_11H_SUPPORT_ENABLED_NAME           "g11hSupportEnabled"
#define CFG_11H_SUPPORT_ENABLED_MIN            (0)
#define CFG_11H_SUPPORT_ENABLED_MAX            (1)
#define CFG_11H_SUPPORT_ENABLED_DEFAULT        (1)    /* Default is ON */

/* COUNTRY Code Priority */
#define CFG_COUNTRY_CODE_PRIORITY_NAME         "gCountryCodePriority"
#define CFG_COUNTRY_CODE_PRIORITY_MIN          (0)
#define CFG_COUNTRY_CODE_PRIORITY_MAX          (1)
#define CFG_COUNTRY_CODE_PRIORITY_DEFAULT      (0)

#define CFG_HEARTBEAT_THRESH_24_NAME           "gHeartbeat24"
#define CFG_HEARTBEAT_THRESH_24_MIN            WNI_CFG_HEART_BEAT_THRESHOLD_STAMIN
#define CFG_HEARTBEAT_THRESH_24_MAX            WNI_CFG_HEART_BEAT_THRESHOLD_STAMAX
#define CFG_HEARTBEAT_THRESH_24_DEFAULT        WNI_CFG_HEART_BEAT_THRESHOLD_STADEF

/*
 * <ini>
 * gMaxRxAmpduFactor - Provide the maximum ampdu factor.
 * @Min: 0
 * @Max: 3
 * @Default: 3
 *
 * This ini is used to set default maxampdu factor
 *
 * Related: None
 *
 * Supported Feature: STA
 *
 * Usage: Internal/External
 *
 * </ini>
 */

#define CFG_MAX_RX_AMPDU_FACTOR_NAME         "gMaxRxAmpduFactor"
#define CFG_MAX_RX_AMPDU_FACTOR_MIN          WNI_CFG_MAX_RX_AMPDU_FACTOR_STAMIN
#define CFG_MAX_RX_AMPDU_FACTOR_MAX          WNI_CFG_MAX_RX_AMPDU_FACTOR_STAMAX
#define CFG_MAX_RX_AMPDU_FACTOR_DEFAULT      WNI_CFG_MAX_RX_AMPDU_FACTOR_STADEF

/* Configuration option for HT MPDU density (Table 8-125 802.11-2012)
 * 0 for no restriction
 * 1 for 1/4 micro sec
 * 2 for 1/2 micro sec
 * 3 for 1 micro sec
 * 4 for 2 micro sec
 * 5 for 4 micro sec
 * 6 for 8 micro sec
 * 7 for 16 micro sec
 */
#define CFG_HT_MPDU_DENSITY_NAME               "ght_mpdu_density"
#define CFG_HT_MPDU_DENSITY_MIN                WNI_CFG_MPDU_DENSITY_STAMIN
#define CFG_HT_MPDU_DENSITY_MAX                WNI_CFG_MPDU_DENSITY_STAMAX
#define CFG_HT_MPDU_DENSITY_DEFAULT            WNI_CFG_MPDU_DENSITY_STADEF

/*
 * <ini>
 * gEnableAdaptRxDrain - It will enable adapt received drain.
 * @Min: 0
 * @Max: 1
 * @Default: 1
 *
 * This ini is used to Configuration added to enable/disable CTS2SELF in
 * Adaptive RX drain feature.
 *
 * Related: None
 *
 * Supported Feature: STA
 *
 * Usage: Internal/External
 *
 * </ini>
 */

#define CFG_ENABLE_ADAPT_RX_DRAIN_NAME     "gEnableAdaptRxDrain"
#define CFG_ENABLE_ADAPT_RX_DRAIN_MIN       WNI_CFG_ENABLE_ADAPT_RX_DRAIN_STAMIN
#define CFG_ENABLE_ADAPT_RX_DRAIN_MAX       WNI_CFG_ENABLE_ADAPT_RX_DRAIN_STAMAX
#define CFG_ENABLE_ADAPT_RX_DRAIN_DEFAULT   WNI_CFG_ENABLE_ADAPT_RX_DRAIN_STADEF

#define CFG_REG_CHANGE_DEF_COUNTRY_NAME          "gRegulatoryChangeCountry"
#define CFG_REG_CHANGE_DEF_COUNTRY_DEFAULT       (0)
#define CFG_REG_CHANGE_DEF_COUNTRY_MIN           (0)
#define CFG_REG_CHANGE_DEF_COUNTRY_MAX           (1)

#define CFG_ADVERTISE_CONCURRENT_OPERATION_NAME    "gAdvertiseConcurrentOperation"
#define CFG_ADVERTISE_CONCURRENT_OPERATION_DEFAULT (1)
#define CFG_ADVERTISE_CONCURRENT_OPERATION_MIN     (0)
#define CFG_ADVERTISE_CONCURRENT_OPERATION_MAX     (1)

enum hdd_dot11_mode {
	eHDD_DOT11_MODE_AUTO = 0,       /* covers all things we support */
	eHDD_DOT11_MODE_abg,    /* 11a/b/g only, no HT, no proprietary */
	eHDD_DOT11_MODE_11b,
	eHDD_DOT11_MODE_11g,
	eHDD_DOT11_MODE_11n,
	eHDD_DOT11_MODE_11g_ONLY,
	eHDD_DOT11_MODE_11n_ONLY,
	eHDD_DOT11_MODE_11b_ONLY,
	eHDD_DOT11_MODE_11ac_ONLY,
	eHDD_DOT11_MODE_11ac,
	eHDD_DOT11_MODE_11a,
};

/*
 * <ini>
 * gChannelBondingMode24GHz - Configures Channel Bonding in 24 GHz
 * @Min: 0
 * @Max: 10
 * @Default: 0
 *
 * This ini is used to set default channel bonding mode 24GHZ
 *
 * Related: None
 *
 * Supported Feature: STA
 *
 * Usage: Internal/External
 *
 * </ini>
 */

#define CFG_CHANNEL_BONDING_MODE_24GHZ_NAME    "gChannelBondingMode24GHz"
#define CFG_CHANNEL_BONDING_MODE_MIN           WNI_CFG_CHANNEL_BONDING_MODE_STAMIN
#define CFG_CHANNEL_BONDING_MODE_MAX           WNI_CFG_CHANNEL_BONDING_MODE_STAMAX
#define CFG_CHANNEL_BONDING_MODE_DEFAULT       WNI_CFG_CHANNEL_BONDING_MODE_STADEF

/*
 * <ini>
 * override_ht20_40_24g - use channel Bonding in 24 GHz from supplicant
 * @Min: 0
 * @Max: 1
 * @Default: 0
 *
 * This ini is used to use channel Bonding in 24 GHz from supplicant if
 * gChannelBondingMode24GHz is set
 *
 * Related: gChannelBondingMode24GHz
 *
 * Supported Feature: STA
 *
 * Usage: Internal/External
 *
 * </ini>
 */

#define CFG_OVERRIDE_HT40_20_24GHZ_NAME    "override_ht20_40_24g"
#define CFG_OVERRIDE_HT40_20_24GHZ_MIN           0
#define CFG_OVERRIDE_HT40_20_24GHZ_MAX           1
#define CFG_OVERRIDE_HT40_20_24GHZ_DEFAULT       0

/*
 * <ini>
 * gChannelBondingMode5GHz - Configures Channel Bonding in 5 GHz
 * @Min: 0
 * @Max: 10
 * @Default: 0
 *
 * This ini is used to set default channel bonding mode 5GHZ
 *
 * Related: None
 *
 * Supported Feature: STA
 *
 * Usage: Internal/External
 *
 * </ini>
 */

#define CFG_CHANNEL_BONDING_MODE_5GHZ_NAME     "gChannelBondingMode5GHz"
#define CFG_CHANNEL_BONDING_MODE_MIN           WNI_CFG_CHANNEL_BONDING_MODE_STAMIN
#define CFG_CHANNEL_BONDING_MODE_MAX           WNI_CFG_CHANNEL_BONDING_MODE_STAMAX
#define CFG_CHANNEL_BONDING_MODE_DEFAULT       WNI_CFG_CHANNEL_BONDING_MODE_STADEF

/*
 * <ini>
 * gFixedRate - It will provide fixed rate
 * @Min: 0
 * @Max: 44
 * @Default: 0
 *
 * This ini is used to set default fixed rate
 *
 * Related: None
 *
 * Supported Feature: STA
 *
 * Usage: Internal/External
 *
 * </ini>
 */

#define CFG_FIXED_RATE_NAME                    "gFixedRate"
#define CFG_FIXED_RATE_MIN                     WNI_CFG_FIXED_RATE_STAMIN
#define CFG_FIXED_RATE_MAX                     WNI_CFG_FIXED_RATE_STAMAX
#define CFG_FIXED_RATE_DEFAULT                 WNI_CFG_FIXED_RATE_STADEF

/*
 * <ini>
 * gShortGI20Mhz - Short Guard Interval for HT20
 * @Min: 0
 * @Max: 1
 * @Default: 1
 *
 * This ini is used to set default short interval for HT20
 *
 * Related: None
 *
 * Supported Feature: STA
 *
 * Usage: Internal/External
 *
 * </ini>
 */

#define CFG_SHORT_GI_20MHZ_NAME                "gShortGI20Mhz"
#define CFG_SHORT_GI_20MHZ_MIN                 WNI_CFG_SHORT_GI_20MHZ_STAMIN
#define CFG_SHORT_GI_20MHZ_MAX                 WNI_CFG_SHORT_GI_20MHZ_STAMAX
#define CFG_SHORT_GI_20MHZ_DEFAULT             WNI_CFG_SHORT_GI_20MHZ_STADEF

/*
 * <ini>
 * gScanResultAgeCount - Set scan result age count
 * @Min: 1
 * @Max: 100
 * @Default: 1
 *
 * This ini parameter is the number of times a scan
 * doesn't find it before it is removed from results.
 *
 * Related: None
 *
 * Supported Feature: Scan
 *
 * Usage: External
 *
 * </ini>
 */
#define CFG_SCAN_RESULT_AGE_COUNT_NAME         "gScanResultAgeCount"
#define CFG_SCAN_RESULT_AGE_COUNT_MIN          (1)
#define CFG_SCAN_RESULT_AGE_COUNT_MAX          (100)
#define CFG_SCAN_RESULT_AGE_COUNT_DEFAULT      (1)

/*
 * <ini>
 * gNeighborScanTimerPeriod - Set neighbor scan timer period
 * @Min: 3
 * @Max: 300
 * @Default: 200
 *
 * This ini is used to set the timer period in secs after
 * which neighbor scan is trigerred.
 *
 * Related: None
 *
 * Supported Feature: LFR Scan
 *
 * Usage: External
 *
 * </ini>
 */
#define CFG_NEIGHBOR_SCAN_TIMER_PERIOD_NAME             "gNeighborScanTimerPeriod"
#define CFG_NEIGHBOR_SCAN_TIMER_PERIOD_MIN              (3)
#define CFG_NEIGHBOR_SCAN_TIMER_PERIOD_MAX              (300)
#define CFG_NEIGHBOR_SCAN_TIMER_PERIOD_DEFAULT          (100)

/*
 * <ini>
 * gRoamRestTimeMin - Set min neighbor scan timer period
 * @Min: 3
 * @Max: 300
 * @Default: 200
 *
 * This is the min rest time after which firmware will check for traffic
 * and if there no traffic it will move to a new channel to scan
 * else it will stay on the home channel till gNeighborScanTimerPeriod time
 * and then will move to a new channel to scan.
 *
 * Related: None
 *
 * Supported Feature: LFR Scan
 *
 * Usage: External
 *
 * </ini>
 */
#define CFG_NEIGHBOR_SCAN_MIN_TIMER_PERIOD_NAME         "gRoamRestTimeMin"
#define CFG_NEIGHBOR_SCAN_MIN_TIMER_PERIOD_MIN          (3)
#define CFG_NEIGHBOR_SCAN_MIN_TIMER_PERIOD_MAX          (300)
#define CFG_NEIGHBOR_SCAN_MIN_TIMER_PERIOD_DEFAULT      (50)

/*
 * <ini>
 * gOpportunisticThresholdDiff - Set oppurtunistic threshold diff
 * @Min: 0
 * @Max: 127
 * @Default: 0
 *
 * This ini is used to set opportunistic threshold diff.
 * This parameter is the RSSI diff above neighbor lookup
 * threshold, when opportunistic scan should be triggered.
 * MAX value is choosen so that this type of scan can be
 * always enabled by user.
 * MIN value will cause opportunistic scan to be triggered
 * in neighbor lookup RSSI range.
 *
 * Related: None
 *
 * Supported Feature: LFR Scan
 *
 * Usage: External
 *
 * </ini>
 */
#define CFG_OPPORTUNISTIC_SCAN_THRESHOLD_DIFF_NAME            "gOpportunisticThresholdDiff"
#define CFG_OPPORTUNISTIC_SCAN_THRESHOLD_DIFF_MIN             (0)
#define CFG_OPPORTUNISTIC_SCAN_THRESHOLD_DIFF_MAX             (127)
#define CFG_OPPORTUNISTIC_SCAN_THRESHOLD_DIFF_DEFAULT         (0)

/*
 * <ini>
 * gNeighborScanChannelList - Set channels to be scanned
 * by firmware for LFR scan
 * @Default: ""
 *
 * This ini is used to set the channels to be scanned
 * by firmware for LFR scan.
 *
 * Related: None
 *
 * Supported Feature: LFR Scan
 *
 * Usage: External
 *
 * </ini>
 */
#define CFG_NEIGHBOR_SCAN_CHAN_LIST_NAME             "gNeighborScanChannelList"
#define CFG_NEIGHBOR_SCAN_CHAN_LIST_DEFAULT          ""

/*
 * <ini>
 * gNeighborScanChannelMinTime - Set neighbor scan channel min time
 * @Min: 10
 * @Max: 40
 * @Default: 20
 *
 * This ini is used to set the minimum time in secs spent on each
 * channel in LFR scan inside firmware.
 *
 * Related: None
 *
 * Supported Feature: LFR Scan
 *
 * Usage: External
 *
 * </ini>
 */
#define CFG_NEIGHBOR_SCAN_MIN_CHAN_TIME_NAME      "gNeighborScanChannelMinTime"
#define CFG_NEIGHBOR_SCAN_MIN_CHAN_TIME_MIN       (10)
#define CFG_NEIGHBOR_SCAN_MIN_CHAN_TIME_MAX       (40)
#define CFG_NEIGHBOR_SCAN_MIN_CHAN_TIME_DEFAULT   (20)

/*
 * <ini>
 * gNeighborScanChannelMaxTime - Set neighbor scan channel max time
 * @Min: 3
 * @Max: 300
 * @Default: 30
 *
 * This ini is used to set the maximum time in secs spent on each
 * channel in LFR scan inside firmware.
 *
 * Related: None
 *
 * Supported Feature: LFR Scan
 *
 * Usage: External
 *
 * </ini>
 */
#define CFG_NEIGHBOR_SCAN_MAX_CHAN_TIME_NAME      "gNeighborScanChannelMaxTime"
#define CFG_NEIGHBOR_SCAN_MAX_CHAN_TIME_MIN       (3)
#define CFG_NEIGHBOR_SCAN_MAX_CHAN_TIME_MAX       (300)
#define CFG_NEIGHBOR_SCAN_MAX_CHAN_TIME_DEFAULT   (30)

/*
 * <ini>
 * gNeighborScanRefreshPeriod - Set neighbor scan refresh period
 * @Min: 1000
 * @Max: 60000
 * @Default: 20000
 *
 * This ini is used by firmware to set scan refresh period
 * in msecs for lfr scan.
 *
 * Related: None
 *
 * Supported Feature: LFR Scan
 *
 * Usage: External
 *
 * </ini>
 */
#define CFG_NEIGHBOR_SCAN_RESULTS_REFRESH_PERIOD_NAME         "gNeighborScanRefreshPeriod"
#define CFG_NEIGHBOR_SCAN_RESULTS_REFRESH_PERIOD_MIN          (1000)
#define CFG_NEIGHBOR_SCAN_RESULTS_REFRESH_PERIOD_MAX          (60000)
#define CFG_NEIGHBOR_SCAN_RESULTS_REFRESH_PERIOD_DEFAULT      (20000)

/*
 * <ini>
 * gEmptyScanRefreshPeriod - Set empty scan refresh period
 * @Min: 0
 * @Max: 60000
 * @Default: 0
 *
 * This ini is used by firmware to set scan period in msecs
 * following empty scan results.
 *
 * Related: None
 *
 * Supported Feature: LFR Scan
 *
 * Usage: External
 *
 * </ini>
 */
#define CFG_EMPTY_SCAN_REFRESH_PERIOD_NAME         "gEmptyScanRefreshPeriod"
#define CFG_EMPTY_SCAN_REFRESH_PERIOD_MIN          (0)
#define CFG_EMPTY_SCAN_REFRESH_PERIOD_MAX          (60000)
#define CFG_EMPTY_SCAN_REFRESH_PERIOD_DEFAULT      (0)

/*
 * <ini>
 * gEnableDFSChnlScan - Enable DFS channel scan
 * @Min: 0
 * @Max: 1
 * @Default: 1
 *
 * This ini is used to enable or disable DFS channel
 * scan
 *
 * Related: None
 *
 * Supported Feature: Scan
 *
 * Usage: External
 *
 * </ini>
 */
#define CFG_ENABLE_DFS_CHNL_SCAN_NAME              "gEnableDFSChnlScan"
#define CFG_ENABLE_DFS_CHNL_SCAN_MIN               (0)
#define CFG_ENABLE_DFS_CHNL_SCAN_MAX               (1)
#define CFG_ENABLE_DFS_CHNL_SCAN_DEFAULT           (1)

/*
 * <ini>
 * gEnableDFSPnoChnlScan - Enable DFS PNO channel scan
 * @Min: 0
 * @Max: 1
 * @Default: 1
 *
 * This ini is used to enable or disable DFS channel
 * for PNO scan
 *
 * Related: None
 *
 * Supported Feature: Scan
 *
 * Usage: External
 *
 * </ini>
 */
#define CFG_ENABLE_DFS_PNO_CHNL_SCAN_NAME              "gEnableDFSPnoChnlScan"
#define CFG_ENABLE_DFS_PNO_CHNL_SCAN_MIN               (0)
#define CFG_ENABLE_DFS_PNO_CHNL_SCAN_MAX               (1)
#define CFG_ENABLE_DFS_PNO_CHNL_SCAN_DEFAULT           (1)

/*
 * <ini>
 * gEnableFirstScan2GOnly - Enable first scan 2G only
 * @Min: 0
 * @Max: 1
 * @Default: 0
 *
 * This ini is used to scan 2G channels only in first scan.
 *
 * Related: None
 *
 * Supported Feature: Scan
 *
 * Usage: External
 *
 * </ini>
 */
#define CFG_ENABLE_FIRST_SCAN_2G_ONLY_NAME            "gEnableFirstScan2GOnly"
#define CFG_ENABLE_FIRST_SCAN_2G_ONLY_MIN        (0)
#define CFG_ENABLE_FIRST_SCAN_2G_ONLY_MAX        (1)
#define CFG_ENABLE_FIRST_SCAN_2G_ONLY_DEFAULT    (0)

/*
 * <ini>
 * gScanAgingTime - Set scan aging time
 * @Min: 0
 * @Max: 200
 * @Default: 30
 *
 * This ini is used to set scan aging timeout value
 * in secs. For example after 30 secs the bss results
 * greater than 30secs age will be flushed.
 *
 * Related: None
 *
 * Supported Feature: Scan
 *
 * Usage: External
 *
 * </ini>
 */
#define CFG_SCAN_AGING_PARAM_NAME          "gScanAgingTime"
#define CFG_SCAN_AGING_PARAM_MIN           (0)
#define CFG_SCAN_AGING_PARAM_MAX           (200)
#define CFG_SCAN_AGING_PARAM_DEFAULT       (30)

#ifdef FEATURE_WLAN_SCAN_PNO
/*
 * <ini>
 * gPNOScanSupport - Enable or Disable PNO scan
 * @Min: 1
 * @Max: 0
 * @Default: 1
 *
 * This ini is used to Enable or Disable PNO scan
 *
 * Related: None
 *
 * Supported Feature: Scan
 *
 * Usage: External
 *
 * </ini>
 */
#define CFG_PNO_SCAN_SUPPORT                         "gPNOScanSupport"
#define CFG_PNO_SCAN_SUPPORT_ENABLE                  (1)
#define CFG_PNO_SCAN_SUPPORT_DISABLE                 (0)
#define CFG_PNO_SCAN_SUPPORT_DEFAULT                 (1)

/*
 * <ini>
 * gPNOScanTimerRepeatValue - Set PNO scan timer repeat value
 * @Min: 30
 * @Max: 0
 * @Default: 0xffffffff
 *
 * This ini is used by firmware to set fast scan max cycles
 * equal to gPNOScanTimerRepeatValue. Taking power consumption
 * into account firmware after gPNOScanTimerRepeatValue times
 * fast_scan_period switches to slow_scan_period.
 *
 * Related: None
 *
 * Supported Feature: Scan
 *
 * Usage: External
 *
 * </ini>
 */
#define CFG_PNO_SCAN_TIMER_REPEAT_VALUE              "gPNOScanTimerRepeatValue"
#define CFG_PNO_SCAN_TIMER_REPEAT_VALUE_DEFAULT      (30)
#define CFG_PNO_SCAN_TIMER_REPEAT_VALUE_MIN          (0)
#define CFG_PNO_SCAN_TIMER_REPEAT_VALUE_MAX          (0xffffffff)

/*
 * <ini>
 * gPNOSlowScanMultiplier - Set PNO slow scan multiplier
 * @Min: 6
 * @Max: 0
 * @Default: 30
 *
 * This ini is used by firmware to set slow scan period
 * as gPNOSlowScanMultiplier times fast_scan_period.
 *
 * Related: None
 *
 * Supported Feature: Scan
 *
 * Usage: External
 *
 * </ini>
 */
#define CFG_PNO_SLOW_SCAN_MULTIPLIER                 "gPNOSlowScanMultiplier"
#define CFG_PNO_SLOW_SCAN_MULTIPLIER_DEFAULT         (6)
#define CFG_PNO_SLOW_SCAN_MULTIPLIER_MIN             (0)
#define CFG_PNO_SLOW_SCAN_MULTIPLIER_MAX             (30)
#endif

/*
 * <ini>
 * max_scan_count - Set maximum number of scans
 * @Min: 1
 * @Max: 8
 * @Default: 4
 *
 * This ini is used to set the maximum number of
 * scans that host can queue at firmware.
 * Rome firmware support 8 scan queue size and 4
 * are reserved for internal scan requests like
 * roaming. So host can send 4 scan requests.
 * In iHelium, there is no constraint in number of
 * scan queue size at firmware but the current use
 * cases needs support of maximum of 4 scan request
 * from host.
 *
 * Related: None
 *
 * Supported Feature: Scan
 *
 * Usage: External
 *
 * </ini>
 */
#define CFG_MAX_SCAN_COUNT_NAME           "max_scan_count"
#define CFG_MAX_SCAN_COUNT_MIN            (1)
#define CFG_MAX_SCAN_COUNT_MAX            (8)
#define CFG_MAX_SCAN_COUNT_DEFAULT        (4)

/*
 * <ini>
 * gPassiveMaxChannelTime - Set max channel time for passive scan
 * @Min: 0
 * @Max: 10000
 * @Default: 110
 *
 * This ini is used to set maximum channel time in secs spent in
 * passive scan
 *
 * Related: None
 *
 * Supported Feature: Scan
 *
 * Usage: External
 *
 * </ini>
 */
#define CFG_PASSIVE_MAX_CHANNEL_TIME_NAME      "gPassiveMaxChannelTime"
#define CFG_PASSIVE_MAX_CHANNEL_TIME_MIN       (0)
#define CFG_PASSIVE_MAX_CHANNEL_TIME_MAX       (10000)
#define CFG_PASSIVE_MAX_CHANNEL_TIME_DEFAULT   (110)

/*
 * <ini>
 * gPassiveMinChannelTime - Set min channel time for passive scan
 * @Min: 0
 * @Max: 10000
 * @Default: 60
 *
 * This ini is used to set minimum channel time in secs spent in
 * passive scan
 *
 * Related: None
 *
 * Supported Feature: Scan
 *
 * Usage: External
 *
 * </ini>
 */
#define CFG_PASSIVE_MIN_CHANNEL_TIME_NAME      "gPassiveMinChannelTime"
#define CFG_PASSIVE_MIN_CHANNEL_TIME_MIN       (0)
#define CFG_PASSIVE_MIN_CHANNEL_TIME_MAX       (10000)
#define CFG_PASSIVE_MIN_CHANNEL_TIME_DEFAULT   (60)

/*
 * <ini>
 * gActiveMaxChannelTime - Set max channel time for active scan
 * @Min: 0
 * @Max: 10000
 * @Default: 40
 *
 * This ini is used to set maximum channel time in secs spent in
 * active scan
 *
 * Related: None
 *
 * Supported Feature: Scan
 *
 * Usage: External
 *
 * </ini>
 */
#define CFG_ACTIVE_MAX_CHANNEL_TIME_NAME       "gActiveMaxChannelTime"
#define CFG_ACTIVE_MAX_CHANNEL_TIME_MIN        (0)
#define CFG_ACTIVE_MAX_CHANNEL_TIME_MAX        (10000)
#define CFG_ACTIVE_MAX_CHANNEL_TIME_DEFAULT    (40)

/*
 * <ini>
 * gActiveMinChannelTime - Set min channel time for active scan
 * @Min: 0
 * @Max: 10000
 * @Default: 20
 *
 * This ini is used to set minimum channel time in secs spent in
 * active scan
 *
 * Related: None
 *
 * Supported Feature: Scan
 *
 * Usage: External
 *
 * </ini>
 */
#define CFG_ACTIVE_MIN_CHANNEL_TIME_NAME       "gActiveMinChannelTime"
#define CFG_ACTIVE_MIN_CHANNEL_TIME_MIN        (0)
#define CFG_ACTIVE_MIN_CHANNEL_TIME_MAX        (10000)
#define CFG_ACTIVE_MIN_CHANNEL_TIME_DEFAULT    (20)

/*
 * <ini>
 * gScanNumProbes - Set the number of probes on each channel for active scan
 * @Min: 0
 * @Max: 20
 * @Default: 0
 *
 * This ini is used to set number of probes on each channel for
 * active scan
 *
 * Related: None
 *
 * Supported Feature: Scan
 *
 * Usage: External
 *
 * </ini>
 */
#define CFG_SCAN_NUM_PROBES_NAME       "gScanNumProbes"
#define CFG_SCAN_NUM_PROBES_MIN        (0)
#define CFG_SCAN_NUM_PROBES_MAX        (20)
#define CFG_SCAN_NUM_PROBES_DEFAULT    (0)

/*
 * <ini>
 * gScanProbeRepeatTime - Set probe repeat time on each channel for active scan
 * @Min: 0
 * @Max: 30
 * @Default: 0
 *
 * This ini is used to set probe repeat time on each channel for
 * active scan
 *
 * Related: None
 *
 * Supported Feature: Scan
 *
 * Usage: External
 *
 * </ini>
 */
#define CFG_SCAN_PROBE_REPEAT_TIME_NAME       "gScanProbeRepeatTime"
#define CFG_SCAN_PROBE_REPEAT_TIME_MIN        (0)
#define CFG_SCAN_PROBE_REPEAT_TIME_MAX        (30)
#define CFG_SCAN_PROBE_REPEAT_TIME_DEFAULT    (0)

/*
 * <ini>
 * allow_adj_chan_bcns - Set to accept the beacons from adjacent channels
 * @Min: 0
 * @Max: 1
 * @Default: 0
 *
 * This ini is used to accept the beacons from adjacent channels
 *
 * Related: None
 *
 * Supported Feature: Scan
 *
 * Usage: External
 *
 * </ini>
 */
#define CFG_SCAN_ALLOW_ADJ_CH_BCN_NAME       "allow_adj_chan_bcns"
#define CFG_SCAN_ALLOW_ADJ_CH_BCN_MIN        (0)
#define CFG_SCAN_ALLOW_ADJ_CH_BCN_MAX        (1)
#define CFG_SCAN_ALLOW_ADJ_CH_BCN_DEFAULT    (0)

#ifdef FEATURE_WLAN_EXTSCAN
/*
 * <ini>
 * gExtScanEnable - Enable external scan
 * @Min: 0
 * @Max: 1
 * @Default: 1
 *
 * This ini is used to control enabling of external scan
 * feature.
 *
 * Related: None
 *
 * Supported Feature: Scan
 *
 * Usage: External
 *
 * </ini>
 */
#define CFG_EXTSCAN_ALLOWED_NAME                   "gExtScanEnable"
#define CFG_EXTSCAN_ALLOWED_MIN                    (0)
#define CFG_EXTSCAN_ALLOWED_MAX                    (1)
#define CFG_EXTSCAN_ALLOWED_DEF                    (1)

/*
 * <ini>
 * gExtScanPassiveMaxChannelTime - Set max channel time for external
 * passive scan
 * @Min: 0
 * @Max: 500
 * @Default: 110
 *
 * This ini is used to set maximum channel time  in secs spent in
 * external passive scan
 *
 * Related: None
 *
 * Supported Feature: Scan
 *
 * Usage: External
 *
 * </ini>
 */
#define CFG_EXTSCAN_PASSIVE_MAX_CHANNEL_TIME_NAME      "gExtScanPassiveMaxChannelTime"
#define CFG_EXTSCAN_PASSIVE_MAX_CHANNEL_TIME_MIN       (0)
#define CFG_EXTSCAN_PASSIVE_MAX_CHANNEL_TIME_MAX       (500)
#define CFG_EXTSCAN_PASSIVE_MAX_CHANNEL_TIME_DEFAULT   (110)

/*
 * <ini>
 * gExtScanPassiveMinChannelTime - Set min channel time for external
 * passive scan
 * @Min: 0
 * @Max: 500
 * @Default: 60
 *
 * This ini is used to set minimum channel time in secs spent in
 * external passive scan
 *
 * Related: None
 *
 * Supported Feature: Scan
 *
 * Usage: External
 *
 * </ini>
 */
#define CFG_EXTSCAN_PASSIVE_MIN_CHANNEL_TIME_NAME      "gExtScanPassiveMinChannelTime"
#define CFG_EXTSCAN_PASSIVE_MIN_CHANNEL_TIME_MIN       (0)
#define CFG_EXTSCAN_PASSIVE_MIN_CHANNEL_TIME_MAX       (500)
#define CFG_EXTSCAN_PASSIVE_MIN_CHANNEL_TIME_DEFAULT   (60)

/*
 * <ini>
 * gExtScanActiveMaxChannelTime - Set min channel time for external
 * active scan
 * @Min: 0
 * @Max: 110
 * @Default: 40
 *
 * This ini is used to set maximum channel time in secs spent in
 * external active scan
 *
 * Related: None
 *
 * Supported Feature: Scan
 *
 * Usage: External
 *
 * </ini>
 */
#define CFG_EXTSCAN_ACTIVE_MAX_CHANNEL_TIME_NAME       "gExtScanActiveMaxChannelTime"
#define CFG_EXTSCAN_ACTIVE_MAX_CHANNEL_TIME_MIN        (0)
#define CFG_EXTSCAN_ACTIVE_MAX_CHANNEL_TIME_MAX        (110)
#define CFG_EXTSCAN_ACTIVE_MAX_CHANNEL_TIME_DEFAULT    (40)

/*
 * <ini>
 * gExtScanActiveMinChannelTime - Set min channel time for external
 * active scan
 * @Min: 0
 * @Max: 110
 * @Default: 20
 *
 * This ini is used to set minimum channel time in secs spent in
 * external active scan
 *
 * Related: None
 *
 * Supported Feature: Scan
 *
 * Usage: External
 *
 * </ini>
 */
#define CFG_EXTSCAN_ACTIVE_MIN_CHANNEL_TIME_NAME       "gExtScanActiveMinChannelTime"
#define CFG_EXTSCAN_ACTIVE_MIN_CHANNEL_TIME_MIN        (0)
#define CFG_EXTSCAN_ACTIVE_MIN_CHANNEL_TIME_MAX        (110)
#define CFG_EXTSCAN_ACTIVE_MIN_CHANNEL_TIME_DEFAULT    (20)
#endif

/*
 * <ini>
 * gChPredictionFullScanMs - Set periodic timer for channel
 * prediction
 * @Min: 3000
 * @Max: 0x7fffffff
 * @Default: 60000
 *
 * This ini is used to set the periodic timer upon which
 * a full scan needs to be triggered when PNO channel
 * prediction feature is enabled. This parameter is intended
 * to tweak the internal algortihm for experiments.
 *
 * Related: None
 *
 * Supported Feature: Scan
 *
 * Usage: Internal
 *
 * </ini>
 */
#define CFG_CHANNEL_PREDICTION_FULL_SCAN_MS_NAME      "gChPredictionFullScanMs"
#define CFG_CHANNEL_PREDICTION_FULL_SCAN_MS_MIN       (30000)
#define CFG_CHANNEL_PREDICTION_FULL_SCAN_MS_MAX       (0x7fffffff)
#define CFG_CHANNEL_PREDICTION_FULL_SCAN_MS_DEFAULT   (60000)

/*
 * <ini>
 * gEnableEarlyStopScan - Set early stop scan
 * @Min: 0
 * @Max: 1
 * @Default: 1
 *
 * This ini is used to set early stop scan. Early stop
 * scan is a feature for roaming to stop the scans at
 * an early stage as soon as we find a better AP to roam.
 * This would make the roaming happen quickly.
 *
 * Related: None
 *
 * Supported Feature: LFR Scan
 *
 * Usage: External
 *
 * </ini>
 */
#define CFG_EARLY_STOP_SCAN_ENABLE           "gEnableEarlyStopScan"
#define CFG_EARLY_STOP_SCAN_ENABLE_MIN       (0)
#define CFG_EARLY_STOP_SCAN_ENABLE_MAX       (1)
#define CFG_EARLY_STOP_SCAN_ENABLE_DEFAULT   (1)

/*
 * <ini>
 * gEarlyStopScanMinThreshold - Set early stop scan min
 * threshold
 * @Min: -80
 * @Max: -70
 * @Default: -73
 *
 * This ini is used to set the early stop scan minimum
 * threshold. Early stop scan minimum threshold is the
 * minimum threshold to be considered for stopping the
 * scan. The algorithm starts with a scan on the greedy
 * channel list with the maximum threshold and steps down
 * the threshold by 20% for each further channel. It can
 * step down on each channel but cannot go lower than the
 * minimum threshold.
 *
 * Related: None
 *
 * Supported Feature: Scan
 *
 * Usage: External
 *
 * </ini>
 */
#define CFG_EARLY_STOP_SCAN_MIN_THRESHOLD           "gEarlyStopScanMinThreshold"
#define CFG_EARLY_STOP_SCAN_MIN_THRESHOLD_MIN       (-80)
#define CFG_EARLY_STOP_SCAN_MIN_THRESHOLD_MAX       (-70)
#define CFG_EARLY_STOP_SCAN_MIN_THRESHOLD_DEFAULT   (-73)

/*
 * <ini>
 * gEarlyStopScanMaxThreshold - Set early stop scan max
 * threshold
 * @Min: -60
 * @Max: -40
 * @Default: -43
 *
 * This ini is used to set the the early stop scan maximum
 * threshold at which the candidate AP should be to be
 * qualified as a potential roam candidate and good enough
 * to stop the roaming scan.
 *
 * Related: None
 *
 * Supported Feature: Scan
 *
 * Usage: External
 *
 * </ini>
 */
#define CFG_EARLY_STOP_SCAN_MAX_THRESHOLD           "gEarlyStopScanMaxThreshold"
#define CFG_EARLY_STOP_SCAN_MAX_THRESHOLD_MIN       (-60)
#define CFG_EARLY_STOP_SCAN_MAX_THRESHOLD_MAX       (-40)
#define CFG_EARLY_STOP_SCAN_MAX_THRESHOLD_DEFAULT   (-43)

/*
 * <ini>
 * gFirstScanBucketThreshold - Set first scan bucket
 * threshold
 * @Min: -50
 * @Max: -30
 * @Default: -30
 *
 * This ini will configure the first scan bucket
 * threshold to the mentioned value and all the AP's which
 * have RSSI under this threshold will fall under this
 * bucket. This configuration item used to tweak and
 * test the input for internal algorithm.
 *
 * Related: None
 *
 * Supported Feature: Scan
 *
 * Usage: Internal
 *
 * </ini>
 */
#define CFG_FIRST_SCAN_BUCKET_THRESHOLD_NAME      "gFirstScanBucketThreshold"
#define CFG_FIRST_SCAN_BUCKET_THRESHOLD_MIN       (-50)
#define CFG_FIRST_SCAN_BUCKET_THRESHOLD_MAX       (-30)
#define CFG_FIRST_SCAN_BUCKET_THRESHOLD_DEFAULT   (-30)

/*
 * <ini>
 * obss_active_dwelltime - Set obss active dwelltime
 * @Min: 5
 * @Max: 1000
 * @Default: 10
 *
 * This ini is used to set dwell time in secs for active
 * obss scan
 *
 * Related: None
 *
 * Supported Feature: Scan
 *
 * Usage: External
 *
 * </ini>
 */
#define CFG_OBSS_HT40_SCAN_ACTIVE_DWELL_TIME_NAME    "obss_active_dwelltime"
#define CFG_OBSS_HT40_SCAN_ACTIVE_DWELL_TIME_MIN     (5)
#define CFG_OBSS_HT40_SCAN_ACTIVE_DWELL_TIME_MAX     (1000)
#define CFG_OBSS_HT40_SCAN_ACTIVE_DWELL_TIME_DEFAULT (10)

/*
 * <ini>
 * obss_passive_dwelltime - Set obss passive dwelltime
 * @Min: 10
 * @Max: 1000
 * @Default: 20
 *
 * This ini is used to set dwell time in secs for passive
 * obss scan
 *
 * Related: None
 *
 * Supported Feature: Scan
 *
 * Usage: External
 *
 * </ini>
 */
#define CFG_OBSS_HT40_SCAN_PASSIVE_DWELL_TIME_NAME    "obss_passive_dwelltime"
#define CFG_OBSS_HT40_SCAN_PASSIVE_DWELL_TIME_MIN     (10)
#define CFG_OBSS_HT40_SCAN_PASSIVE_DWELL_TIME_MAX     (1000)
#define CFG_OBSS_HT40_SCAN_PASSIVE_DWELL_TIME_DEFAULT (20)

/*
 * <ini>
 * obss_width_trigger_interval - Set obss trigger interval
 * @Min: 10
 * @Max: 900
 * @Default: 200
 *
 * This ini is used during an OBSS scan operation,
 * where each channel in the set is scanned at least
 * once per configured trigger interval time.
 *
 * Related: None
 *
 * Supported Feature: Scan
 *
 * Usage: External
 *
 * </ini>
 */
#define CFG_OBSS_HT40_SCAN_WIDTH_TRIGGER_INTERVAL_NAME    "obss_width_trigger_interval"
#define CFG_OBSS_HT40_SCAN_WIDTH_TRIGGER_INTERVAL_MIN     (10)
#define CFG_OBSS_HT40_SCAN_WIDTH_TRIGGER_INTERVAL_MAX     (900)
#define CFG_OBSS_HT40_SCAN_WIDTH_TRIGGER_INTERVAL_DEFAULT (200)

/*
 * <ini>
 * gbug_report_for_scan_results - Enable bug report
 * @Min: 0
 * @Max: 1
 * @Default: 0
 *
 * This ini is used to create bug report in
 * case of nil scan results.
 *
 * Related: None
 *
 * Supported Feature: Scan
 *
 * Usage: External
 *
 * </ini>
 */
#define CFG_CREATE_BUG_REPORT_FOR_SCAN       "gbug_report_for_scan_results"
#define CFG_CREATE_BUG_REPORT_FOR_SCAN_DISABLE    (0)
#define CFG_CREATE_BUG_REPORT_FOR_SCAN_ENABLE     (1)
#define CFG_CREATE_BUG_REPORT_FOR_SCAN_DEFAULT    (0)

/*
 * <ini>
 * hostscan_adaptive_dwell_mode - Enable adaptive dwell mode
 * during host scan
 * @Min: 0
 * @Max: 4
 * @Default: 1
 *
 * This ini will set the algo used in dwell time optimization
 * during host scan. see enum wmi_dwelltime_adaptive_mode.
 * Acceptable values for this:
 * 0: Default (Use firmware default mode)
 * 1: Conservative optimization
 * 2: Moderate optimization
 * 3: Aggressive optimization
 * 4: Static
 *
 * Related: None
 *
 * Supported Feature: Scan
 *
 * Usage: External
 *
 * </ini>
 */
#define CFG_ADAPTIVE_SCAN_DWELL_MODE_NAME        "hostscan_adaptive_dwell_mode"
#define CFG_ADAPTIVE_SCAN_DWELL_MODE_MIN         (0)
#define CFG_ADAPTIVE_SCAN_DWELL_MODE_MAX         (4)
#define CFG_ADAPTIVE_SCAN_DWELL_MODE_DEFAULT     (1)

/*
 * <ini>
 * extscan_adaptive_dwell_mode - Enable adaptive dwell mode
 * during ext scan
 * @Min: 0
 * @Max: 4
 * @Default: 1
 *
 * This ini will set the algo used in dwell time optimization
 * during ext scan. see enum wmi_dwelltime_adaptive_mode.
 * Acceptable values for this:
 * 0: Default (Use firmware default mode)
 * 1: Conservative optimization
 * 2: Moderate optimization
 * 3: Aggressive optimization
 * 4: Static
 *
 * Related: None
 *
 * Supported Feature: Scan
 *
 * Usage: External
 *
 * </ini>
 */
#define CFG_ADAPTIVE_EXTSCAN_DWELL_MODE_NAME     "extscan_adaptive_dwell_mode"
#define CFG_ADAPTIVE_EXTSCAN_DWELL_MODE_MIN      (0)
#define CFG_ADAPTIVE_EXTSCAN_DWELL_MODE_MAX      (4)
#define CFG_ADAPTIVE_EXTSCAN_DWELL_MODE_DEFAULT  (1)

/*
 * <ini>
 * pnoscan_adaptive_dwell_mode - Enable adaptive dwell mode
 * during pno scan
 * @Min: 0
 * @Max: 4
 * @Default: 1
 *
 * This ini will set the algo used in dwell time optimization
 * during pno scan. see enum wmi_dwelltime_adaptive_mode.
 * Acceptable values for this:
 * 0: Default (Use firmware default mode)
 * 1: Conservative optimization
 * 2: Moderate optimization
 * 3: Aggressive optimization
 * 4: Static
 *
 * Related: None
 *
 * Supported Feature: Scan
 *
 * Usage: External
 *
 * </ini>
 */
#define CFG_ADAPTIVE_PNOSCAN_DWELL_MODE_NAME     "pnoscan_adaptive_dwell_mode"
#define CFG_ADAPTIVE_PNOSCAN_DWELL_MODE_MIN      (0)
#define CFG_ADAPTIVE_PNOSCAN_DWELL_MODE_MAX      (4)
#define CFG_ADAPTIVE_PNOSCAN_DWELL_MODE_DEFAULT  (1)

/*
 * <ini>
 * adaptive_dwell_mode_enabled - Enable adaptive dwell mode
 * @Min: 0
 * @Max: 1
 * @Default: 1
 *
 * This parameter will globally disable/enable the adaptive dwell config.
 * Following parameters will set different values of attributes for dwell
 * time optimization thus reducing total scan time.
 * Acceptable values for this:
 * 0: Config is disabled
 * 1: Config is enabled
 *
 * Related: None
 *
 * Supported Feature: Scan
 *
 * Usage: External
 *
 * </ini>
 */
#define CFG_ADAPTIVE_DWELL_MODE_ENABLED_NAME      "adaptive_dwell_mode_enabled"
#define CFG_ADAPTIVE_DWELL_MODE_ENABLED_MIN       (0)
#define CFG_ADAPTIVE_DWELL_MODE_ENABLED_MAX       (1)
#define CFG_ADAPTIVE_DWELL_MODE_ENABLED_DEFAULT   (1)

/*
 * <ini>
 * global_adapt_dwelltime_mode - Set default adaptive mode
 * @Min: 0
 * @Max: 4
 * @Default: 0
 *
 * This parameter will set default adaptive mode, will be used if any of the
 * scan dwell mode is set to default.
 * For uses : see enum wmi_dwelltime_adaptive_mode
 *
 * Related: None
 *
 * Supported Feature: Scan
 *
 * Usage: External
 *
 * </ini>
 */
#define CFG_GLOBAL_ADAPTIVE_DWELL_MODE_NAME       "global_adapt_dwelltime_mode"
#define CFG_GLOBAL_ADAPTIVE_DWELL_MODE_MIN        (0)
#define CFG_GLOBAL_ADAPTIVE_DWELL_MODE_MAX        (4)
#define CFG_GLOBAL_ADAPTIVE_DWELL_MODE_DEFAULT    (0)

/*
 * gRssiCatGap - Set Rssi CatGap
 * @Min: 5
 * @Max: 100
 * @Default: 5
 *
 * This ini is used to set default RssiCatGap
 *
 * Related: None
 *
 * Supported Feature: STA
 *
 * Usage: Internal/External
 *
 * </ini>
 */

#define CFG_RSSI_CATEGORY_GAP_NAME             "gRssiCatGap"
#define CFG_RSSI_CATEGORY_GAP_MIN              (5)
#define CFG_RSSI_CATEGORY_GAP_MAX              (100)
#define CFG_RSSI_CATEGORY_GAP_DEFAULT          (5)

/*
 * <ini>
 * gRoamPrefer5GHz - Prefer roaming to 5GHz Bss
 * @Min: 0
 * @Max: 1
 * @Default: 1
 *
 * This ini is used to inform FW to prefer roaming to 5GHz BSS
 *
 * Related: None
 *
 * Supported Feature: Roaming
 *
 * Usage: External
 *
 * </ini>
 */
#define CFG_ROAM_PREFER_5GHZ                  "gRoamPrefer5GHz"
#define CFG_ROAM_PREFER_5GHZ_MIN              (0)
#define CFG_ROAM_PREFER_5GHZ_MAX              (1)
#define CFG_ROAM_PREFER_5GHZ_DEFAULT          (1)

/*
 * <ini>
 * gRoamIntraBand - Prefer roaming within Band
 * @Min: 0
 * @Max: 1
 * @Default: 0
 *
 * This ini is used to inform FW to prefer roaming within band
 *
 * Related: None
 *
 * Supported Feature: Roaming
 *
 * Usage: External
 *
 * </ini>
 */
#define CFG_ROAM_INTRA_BAND                   "gRoamIntraBand"
#define CFG_ROAM_INTRA_BAND_MIN               (0)
#define CFG_ROAM_INTRA_BAND_MAX               (1)
#define CFG_ROAM_INTRA_BAND_DEFAULT           (0)

/*
 * <ini>
 * FastRoamEnabled - Enable fast roaming
 * @Min: 0
 * @Max: 1
 * @Default: 0
 *
 * This ini is used to inform FW to enable fast roaming
 *
 * Related: None
 *
 * Supported Feature: Roaming
 *
 * Usage: External
 *
 * </ini>
 */
#define CFG_LFR_FEATURE_ENABLED_NAME                        "FastRoamEnabled"
#define CFG_LFR_FEATURE_ENABLED_MIN                         (0)
#define CFG_LFR_FEATURE_ENABLED_MAX                         (1)
#define CFG_LFR_FEATURE_ENABLED_DEFAULT                     (0)

/*
 * <ini>
 * FastTransitionEnabled - Enable fast transition in case of 11r and ese.
 * @Min: 0
 * @Max: 1
 * @Default: 1
 *
 * This ini is used to turn ON/OFF the whole neighbor roam, pre-auth, reassoc.
 * With this turned OFF 11r will completely not work. For 11r this flag has to
 * be ON. For ESE fastroam will not work.
 *
 * Related: None
 *
 * Supported Feature: Roaming
 *
 * Usage: External
 *
 * </ini>
 */
#define CFG_FAST_TRANSITION_ENABLED_NAME                    "FastTransitionEnabled"
#define CFG_FAST_TRANSITION_ENABLED_NAME_MIN                (0)
#define CFG_FAST_TRANSITION_ENABLED_NAME_MAX                (1)
#define CFG_FAST_TRANSITION_ENABLED_NAME_DEFAULT            (1)

/*
 * <ini>
 * RoamRssiDiff - Enable roam based on rssi
 * @Min: 0
 * @Max: 30
 * @Default: 5
 *
 * This INI is used to decide whether to Roam or not based on RSSI. AP1 is the
 * currently associated AP and AP2 is chosen for roaming. The Roaming will
 * happen only if AP2 has better Signal Quality and it has a RSSI better than
 * AP2. RoamRssiDiff is the number of units (typically measured in dB) AP2
 * is better than AP1.
 *
 * Related: None
 *
 * Supported Feature: Roaming
 *
 * Usage: External
 *
 * </ini>
 */
#define CFG_ROAM_RSSI_DIFF_NAME                             "RoamRssiDiff"
#define CFG_ROAM_RSSI_DIFF_MIN                              (0)
#define CFG_ROAM_RSSI_DIFF_MAX                              (30)
#define CFG_ROAM_RSSI_DIFF_DEFAULT                          (5)

/*
 * <ini>
 * rssi_abs_thresh - The min RSSI of the candidate AP to consider roam
 * @Min: -96
 * @Max: 0
 * @Default: 0
 *
 * The RSSI value of the candidate AP should be higher than rssi_abs_thresh
 * to roam to the AP. 0 means no absolute minimum RSSI is required.
 *
 * Related: None
 *
 * Supported Feature: Roaming
 *
 * Usage: External
 *
 * </ini>
 */
#define CFG_ROAM_RSSI_ABS_THRESHOLD_NAME        "rssi_abs_thresh"
#define CFG_ROAM_RSSI_ABS_THRESHOLD_MIN         (-96)
#define CFG_ROAM_RSSI_ABS_THRESHOLD_MAX         (0)
#define CFG_ROAM_RSSI_ABS_THRESHOLD_DEFAULT     (0)

/*
 * <ini>
 * gRoamScanNProbes - Sets the number of probes to be sent for firmware roaming
 * @Min: 1
 * @Max: 10
 * @Default: 2
 *
 * This INI is used to set the maximum number of probes the firmware can send
 * for firmware internal roaming cases.
 *
 * Related: None
 *
 * Supported Feature: Roaming
 *
 * Usage: External
 *
 * </ini>
 */
#define CFG_ROAM_SCAN_N_PROBES                              "gRoamScanNProbes"
#define CFG_ROAM_SCAN_N_PROBES_MIN                          (1)
#define CFG_ROAM_SCAN_N_PROBES_MAX                          (10)
#define CFG_ROAM_SCAN_N_PROBES_DEFAULT                      (2)

/*
 * <ini>
 * gRoamScanHomeAwayTime - Sets the Home Away Time to firmware
 * @Min: 0
 * @Max: 300
 * @Default: 0
 *
 * Home Away Time should be at least equal to (gNeighborScanChannelMaxTime
 * + (2*RFS)), where RFS is the RF Switching time(3). It is twice RFS
 * to consider the time to go off channel and return to the home channel.
 *
 * Related: gNeighborScanChannelMaxTime
 *
 * Supported Feature: Roaming
 *
 * Usage: External
 *
 * </ini>
 */
#define CFG_ROAM_SCAN_HOME_AWAY_TIME                        "gRoamScanHomeAwayTime"
#define CFG_ROAM_SCAN_HOME_AWAY_TIME_MIN                    (0)
#define CFG_ROAM_SCAN_HOME_AWAY_TIME_MAX                    (300)
#define CFG_ROAM_SCAN_HOME_AWAY_TIME_DEFAULT                (0)

/*
 * <ini>
 * pmkidModes - Enable PMKID modes
 * @Min: 0
 * @Max: 3
 * @Default: 3
 *
 * This INI is used to enable PMKID feature options
 * Bit 0 = Enable Opportunistic key caching
 * Bit 1 = Enable PMKSA caching
 *
 * Related: None
 *
 * Supported Feature: Firmware based roaming
 *
 * Usage: Internal
 *
 * </ini>
 */
#define CFG_PMKID_MODES_NAME                       "pmkidModes"
#define CFG_PMKID_MODES_MIN                        (0x0)
#define CFG_PMKID_MODES_MAX                        (0x3)
#define CFG_PMKID_MODES_DEFAULT                    (0x3)
#define CFG_PMKID_MODES_OKC                        (0x1)
#define CFG_PMKID_MODES_PMKSA_CACHING              (0x2)

/*
 * <ini>
 * gRoamScanOffloadEnabled - Enable Roam Scan Offload
 * @Min: 0
 * @Max: 1
 * @Default: 1
 *
 * This INI is used to enable Roam Scan Offload in firmware
 *
 * Related: None
 *
 * Supported Feature: Roaming
 *
 * Usage: External
 *
 * </ini>
 */
#define CFG_ROAM_SCAN_OFFLOAD_ENABLED                       "gRoamScanOffloadEnabled"
#define CFG_ROAM_SCAN_OFFLOAD_ENABLED_MIN                   (0)
#define CFG_ROAM_SCAN_OFFLOAD_ENABLED_MAX                   (1)
#define CFG_ROAM_SCAN_OFFLOAD_ENABLED_DEFAULT               (1)

/*
 * <ini>
 * gRoamRescanRssiDiff - Sets RSSI for Scan trigger in firmware
 * @Min: 0
 * @Max: 100
 * @Default: 5
 *
 * This INI is the drop in RSSI value that will trigger a precautionary
 * scan by firmware. Max value is chosen in such a way that this type
 * of scan can be disabled by user.
 *
 * Related: None
 *
 * Supported Feature: Roaming
 *
 * Usage: External
 *
 * </ini>
 */
#define CFG_ROAM_RESCAN_RSSI_DIFF_NAME                  "gRoamRescanRssiDiff"
#define CFG_ROAM_RESCAN_RSSI_DIFF_MIN                   (0)
#define CFG_ROAM_RESCAN_RSSI_DIFF_MAX                   (100)
#define CFG_ROAM_RESCAN_RSSI_DIFF_DEFAULT               (5)

/*
 * <ini>
 * gDroppedPktDisconnectTh - Sets dropped packet threshold in firmware
 * @Min: 0
 * @Max: 512
 * @Default: 512
 *
 * This INI is the packet drop threshold will trigger disconnect from remote
 * peer.
 *
 * Related: None
 *
 * Supported Feature: connection
 *
 * Usage: External
 *
 * </ini>
 */
#define CFG_DROPPED_PKT_DISCONNECT_TH_NAME      "gDroppedPktDisconnectTh"
#define CFG_DROPPED_PKT_DISCONNECT_TH_MIN       (0)
#define CFG_DROPPED_PKT_DISCONNECT_TH_MAX       (65535)
#define CFG_DROPPED_PKT_DISCONNECT_TH_DEFAULT   (512)

/*
 * <ini>
 * gForce1x1Exception - force 1x1 when connecting to certain peer
 * @Min: 0
 * @Max: 1
 * @Default: 0
 *
 * This INI when enabled will force 1x1 connection with certain peer.
 *
 *
 * Related: None
 *
 * Supported Feature: connection
 *
 * Usage: External
 *
 * </ini>
 */
#define CFG_FORCE_1X1_NAME      "gForce1x1Exception"
#define CFG_FORCE_1X1_MIN       (0)
#define CFG_FORCE_1X1_MAX       (1)
#define CFG_FORCE_1X1_DEFAULT   (1)

/*
 * <ini>
 * g11bNumTxChains - Number of Tx Chanins in 11b mode
 * @Min: 0
 * @Max: 2
 * @Default: 0
 *
 * Number of Tx Chanins in 11b mode
 *
 *
 * Related: None
 *
 * Supported Feature: connection
 *
 * Usage: External
 *
 * </ini>
 */
#define CFG_11B_NUM_TX_CHAIN_NAME      "g11bNumTxChains"
#define CFG_11B_NUM_TX_CHAIN_MIN       (0)
#define CFG_11B_NUM_TX_CHAIN_MAX       (2)
#define CFG_11B_NUM_TX_CHAIN_DEFAULT   (0)

/*
 * <ini>
 * g11agNumTxChains - Number of Tx Chanins in 11ag mode
 * @Min: 0
 * @Max: 2
 * @Default: 0
 *
 * Number of Tx Chanins in 11ag mode
 *
 *
 * Related: None
 *
 * Supported Feature: connection
 *
 * Usage: External
 *
 * </ini>
 */
#define CFG_11AG_NUM_TX_CHAIN_NAME      "g11agNumTxChains"
#define CFG_11AG_NUM_TX_CHAIN_MIN       (1)
#define CFG_11AG_NUM_TX_CHAIN_MAX       (4)
#define CFG_11AG_NUM_TX_CHAIN_DEFAULT   (1)

/*
 * <ini>
 * gEnableFastRoamInConcurrency - Enable LFR roaming on STA during concurrency
 * @Min: 0
 * @Max: 1
 * @Default: 1
 *
 * This INI is used to enable Legacy fast roaming(LFR) on STA link during
 * concurrent sessions.
 *
 * Related: None
 *
 * Supported Feature: Roaming
 *
 * Usage: External
 *
 * </ini>
 */
#define CFG_ENABLE_FAST_ROAM_IN_CONCURRENCY          "gEnableFastRoamInConcurrency"
#define CFG_ENABLE_FAST_ROAM_IN_CONCURRENCY_MIN      (0)
#define CFG_ENABLE_FAST_ROAM_IN_CONCURRENCY_MAX      (1)
#define CFG_ENABLE_FAST_ROAM_IN_CONCURRENCY_DEFAULT  (1)

/*
 * <ini>
 * gSelect5GHzMargin - Sets RSSI preference for 5GHz over 2.4GHz AP.
 * @Min: 0
 * @Max: 60
 * @Default: 0
 *
 * Prefer connecting to 5G AP even if its RSSI is lower by gSelect5GHzMargin
 * dBm than 2.4G AP. This feature requires the dependent cfg.ini
 * "gRoamPrefer5GHz" set to 1
 *
 * Related: gRoamPrefer5GHz
 *
 * Supported Feature: Roaming
 *
 * Usage: External
 *
 * </ini>
 */
#define CFG_STRICT_5GHZ_PREF_BY_MARGIN                 "gSelect5GHzMargin"
#define CFG_STRICT_5GHZ_PREF_BY_MARGIN_MIN             (0)
#define CFG_STRICT_5GHZ_PREF_BY_MARGIN_MAX             (60)
#define CFG_STRICT_5GHZ_PREF_BY_MARGIN_DEFAULT         (0)

#ifdef WLAN_FEATURE_ROAM_OFFLOAD
/*
 * <ini>
 * gRoamOffloadEnabled - enable/disable roam offload feature
 * @Min: 0
 * @Max: 1
 * @Default: 1
 *
 * This INI is used to enable/disable roam offload feature
 *
 * Related: None
 *
 * Supported Feature: Roaming
 *
 * Usage: External
 *
 * </ini>
 */
#define CFG_ROAMING_OFFLOAD_NAME                "gRoamOffloadEnabled"
#define CFG_ROAMING_OFFLOAD_MIN                 (0)
#define CFG_ROAMING_OFFLOAD_MAX                 (1)
#define CFG_ROAMING_OFFLOAD_DEFAULT             (1)
#endif

/*
 * <ini>
 * gRoamScanHiRssiMaxCount - Sets 5GHz maximum scan count
 * @Min: 0
 * @Max: 10
 * @Default: 3
 *
 * This INI is used to set maximum scan count in 5GHz
 *
 * Related: None
 *
 * Supported Feature: Roaming
 *
 * Usage: External
 *
 * </ini>
 */
#define CFG_ROAM_SCAN_HI_RSSI_MAXCOUNT_NAME         "gRoamScanHiRssiMaxCount"
#define CFG_ROAM_SCAN_HI_RSSI_MAXCOUNT_MIN          (0)
#define CFG_ROAM_SCAN_HI_RSSI_MAXCOUNT_MAX          (10)
#define CFG_ROAM_SCAN_HI_RSSI_MAXCOUNT_DEFAULT      (3)

/*
 * <ini>
 * gRoamScanHiRssiDelta - Sets RSSI Delta for scan trigger
 * @Min: 0
 * @Max: 16
 * @Default: 10
 *
 * This INI is used to set change in RSSI at which scan is triggered
 * in 5GHz.
 *
 * Related: None
 *
 * Supported Feature: Roaming
 *
 * Usage: External
 *
 * </ini>
 */
#define CFG_ROAM_SCAN_HI_RSSI_DELTA_NAME           "gRoamScanHiRssiDelta"
#define CFG_ROAM_SCAN_HI_RSSI_DELTA_MIN            (0)
#define CFG_ROAM_SCAN_HI_RSSI_DELTA_MAX            (16)
#define CFG_ROAM_SCAN_HI_RSSI_DELTA_DEFAULT        (10)

/*
 * <ini>
 * gRoamScanHiRssiDelay - Sets minimum delay between 5GHz scans
 * @Min: 5000
 * @Max: 0x7fffffff
 * @Default: 15000
 *
 * This INI is used to set the minimum delay between 5GHz scans.
 *
 * Related: None
 *
 * Supported Feature: Roaming
 *
 * Usage: External
 *
 * </ini>
 */
#define CFG_ROAM_SCAN_HI_RSSI_DELAY_NAME            "gRoamScanHiRssiDelay"
#define CFG_ROAM_SCAN_HI_RSSI_DELAY_MIN             (5000)
#define CFG_ROAM_SCAN_HI_RSSI_DELAY_MAX             (0x7fffffff)
#define CFG_ROAM_SCAN_HI_RSSI_DELAY_DEFAULT         (15000)

/*
 * <ini>
 * gRoamScanHiRssiUpperBound - Sets upper bound after which 5GHz scan
 * @Min: -66
 * @Max: 0
 * @Default: -30
 *
 * This INI is used to set the RSSI upper bound above which the 5GHz scan
 * will not be performed.
 *
 * Related: None
 *
 * Supported Feature: Roaming
 *
 * Usage: External
 *
 * </ini>
 */
#define CFG_ROAM_SCAN_HI_RSSI_UB_NAME              "gRoamScanHiRssiUpperBound"
#define CFG_ROAM_SCAN_HI_RSSI_UB_MIN               (-66)
#define CFG_ROAM_SCAN_HI_RSSI_UB_MAX               (0)
#define CFG_ROAM_SCAN_HI_RSSI_UB_DEFAULT           (-30)

#ifdef FEATURE_LFR_SUBNET_DETECTION
/*
 * <ini>
 * gLFRSubnetDetectionEnable - Enable LFR3 subnet detection
 * @Min: 0
 * @Max: 1
 * @Default: 1
 *
 * Enable IP subnet detection during legacy fast roming version 3. Legacy fast
 * roaming could roam across IP subnets without host processors' knowledge.
 * This feature enables firmware to wake up the host processor if it
 * successfully determines change in the IP subnet. Change in IP subnet could
 * potentially cause disruption in IP connnectivity if IP address is not
 * refreshed.
 *
 * Related: None
 *
 * Supported Feature: Roaming
 *
 * Usage: External
 *
 * </ini>
 */
#define CFG_ENABLE_LFR_SUBNET_DETECTION    "gLFRSubnetDetectionEnable"
#define CFG_ENABLE_LFR_SUBNET_MIN          (0)
#define CFG_ENABLE_LFR_SUBNET_MAX          (1)
#define CFG_ENABLE_LFR_SUBNET_DEFAULT      (1)
#endif /* FEATURE_LFR_SUBNET_DETECTION */

/*
 * <ini>
 * groam_dense_rssi_thresh_offset - Sets dense roam RSSI threshold diff
 * @Min: 0
 * @Max: 20
 * @Default: 10
 *
 * This INI is used to set offset value from normal RSSI threshold to dense
 * RSSI threshold Fw will optimize roaming based on new RSSI threshold once
 * it detects dense enviournment.
 *
 * Related: None
 *
 * Supported Feature: Roaming
 *
 * Usage: External
 *
 * </ini>
 */
#define CFG_ROAM_DENSE_RSSI_THRE_OFFSET         "groam_dense_rssi_thresh_offset"
#define CFG_ROAM_DENSE_RSSI_THRE_OFFSET_MIN     (0)
#define CFG_ROAM_DENSE_RSSI_THRE_OFFSET_MAX     (20)
#define CFG_ROAM_DENSE_RSSI_THRE_OFFSET_DEFAULT (10)

/*
 * <ini>
 * groam_dense_min_aps - Sets minimum number of AP for dense roam
 * @Min: 1
 * @Max: 5
 * @Default: 3
 *
 * Minimum number of APs required for dense roam. FW will consider
 * environment as dense once it detects #APs operating is more than
 * groam_dense_min_aps.
 *
 * Related: None
 *
 * Supported Feature: Roaming
 *
 * Usage: External
 *
 * </ini>
 */
#define CFG_ROAM_DENSE_MIN_APS         "groam_dense_min_aps"
#define CFG_ROAM_DENSE_MIN_APS_MIN     (1)
#define CFG_ROAM_DENSE_MIN_APS_MAX     (5)
#define CFG_ROAM_DENSE_MIN_APS_DEFAULT (3)

/*
 * <ini>
 * roam_bg_scan_bad_rssi_thresh - RSSI threshold for background roam
 * @Min: -96
 * @Max: 0
 * @Default: -76
 *
 * If the DUT is connected to an AP with weak signal, then the bad RSSI
 * threshold will be used as an opportunity to use the scan results
 * from other scan clients and try to roam if there is a better AP
 * available in the environment.
 *
 * Related: None
 *
 * Supported Feature: Roaming
 *
 * Usage: External
 *
 * </ini>
 */
#define CFG_ROAM_BG_SCAN_BAD_RSSI_THRESHOLD_NAME  "roam_bg_scan_bad_rssi_thresh"
#define CFG_ROAM_BG_SCAN_BAD_RSSI_THRESHOLD_MIN     (-96)
#define CFG_ROAM_BG_SCAN_BAD_RSSI_THRESHOLD_MAX     (0)
#define CFG_ROAM_BG_SCAN_BAD_RSSI_THRESHOLD_DEFAULT (-76)

/*
 * <ini>
 * roam_bg_scan_client_bitmap - Bitmap used to identify the scan clients
 * @Min: 0
 * @Max: 0x3FF
 * @Default: 0x
 *
 * This bitmap is used to define the client scans that need to be used
 * by the roaming module to perform a background roaming.
 * Currently supported bit positions are as follows:
 * Bit 0 is reserved in the firmware.
 * WMI_SCAN_CLIENT_NLO - 1
 * WMI_SCAN_CLIENT_EXTSCAN - 2
 * WMI_SCAN_CLIENT_ROAM - 3
 * WMI_SCAN_CLIENT_P2P - 4
 * WMI_SCAN_CLIENT_LPI - 5
 * WMI_SCAN_CLIENT_NAN - 6
 * WMI_SCAN_CLIENT_ANQP - 7
 * WMI_SCAN_CLIENT_OBSS - 8
 * WMI_SCAN_CLIENT_PLM - 9
 * WMI_SCAN_CLIENT_HOST - 10
 *
 * Related: None
 *
 * Supported Feature: Roaming
 *
 * Usage: External
 *
 * </ini>
 */
#define CFG_ROAM_BG_SCAN_CLIENT_BITMAP_NAME     "roam_bg_scan_client_bitmap"
#define CFG_ROAM_BG_SCAN_CLIENT_BITMAP_MIN      (0)
#define CFG_ROAM_BG_SCAN_CLIENT_BITMAP_MAX      (0x7FF)
#define CFG_ROAM_BG_SCAN_CLIENT_BITMAP_DEFAULT  (0x424)

/*
 * <ini>
 * min_delay_btw_roam_scans - Min duration (in sec) allowed btw two
 * consecutive roam scans
 * @Min: 0
 * @Max: 60
 * @Default: 10
 *
 * Roam scan is not allowed if duration between two consecutive
 * roam scans is less than this time.
 *
 * Related: None
 *
 * Supported Feature: Roaming
 *
 * Usage: External
 *
 * </ini>
 */
#define CFG_MIN_DELAY_BTW_ROAM_SCAN_NAME    "min_delay_btw_roam_scans"
#define CFG_MIN_DELAY_BTW_ROAM_SCAN_MIN     (0)
#define CFG_MIN_DELAY_BTW_ROAM_SCAN_MAX     (60)
#define CFG_MIN_DELAY_BTW_ROAM_SCAN_DEFAULT (10)

/*
 * <ini>
 * roam_trigger_reason_bitmask - Contains roam_trigger_reasons
 * @Min: 0
 * @Max: 0xFFFFFFFF
 * @Default: 0xDA
 *
 * Bitmask containing roam_trigger_reasons for which
 * min_delay_btw_roam_scans constraint should be applied.
 *
 * Related: None
 *
 * Supported Feature: Roaming
 *
 * Usage: External
 *
 * </ini>
 */
#define CFG_ROAM_SCAN_TRIGGER_REASON_BITMASK_NAME "roam_trigger_reason_bitmask"
#define CFG_ROAM_SCAN_TRIGGER_REASON_BITMASK_MIN     (0)
#define CFG_ROAM_SCAN_TRIGGER_REASON_BITMASK_MAX     (0xFFFFFFFF)
#define CFG_ROAM_SCAN_TRIGGER_REASON_BITMASK_DEFAULT (0xDA)

/*
 * <ini>
 * roam_bad_rssi_thresh_offset_2g - RSSI threshold offset for 2G to 5G roam
 * @Min: 0
 * @Max: 86
 * @Default: 40
 *
 * If the DUT is connected to an AP with weak signal in 2G band, then the
 * bad RSSI offset for 2g would be used as offset from the bad RSSI
 * threshold configured and then use the resulting rssi for an opportunity
 * to use the scan results from other scan clients and try to roam to
 * 5G Band ONLY if there is a better AP available in the environment.
 *
 * For example if the roam_bg_scan_bad_rssi_thresh is -76 and
 * roam_bad_rssi_thresh_offset_2g is 40 then the difference of -36 would be
 * used as a trigger to roam to a 5G AP if DUT initially connected to a 2G AP
 *
 * Related: roam_bg_scan_bad_rssi_thresh
 *
 * Supported Feature: Roaming
 *
 * Usage: External
 *
 * </ini>
 */
#define CFG_ROAM_BG_SCAN_BAD_RSSI_OFFSET_2G_NAME "roam_bad_rssi_thresh_offset_2g"
#define CFG_ROAM_BG_SCAN_BAD_RSSI_OFFSET_2G_MIN     (0)
#define CFG_ROAM_BG_SCAN_BAD_RSSI_OFFSET_2G_MAX     (86)
#define CFG_ROAM_BG_SCAN_BAD_RSSI_OFFSET_2G_DEFAULT (40)

/*
 * <ini>
 * ho_delay_for_rx - Delay Hand-off (In msec) by this duration to receive
 * pending rx frames from current BSS
 * @Min: 0
 * @Max: 200
 * @Default: 0
 *
 * For LFR 3.0 roaming scenario, once roam candidate is found, firmware
 * waits for minimum this much duration to receive pending rx frames from
 * current BSS before switching to new channel for handoff to new AP.
 *
 * Related: None
 *
 * Supported Feature: Roaming
 *
 * Usage: External
 *
 * </ini>
 */
#define CFG_ROAM_HO_DELAY_FOR_RX_NAME    "ho_delay_for_rx"
#define CFG_ROAM_HO_DELAY_FOR_RX_MIN     (0)
#define CFG_ROAM_HO_DELAY_FOR_RX_MAX     (200)
#define CFG_ROAM_HO_DELAY_FOR_RX_DEFAULT (0)

/*
 * <ini>
 * roam_force_rssi_trigger - To set roam scan mode
 * irrespective of channel list
 * @Min: 0
 * @Max: 1
 * @Default: 1
 *
 * This ini is used to set roam scan mode
 * WMI_ROAM_SCAN_MODE_RSSI_CHANGE, irrespective of whether
 * channel list type is CHANNEL_LIST_STATIC or not
 *
 * Related: None
 *
 * Supported Feature: Roaming
 *
 * Usage: External
 *
 * </ini>
 */
#define CFG_ROAM_FORCE_RSSI_TRIGGER_NAME  "roam_force_rssi_trigger"
#define CFG_ROAM_FORCE_RSSI_TRIGGER_MIN     (0)
#define CFG_ROAM_FORCE_RSSI_TRIGGER_MAX     (1)
#define CFG_ROAM_FORCE_RSSI_TRIGGER_DEFAULT (1)

/*
 * <ini>
 * roamscan_adaptive_dwell_mode - Sets dwell time adaptive mode
 * @Min: 0
 * @Max: 4
 * @Default: 1
 *
 * This parameter will set the algo used in dwell time optimization during
 * roam scan. see enum wmi_dwelltime_adaptive_mode.
 * Acceptable values for this:
 * 0: Default (Use firmware default mode)
 * 1: Conservative optimization
 * 2: Moderate optimization
 * 3: Aggressive optimization
 * 4: Static
 *
 * Related: None
 *
 * Supported Feature: Roaming
 *
 * Usage: External
 *
 * </ini>
 */
#define CFG_ADAPTIVE_ROAMSCAN_DWELL_MODE_NAME    "roamscan_adaptive_dwell_mode"
#define CFG_ADAPTIVE_ROAMSCAN_DWELL_MODE_MIN     (0)
#define CFG_ADAPTIVE_ROAMSCAN_DWELL_MODE_MAX     (4)
#define CFG_ADAPTIVE_ROAMSCAN_DWELL_MODE_DEFAULT (1)

/*
 * Timer waiting for interface up from the upper layer. If
 * this timer expires all the cds modules shall be closed.
 * Time Units: ms
 */
#define CFG_INTERFACE_CHANGE_WAIT_NAME    "gInterfaceChangeWait"
#define CFG_INTERFACE_CHANGE_WAIT_MIN     (10)
#define CFG_INTERFACE_CHANGE_WAIT_MAX     (500000)
#define CFG_INTERFACE_CHANGE_WAIT_DEFAULT (15000)

/*
 * <ini>
 * gShortPreamble - Set Short Preamble
 * @Min: 0
 * @Max: 1
 * @Default: 1
 *
 * This ini is used to set default short Preamble
 *
 * Related: None
 *
 * Supported Feature: STA
 *
 * Usage: Internal/External
 *
 * </ini>
 */

#define CFG_SHORT_PREAMBLE_NAME                "gShortPreamble"
#define CFG_SHORT_PREAMBLE_MIN                 WNI_CFG_SHORT_PREAMBLE_STAMIN
#define CFG_SHORT_PREAMBLE_MAX                 WNI_CFG_SHORT_PREAMBLE_STAMAX
#define CFG_SHORT_PREAMBLE_DEFAULT             WNI_CFG_SHORT_PREAMBLE_STADEF

/*
 * <ini>
 * gIbssBssid - Default IBSS BSSID if BSSID is not provided by supplicant
 * @Min: "000000000000"
 * @Max: "ffffffffffff"
 * @Default: "000AF5040506"
 *
 * This ini is used to set Default IBSS BSSID if BSSID
 * is not provided by supplicant and Coalesing is disabled
 *
 * Related: Only applicable if gCoalesingInIBSS is 0
 *
 * Supported Feature: IBSS
 *
 * Usage: Internal/External
 *
 * </ini>
 */
#define CFG_IBSS_BSSID_NAME                    "gIbssBssid"
#define CFG_IBSS_BSSID_MIN                     "000000000000"
#define CFG_IBSS_BSSID_MAX                     "ffffffffffff"
#define CFG_IBSS_BSSID_DEFAULT                 "000AF5040506"

/*
 * <ini>
 * gAdHocChannel5G - Default 5Ghz IBSS channel if channel is not
 * provided by supplicant.
 * @Min: 36
 * @Max: 165
 * @Default: 44
 *
 * This ini is used to set default 5Ghz IBSS channel
 * if channel is not provided by supplicant and band is 5Ghz
 *
 * Related: None
 *
 * Supported Feature: IBSS
 *
 * Usage: Internal/External
 *
 * </ini>
 */
#define CFG_IBSS_ADHOC_CHANNEL_5GHZ_NAME          "gAdHocChannel5G"
#define CFG_IBSS_ADHOC_CHANNEL_5GHZ_MIN           (36)
#define CFG_IBSS_ADHOC_CHANNEL_5GHZ_MAX           (165)
#define CFG_IBSS_ADHOC_CHANNEL_5GHZ_DEFAULT       (44)

/*
 * <ini>
 * gAdHocChannel24G - Default 2.4Ghz IBSS channel if channel is not
 * provided by supplicant.
 * @Min: 1
 * @Max: 14
 * @Default: 6
 *
 * This ini is used to set default 2.4Ghz IBSS channel
 * if channel is not provided by supplicant and band is 2.4Ghz
 *
 * Related: None
 *
 * Supported Feature: IBSS
 *
 * Usage: Internal/External
 *
 * </ini>
 */
#define CFG_IBSS_ADHOC_CHANNEL_24GHZ_NAME         "gAdHocChannel24G"
#define CFG_IBSS_ADHOC_CHANNEL_24GHZ_MIN          (1)
#define CFG_IBSS_ADHOC_CHANNEL_24GHZ_MAX          (14)
#define CFG_IBSS_ADHOC_CHANNEL_24GHZ_DEFAULT      (6)

/*
 * <ini>
 * gCoalesingInIBSS - If IBSS coalesing is enabled.
 * @Min: 0
 * @Max: 1
 * @Default: 0
 *
 * This ini is used to set IBSS coalesing
 *
 * Related: None
 *
 * Supported Feature: IBSS
 *
 * Usage: Internal/External
 *
 * </ini>
 */
#define CFG_COALESING_IN_IBSS_NAME                "gCoalesingInIBSS"
#define CFG_COALESING_IN_IBSS_MIN                 (0)
#define CFG_COALESING_IN_IBSS_MAX                 (1)
#define CFG_COALESING_IN_IBSS_DEFAULT             (0)   /* disabled */

/*
 * <ini>
 * gIbssATIMWinSize - Set IBSS ATIM window size
 * @Min: 0
 * @Max: 50
 * @Default: 0
 *
 * This ini is used to set IBSS ATIM window size
 *
 * Related: None
 *
 * Supported Feature: IBSS
 *
 * Usage: Internal/External
 *
 * </ini>
 */
#define CFG_IBSS_ATIM_WIN_SIZE_NAME                "gIbssATIMWinSize"
#define CFG_IBSS_ATIM_WIN_SIZE_MIN                 (0)
#define CFG_IBSS_ATIM_WIN_SIZE_MAX                 (50)
#define CFG_IBSS_ATIM_WIN_SIZE_DEFAULT             (0)


/*
 * <ini>
 * gIbssIsPowerSaveAllowed - Indicates if IBSS Power Save is
 * supported or not
 * @Min: 0
 * @Max: 1
 * @Default: 1
 *
 * This ini is used to Indicates if IBSS Power Save is
 * supported or not. When not allowed,IBSS station has
 * to stay awake all the time and should never set PM=1
 * in its transmitted frames.
 *
 * Related: valid only when gIbssATIMWinSize is non-zero
 *
 * Supported Feature: IBSS
 *
 * Usage: Internal/External
 *
 * </ini>
 */
#define CFG_IBSS_IS_POWER_SAVE_ALLOWED_NAME        "gIbssIsPowerSaveAllowed"
#define CFG_IBSS_IS_POWER_SAVE_ALLOWED_MIN         (0)
#define CFG_IBSS_IS_POWER_SAVE_ALLOWED_MAX         (1)
#define CFG_IBSS_IS_POWER_SAVE_ALLOWED_DEFAULT     (1)

/*
 * <ini>
 * gIbssIsPowerCollapseAllowed - Indicates if IBSS Power Collapse
 * is allowed
 * @Min: 0
 * @Max: 1
 * @Default: 1
 *
 * This ini is used to indicates if IBSS Power Collapse
 * is allowed
 *
 * Related: None
 *
 * Supported Feature: IBSS
 *
 * Usage: Internal/External
 *
 * </ini>
 */
#define CFG_IBSS_IS_POWER_COLLAPSE_ALLOWED_NAME    "gIbssIsPowerCollapseAllowed"
#define CFG_IBSS_IS_POWER_COLLAPSE_ALLOWED_MIN     (0)
#define CFG_IBSS_IS_POWER_COLLAPSE_ALLOWED_MAX     (1)
#define CFG_IBSS_IS_POWER_COLLAPSE_ALLOWED_DEFAULT (1)

/*
 * <ini>
 * gIbssAwakeOnTxRx - Indicates whether IBSS station
 * can exit power save mode and enter power active
 * state whenever there is a TX/RX activity.
 *
 * @Min: 0
 * @Max: 1
 * @Default: 0
 *
 * This ini is used to ndicates whether IBSS station
 * can exit power save mode and enter power active
 * state whenever there is a TX/RX activity.
 *
 * Related: None
 *
 * Supported Feature: IBSS
 *
 * Usage: Internal/External
 *
 * </ini>
 */
#define CFG_IBSS_AWAKE_ON_TX_RX_NAME               "gIbssAwakeOnTxRx"
#define CFG_IBSS_AWAKE_ON_TX_RX_MIN                (0)
#define CFG_IBSS_AWAKE_ON_TX_RX_MAX                (1)
#define CFG_IBSS_AWAKE_ON_TX_RX_DEFAULT            (0)

/*
 * <ini>
 * gIbssInactivityTime - Indicates the data
 * inactivity time in number of beacon intervals
 * after which IBSS station re-inters power save
 *
 * @Min: 1
 * @Max: 10
 * @Default: 1
 *
 * In IBSS mode if Awake on TX/RX activity is enabled
 * Ibss Inactivity parameter indicates the data
 * inactivity time in number of beacon intervals
 * after which IBSS station re-inters power save
 * by sending Null frame with PM=1
 *
 * Related: Aplicable if gIbssAwakeOnTxRx is enabled
 *
 * Supported Feature: IBSS
 *
 * Usage: Internal/External
 *
 * </ini>
 */
#define CFG_IBSS_INACTIVITY_TIME_NAME              "gIbssInactivityTime"
#define CFG_IBSS_INACTIVITY_TIME_MIN               (1)
#define CFG_IBSS_INACTIVITY_TIME_MAX               (10)
#define CFG_IBSS_INACTIVITY_TIME_DEFAULT           (1)

/*
 * <ini>
 * gIbssTxSpEndInactivityTime - Indicates the time after
 * which TX Service Period is terminated by
 * sending a Qos Null frame with EOSP.
 *
 * @Min: 0
 * @Max: 100
 * @Default: 0
 *
 * In IBSS mode Tx Service Period Inactivity
 * time in msecs indicates the time after
 * which TX Service Period is terminated by
 * sending a Qos Null frame with EOSP.
 * If value is 0, TX SP is terminated with the
 * last buffered packet itself instead of waiting
 * for the inactivity.
 *
 * Related: None
 *
 * Supported Feature: IBSS
 *
 * Usage: Internal/External
 *
 * </ini>
 */
#define CFG_IBSS_TXSP_END_INACTIVITY_NAME          "gIbssTxSpEndInactivityTime"
#define CFG_IBSS_TXSP_END_INACTIVITY_MIN           (0)
#define CFG_IBSS_TXSP_END_INACTIVITY_MAX           (100)
#define CFG_IBSS_TXSP_END_INACTIVITY_DEFAULT       (0)

/*
 * <ini>
 * gIbssPsWarmupTime - PS-supporting device
 * does not enter protocol sleep state during first
 * gIbssPsWarmupTime seconds.
 *
 * @Min: 0
 * @Max: 65535
 * @Default: 0
 *
 * When IBSS network is initialized, PS-supporting device
 * does not enter protocol sleep state during first
 * gIbssPsWarmupTime seconds.
 *
 * Related: valid if gIbssIsPowerSaveAllowed is set
 *
 * Supported Feature: IBSS
 *
 * Usage: Internal/External
 *
 * </ini>
 */
#define CFG_IBSS_PS_WARMUP_TIME_NAME               "gIbssPsWarmupTime"
#define CFG_IBSS_PS_WARMUP_TIME_MIN                (0)
/* Allow unsigned Int Max for now */
#define CFG_IBSS_PS_WARMUP_TIME_MAX                (65535)
#define CFG_IBSS_PS_WARMUP_TIME_DEFAULT            (0)

/*
 * <ini>
 * gIbssPs1RxChainInAtim - IBSS Power Save Enable/Disable 1 RX
 * chain usage during the ATIM window
 *
 * @Min: 0
 * @Max: 1
 * @Default: 0
 *
 * IBSS Power Save Enable/Disable 1 RX
 * chain usage during the ATIM window
 *
 * Related: Depend on gIbssIsPowerSaveAllowed
 *
 * Supported Feature: IBSS
 *
 * Usage: Internal/External
 *
 * </ini>
 */
#define CFG_IBSS_PS_1RX_CHAIN_IN_ATIM_WINDOW_NAME    "gIbssPs1RxChainInAtim"
#define CFG_IBSS_PS_1RX_CHAIN_IN_ATIM_WINDOW_MIN     (0)
#define CFG_IBSS_PS_1RX_CHAIN_IN_ATIM_WINDOW_MAX     (1)
#define CFG_IBSS_PS_1RX_CHAIN_IN_ATIM_WINDOW_DEFAULT (0)




#define CFG_INTF0_MAC_ADDR_NAME                  "Intf0MacAddress"
#define CFG_INTF0_MAC_ADDR_MIN                   "000000000000"
#define CFG_INTF0_MAC_ADDR_MAX                   "ffffffffffff"
#define CFG_INTF0_MAC_ADDR_DEFAULT               "000AF58989FF"

#define CFG_INTF1_MAC_ADDR_NAME                  "Intf1MacAddress"
#define CFG_INTF1_MAC_ADDR_MIN                   "000000000000"
#define CFG_INTF1_MAC_ADDR_MAX                   "ffffffffffff"
#define CFG_INTF1_MAC_ADDR_DEFAULT               "000AF58989FE"

#define CFG_INTF2_MAC_ADDR_NAME                  "Intf2MacAddress"
#define CFG_INTF2_MAC_ADDR_MIN                   "000000000000"
#define CFG_INTF2_MAC_ADDR_MAX                   "ffffffffffff"
#define CFG_INTF2_MAC_ADDR_DEFAULT               "000AF58989FD"

#define CFG_INTF3_MAC_ADDR_NAME                  "Intf3MacAddress"
#define CFG_INTF3_MAC_ADDR_MIN                   "000000000000"
#define CFG_INTF3_MAC_ADDR_MAX                   "ffffffffffff"
#define CFG_INTF3_MAC_ADDR_DEFAULT               "000AF58989FC"

/*
 * <ini>
 * gDot11Mode - SAP phy mode
 * @Min: 0
 * @Max: 10 (11a)
 * @Default: 9 (11ac)
 *
 * This ini is used to set Phy Mode (auto, b, g, n, etc/) Valid values are
 * 0-10, with 0 = Auto, 10 = 11a.
 *
 * Related: None.
 *
 * Supported Feature: SAP
 *
 * Usage: Internal/External
 *
 * </ini>
 */
#define CFG_DOT11_MODE_NAME                    "gDot11Mode"
#define CFG_DOT11_MODE_MIN                     eHDD_DOT11_MODE_AUTO
#define CFG_DOT11_MODE_DEFAULT                 eHDD_DOT11_MODE_11ac
#define CFG_DOT11_MODE_MAX                     eHDD_DOT11_MODE_11a

/*
 * <ini>
 * gEnableApUapsd - Enable/disable UAPSD for SoftAP
 * @Min: 0
 * @Max: 1
 * @Default: 1
 *
 * This ini is used to setup setup U-APSD for Acs at association
 *
 * Related: None.
 *
 * Supported Feature: SAP
 *
 * Usage: Internal/External
 *
 * </ini>
 */
#define CFG_AP_QOS_UAPSD_MODE_NAME             "gEnableApUapsd"
#define CFG_AP_QOS_UAPSD_MODE_MIN              (0)
#define CFG_AP_QOS_UAPSD_MODE_MAX              (1)
#define CFG_AP_QOS_UAPSD_MODE_DEFAULT          (1)

/*
 * <ini>
 * gEnableApRandomBssid - Create ramdom BSSID
 * @Min: 0
 * @Max: 1
 * @Default: 0
 *
 * This ini is used to create a random BSSID in SoftAP mode to meet
 * the Android requirement.
 *
 * Related: None.
 *
 * Supported Feature: SAP
 *
 * Usage: Internal/External
 *
 * </ini>
 */
#define CFG_AP_ENABLE_RANDOM_BSSID_NAME            "gEnableApRandomBssid"
#define CFG_AP_ENABLE_RANDOM_BSSID_MIN             (0)
#define CFG_AP_ENABLE_RANDOM_BSSID_MAX             (1)
#define CFG_AP_ENABLE_RANDOM_BSSID_DEFAULT         (0)

/*
 * <ini>
 * gEnableApProt - Enable/Disable AP protection
 * @Min: 0
 * @Max: 1
 * @Default: 1
 *
 * This ini is used to enable/disable AP protection
 *
 * Related: None.
 *
 * Supported Feature: SAP
 *
 * Usage: Internal/External
 *
 * </ini>
 */
#define CFG_AP_ENABLE_PROTECTION_MODE_NAME            "gEnableApProt"
#define CFG_AP_ENABLE_PROTECTION_MODE_MIN             (0)
#define CFG_AP_ENABLE_PROTECTION_MODE_MAX             (1)
#define CFG_AP_ENABLE_PROTECTION_MODE_DEFAULT         (1)

/*
 * <ini>
 * gApProtection - Set AP protection parameter
 * @Min: 0x0
 * @Max: 0xFFFF
 * @Default: 0xBFFF
 *
 * This ini is used to set AP protection parameter
 * Bit map for CFG_AP_PROTECTION_MODE_DEFAULT
 * LOWER byte for associated stations
 * UPPER byte for overlapping stations
 * each byte will have the following info
 * bit15 bit14 bit13     bit12  bit11 bit10    bit9     bit8
 * OBSS  RIFS  LSIG_TXOP NON_GF HT20  FROM_11G FROM_11B FROM_11A
 * bit7  bit6  bit5      bit4   bit3  bit2     bit1     bit0
 * OBSS  RIFS  LSIG_TXOP NON_GF HT_20 FROM_11G FROM_11B FROM_11A
 *
 * Related: None.
 *
 * Supported Feature: SAP
 *
 * Usage: Internal/External
 *
 * </ini>
 */
#define CFG_AP_PROTECTION_MODE_NAME            "gApProtection"
#define CFG_AP_PROTECTION_MODE_MIN             (0x0)
#define CFG_AP_PROTECTION_MODE_MAX             (0xFFFF)
#define CFG_AP_PROTECTION_MODE_DEFAULT         (0xBFFF)

/*
 * <ini>
 * gEnableApOBSSProt - Enable/Disable AP OBSS protection
 * @Min: 0
 * @Max: 1
 * @Default: 0
 *
 * This ini is used to enable/disable AP OBSS protection
 *
 * Related: None.
 *
 * Supported Feature: SAP
 *
 * Usage: Internal/External
 *
 * </ini>
 */
#define CFG_AP_OBSS_PROTECTION_MODE_NAME       "gEnableApOBSSProt"
#define CFG_AP_OBSS_PROTECTION_MODE_MIN        (0)
#define CFG_AP_OBSS_PROTECTION_MODE_MAX        (1)
#define CFG_AP_OBSS_PROTECTION_MODE_DEFAULT    (0)

/*
 * <ini>
 * gDisableIntraBssFwd - Disable intrs BSS Rx packets
 * @Min: 0
 * @Max: 1
 * @Default: 0
 *
 * This ini is used to disbale to forward Intra-BSS Rx packets when
 * ap_isolate=1 in hostapd.conf
 *
 * Related: None.
 *
 * Supported Feature: SAP
 *
 * Usage: Internal/External
 *
 * </ini>
 */
#define CFG_AP_STA_SECURITY_SEPERATION_NAME    "gDisableIntraBssFwd"
#define CFG_AP_STA_SECURITY_SEPERATION_MIN     (0)
#define CFG_AP_STA_SECURITY_SEPERATION_MAX     (1)
#define CFG_AP_STA_SECURITY_SEPERATION_DEFAULT (0)

/*
 * <ini>
 * gAPAutoShutOff - Auto shutdown when timer expires
 * @Min: 0
 * @Max: 4294967295UL
 * @Default: 0
 *
 * This ini is used to configure timer value to shutdown AP once timer expired
 *
 * Related: None.
 *
 * Supported Feature: SAP
 *
 * Usage: Internal/External
 *
 * </ini>
 */
#define CFG_AP_AUTO_SHUT_OFF                "gAPAutoShutOff"
#define CFG_AP_AUTO_SHUT_OFF_MIN            (0)
#define CFG_AP_AUTO_SHUT_OFF_MAX            (4294967295UL)
#define CFG_AP_AUTO_SHUT_OFF_DEFAULT        (0)

/*
 * <ini>
 * gApKeepAlivePeriod - AP keep alive period
 * @Min: 1
 * @Max: 65535
 * @Default: 20
 *
 * This ini is used to set keep alive period of AP
 *
 * Related: None.
 *
 * Supported Feature: SAP
 *
 * Usage: Internal/External
 *
 * </ini>
 */
#define CFG_AP_KEEP_ALIVE_PERIOD_NAME          "gApKeepAlivePeriod"
#define CFG_AP_KEEP_ALIVE_PERIOD_MIN           WNI_CFG_AP_KEEP_ALIVE_TIMEOUT_STAMIN
#define CFG_AP_KEEP_ALIVE_PERIOD_MAX           WNI_CFG_AP_KEEP_ALIVE_TIMEOUT_STAMAX
#define CFG_AP_KEEP_ALIVE_PERIOD_DEFAULT       WNI_CFG_AP_KEEP_ALIVE_TIMEOUT_STADEF

/*
 * <ini>
 * gApLinkMonitorPeriod - AP keep alive period
 * @Min: 3
 * @Max: 50
 * @Default: 10
 *
 * This ini is used to configure AP link monitor timeout value
 *
 * Related: None.
 *
 * Supported Feature: SAP
 *
 * Usage: Internal/External
 *
 * </ini>
 */
#define CFG_AP_LINK_MONITOR_PERIOD_NAME          "gApLinkMonitorPeriod"
#define CFG_AP_LINK_MONITOR_PERIOD_MIN           (3)
#define CFG_AP_LINK_MONITOR_PERIOD_MAX           (50)
#define CFG_AP_LINK_MONITOR_PERIOD_DEFAULT       (10)

/*
 * <ini>
 * gBeaconInterval - Beacon interval for SoftAP
 * @Min: 0
 * @Max: 65535
 * @Default: 100
 *
 * This ini is used to set beacon interval for SoftAP
 *
 * Related: None.
 *
 * Supported Feature: SAP
 *
 * Usage: Internal/External
 *
 * </ini>
 */
#define CFG_BEACON_INTERVAL_NAME               "gBeaconInterval"
#define CFG_BEACON_INTERVAL_MIN                WNI_CFG_BEACON_INTERVAL_STAMIN
#define CFG_BEACON_INTERVAL_MAX                WNI_CFG_BEACON_INTERVAL_STAMAX
#define CFG_BEACON_INTERVAL_DEFAULT            WNI_CFG_BEACON_INTERVAL_STADEF

/*
 * <ini>
 * gEnableVSTASupport - Enable/disable VSTA support
 * @Min: 0
 * @Max: 1
 * @Default: 0
 *
 * This ini is used to enable/disable VSTA based on max assoc limit.
 * Enable to have maximum 32 STA (P2P GC) on DUT as P2P GO or SAP
 *
 * Related: None.
 *
 * Supported Feature: SAP
 *
 * Usage: Internal/External
 *
 * </ini>
 */
#ifdef WLAN_SOFTAP_VSTA_FEATURE
#define CFG_VSTA_SUPPORT_ENABLE               "gEnableVSTASupport"
#define CFG_VSTA_SUPPORT_ENABLE_MIN           (0)
#define CFG_VSTA_SUPPORT_ENABLE_MAX           (1)
#define CFG_VSTA_SUPPORT_ENABLE_DEFAULT       (0)
#endif

#ifdef FEATURE_WLAN_AUTO_SHUTDOWN
#define CFG_WLAN_AUTO_SHUTDOWN              "gWlanAutoShutdown"
#define CFG_WLAN_AUTO_SHUTDOWN_MIN          (0)
#define CFG_WLAN_AUTO_SHUTDOWN_MAX          (86400)   /* Max 1 day timeout */
#define CFG_WLAN_AUTO_SHUTDOWN_DEFAULT      (0)
#endif

#ifdef FEATURE_WLAN_MCC_TO_SCC_SWITCH
/*
 * <ini>
 * gWlanMccToSccSwitchMode - Control SAP channel.
 * @Min: 0
 * @Max: 2
 * @Default: 0
 *
 * This ini is used to override SAP channel.
 * If gWlanMccToSccSwitchMode = 0: disabled.
 * If gWlanMccToSccSwitchMode = 1: override to SCC if channel overlap in
 * same band.
 * If gWlanMccToSccSwitchMode = 2: force to SCC in same band.
 *
 * Related: None.
 *
 * Supported Feature: Concurrency
 *
 * Usage: Internal/External
 *
 * </ini>
 */
#define CFG_WLAN_MCC_TO_SCC_SWITCH_MODE          "gWlanMccToSccSwitchMode"
#define CFG_WLAN_MCC_TO_SCC_SWITCH_MODE_MIN      (QDF_MCC_TO_SCC_SWITCH_DISABLE)
#define CFG_WLAN_MCC_TO_SCC_SWITCH_MODE_MAX \
				   (QDF_MCC_TO_SCC_SWITCH_WITH_FAVORITE_CHANNEL)
#define CFG_WLAN_MCC_TO_SCC_SWITCH_MODE_DEFAULT  (QDF_MCC_TO_SCC_SWITCH_DISABLE)
#endif

#define CFG_DISABLE_PACKET_FILTER "gDisablePacketFilter"
#define CFG_DISABLE_PACKET_FILTER_MIN       (0)
#define CFG_DISABLE_PACKET_FILTER_MAX               (0x1)
#define CFG_DISABLE_PACKET_FILTER_DEFAULT           (0)

#define CFG_ENABLE_LTE_COEX              "gEnableLTECoex"
#define CFG_ENABLE_LTE_COEX_MIN               (0)
#define CFG_ENABLE_LTE_COEX_MAX               (1)
#define CFG_ENABLE_LTE_COEX_DEFAULT           (0)

#define CFG_GO_KEEP_ALIVE_PERIOD_NAME          "gGoKeepAlivePeriod"
#define CFG_GO_KEEP_ALIVE_PERIOD_MIN           WNI_CFG_GO_KEEP_ALIVE_TIMEOUT_STAMIN
#define CFG_GO_KEEP_ALIVE_PERIOD_MAX           WNI_CFG_GO_KEEP_ALIVE_TIMEOUT_STAMAX
#define CFG_GO_KEEP_ALIVE_PERIOD_DEFAULT       WNI_CFG_GO_KEEP_ALIVE_TIMEOUT_STADEF

/* gGoLinkMonitorPeriod is period where link is idle and where
 * we send NULL frame
 */
#define CFG_GO_LINK_MONITOR_PERIOD_NAME          "gGoLinkMonitorPeriod"
#define CFG_GO_LINK_MONITOR_PERIOD_MIN           (3)
#define CFG_GO_LINK_MONITOR_PERIOD_MAX           (50)
#define CFG_GO_LINK_MONITOR_PERIOD_DEFAULT       (10)

#define CFG_VCC_RSSI_TRIGGER_NAME             "gVccRssiTrigger"
#define CFG_VCC_RSSI_TRIGGER_MIN              (0)
#define CFG_VCC_RSSI_TRIGGER_MAX              (80)
#define CFG_VCC_RSSI_TRIGGER_DEFAULT          (80)

#define CFG_VCC_UL_MAC_LOSS_THRESH_NAME       "gVccUlMacLossThresh"
#define CFG_VCC_UL_MAC_LOSS_THRESH_MIN        (0)
#define CFG_VCC_UL_MAC_LOSS_THRESH_MAX        (9)
#define CFG_VCC_UL_MAC_LOSS_THRESH_DEFAULT    (9)

#define CFG_RETRY_LIMIT_ZERO_NAME       "gRetryLimitZero"
#define CFG_RETRY_LIMIT_ZERO_MIN        (0)
#define CFG_RETRY_LIMIT_ZERO_MAX        (15)
#define CFG_RETRY_LIMIT_ZERO_DEFAULT    (5)

#define CFG_RETRY_LIMIT_ONE_NAME       "gRetryLimitOne"
#define CFG_RETRY_LIMIT_ONE_MIN        (0)
#define CFG_RETRY_LIMIT_ONE_MAX        (15)
#define CFG_RETRY_LIMIT_ONE_DEFAULT    (10)

#define CFG_RETRY_LIMIT_TWO_NAME       "gRetryLimitTwo"
#define CFG_RETRY_LIMIT_TWO_MIN        (0)
#define CFG_RETRY_LIMIT_TWO_MAX        (15)
#define CFG_RETRY_LIMIT_TWO_DEFAULT    (15)

#ifdef WLAN_AP_STA_CONCURRENCY
/*
 * <ini>
 * gPassiveMaxChannelTimeConc - Maximum passive scan time in milliseconds.
 * @Min: 0
 * @Max: 10000
 * @Default: 110
 *
 * This ini is used to set maximum passive scan time in STA+SAP concurrent
 * mode.
 *
 * Related: None.
 *
 * Supported Feature: Concurrency
 *
 * Usage: Internal/External
 *
 * </ini>
 */
#define CFG_PASSIVE_MAX_CHANNEL_TIME_CONC_NAME      "gPassiveMaxChannelTimeConc"
#define CFG_PASSIVE_MAX_CHANNEL_TIME_CONC_MIN       (0)
#define CFG_PASSIVE_MAX_CHANNEL_TIME_CONC_MAX       (10000)
#define CFG_PASSIVE_MAX_CHANNEL_TIME_CONC_DEFAULT   (110)

/*
 * <ini>
 * gPassiveMinChannelTimeConc - Minimum passive scan time in milliseconds.
 * @Min: 0
 * @Max: 10000
 * @Default: 60
 *
 * This ini is used to set minimum passive scan time in STA+SAP concurrent
 * mode.
 *
 * Related: None.
 *
 * Supported Feature: Concurrency
 *
 * Usage: Internal/External
 *
 * </ini>
 */
#define CFG_PASSIVE_MIN_CHANNEL_TIME_CONC_NAME      "gPassiveMinChannelTimeConc"
#define CFG_PASSIVE_MIN_CHANNEL_TIME_CONC_MIN       (0)
#define CFG_PASSIVE_MIN_CHANNEL_TIME_CONC_MAX       (10000)
#define CFG_PASSIVE_MIN_CHANNEL_TIME_CONC_DEFAULT   (60)

/*
 * <ini>
 * gActiveMaxChannelTimeConc - Maximum active scan time in milliseconds.
 * @Min: 0
 * @Max: 10000
 * @Default: 40
 *
 * This ini is used to set maximum active scan time in STA+SAP concurrent
 * mode.
 *
 * Related: None.
 *
 * Supported Feature: Concurrency
 *
 * Usage: Internal/External
 *
 * </ini>
 */
#define CFG_ACTIVE_MAX_CHANNEL_TIME_CONC_NAME       "gActiveMaxChannelTimeConc"
#define CFG_ACTIVE_MAX_CHANNEL_TIME_CONC_MIN        (0)
#define CFG_ACTIVE_MAX_CHANNEL_TIME_CONC_MAX        (10000)
#define CFG_ACTIVE_MAX_CHANNEL_TIME_CONC_DEFAULT    (40)

/*
 * <ini>
 * gActiveMinChannelTimeConc - Minimum active scan time in milliseconds..
 * @Min: 0
 * @Max: 10000
 * @Default: 20
 *
 * This ini is used to set minimum active scan time in STA+SAP concurrent
 * mode.
 *
 * Related: None.
 *
 * Supported Feature: Concurrency
 *
 * Usage: Internal/External
 *
 * </ini>
 */
#define CFG_ACTIVE_MIN_CHANNEL_TIME_CONC_NAME       "gActiveMinChannelTimeConc"
#define CFG_ACTIVE_MIN_CHANNEL_TIME_CONC_MIN        (0)
#define CFG_ACTIVE_MIN_CHANNEL_TIME_CONC_MAX        (10000)
#define CFG_ACTIVE_MIN_CHANNEL_TIME_CONC_DEFAULT    (20)

/*
 * <ini>
 * gRestTimeConc - Rest time before moving to a new channel to scan.
 * @Min: 0
 * @Max: 10000
 * @Default: 100
 *
 * This ini is used to configure rest time.
 *
 * Related: None.
 *
 * Supported Feature: Concurrency
 *
 * Usage: Internal/External
 *
 * </ini>
 */
#define CFG_REST_TIME_CONC_NAME                     "gRestTimeConc"
#define CFG_REST_TIME_CONC_MIN                      (0)
#define CFG_REST_TIME_CONC_MAX                      (10000)
#define CFG_REST_TIME_CONC_DEFAULT                  (100)

/*
 * <ini>
 * gMinRestTimeConc - Mininum time spent on home channel before moving to a
 * new channel to scan.
 * @Min: 0
 * @Max: 50
 * @Default: 50
 *
 * This ini is used to configure minimum time spent on home channel before
 * moving to a new channel to scan.
 *
 * Related: None.
 *
 * Supported Feature: Concurrency
 *
 * Usage: Internal/External
 *
 * </ini>
 */
#define CFG_MIN_REST_TIME_NAME                      "gMinRestTimeConc"
#define CFG_MIN_REST_TIME_MIN                       (0)
#define CFG_MIN_REST_TIME_MAX                       (50)
#define CFG_MIN_REST_TIME_DEFAULT                   (50)

/*
 * <ini>
 * gIdleTimeConc - Data inactivity time in msec.
 * @Min: 0
 * @Max: 25
 * @Default: 25
 *
 * This ini is used to configure data inactivity time in msec on bss channel
 * that will be used by scan engine in firmware.
 * For example if this value is 25ms then firmware will check for data
 * inactivity every 25ms till gRestTimeConc is reached.
 * If inactive then scan engine will move from home channel to scan the next
 * frequency.
 *
 * Related: None.
 *
 * Supported Feature: Concurrency
 *
 * Usage: Internal/External
 *
 * </ini>
 */
#define CFG_IDLE_TIME_NAME                          "gIdleTimeConc"
#define CFG_IDLE_TIME_MIN                           (0)
#define CFG_IDLE_TIME_MAX                           (25)
#define CFG_IDLE_TIME_DEFAULT                       (25)
#endif

#define CFG_MAX_PS_POLL_NAME                   "gMaxPsPoll"
#define CFG_MAX_PS_POLL_MIN                    WNI_CFG_MAX_PS_POLL_STAMIN
#define CFG_MAX_PS_POLL_MAX                    WNI_CFG_MAX_PS_POLL_STAMAX
#define CFG_MAX_PS_POLL_DEFAULT                WNI_CFG_MAX_PS_POLL_STADEF

#define CFG_MAX_TX_POWER_NAME                   "gTxPowerCap"
#define CFG_MAX_TX_POWER_MIN                    WNI_CFG_CURRENT_TX_POWER_LEVEL_STAMIN
#define CFG_MAX_TX_POWER_MAX                    WNI_CFG_CURRENT_TX_POWER_LEVEL_STAMAX
/* Not to use CFG default because if no registry setting,
 * this is ignored by SME
 */
#define CFG_MAX_TX_POWER_DEFAULT                WNI_CFG_CURRENT_TX_POWER_LEVEL_STAMAX

/* This ini controls driver to honor/dishonor power constraint from AP */
#define CFG_TX_POWER_CTRL_NAME                 "gAllowTPCfromAP"
#define CFG_TX_POWER_CTRL_DEFAULT              (1)
#define CFG_TX_POWER_CTRL_MIN                  (0)
#define CFG_TX_POWER_CTRL_MAX                  (1)

/*
 * <ini>
 * gLowGainOverride - Indicates Low Gain Override
 * @Min: 0
 * @Max: 1
 * @Default: 0
 *
 * This ini is used to set default Low Gain Override
 *
 * Related: None
 *
 * Supported Feature: STA
 *
 * Usage: Internal/External
 *
 * </ini>
 */

#define CFG_LOW_GAIN_OVERRIDE_NAME             "gLowGainOverride"
#define CFG_LOW_GAIN_OVERRIDE_MIN              WNI_CFG_LOW_GAIN_OVERRIDE_STAMIN
#define CFG_LOW_GAIN_OVERRIDE_MAX              WNI_CFG_LOW_GAIN_OVERRIDE_STAMAX
#define CFG_LOW_GAIN_OVERRIDE_DEFAULT          WNI_CFG_LOW_GAIN_OVERRIDE_STADEF

/*
 * <ini>
 * gRssiFilterPeriod - Enable gRssi Filter for RSSI Monitoring
 * @Min: STAMIN
 * @Max: STAMAX
 * @Default: STADEF
 *
 * This ini is used to Increased this value for Non-ESE AP this is cause FW
 * RSSI Monitoring the consumer of this value is ON by default. So to impact
 * power numbers we are setting this to a high value.
 *
 * Related: None
 *
 * Supported Feature: STA
 *
 * Usage: Internal/External
 *
 * </ini>
 */

#define CFG_RSSI_FILTER_PERIOD_NAME            "gRssiFilterPeriod"
#define CFG_RSSI_FILTER_PERIOD_MIN             WNI_CFG_RSSI_FILTER_PERIOD_STAMIN
#define CFG_RSSI_FILTER_PERIOD_MAX             WNI_CFG_RSSI_FILTER_PERIOD_STAMAX
#define CFG_RSSI_FILTER_PERIOD_DEFAULT         WNI_CFG_RSSI_FILTER_PERIOD_STADEF

#define CFG_IGNORE_DTIM_NAME                   "gIgnoreDtim"
#define CFG_IGNORE_DTIM_MIN                    WNI_CFG_IGNORE_DTIM_STAMIN
#define CFG_IGNORE_DTIM_MAX                    WNI_CFG_IGNORE_DTIM_STAMAX
#define CFG_IGNORE_DTIM_DEFAULT                WNI_CFG_IGNORE_DTIM_STADEF

/*
 * <ini>
 * gMaxLIModulatedDTIM - Set MaxLIModulate Dtim
 * @Min: 1
 * @Max: 10
 * @Default: 10
 *
 * This ini is used to set default MaxLIModulatedDTIM
 *
 * Related: None
 *
 * Supported Feature: STA
 *
 * Usage: Internal/External
 *
 * </ini>
 */

#define CFG_MAX_LI_MODULATED_DTIM_NAME         "gMaxLIModulatedDTIM"
#define CFG_MAX_LI_MODULATED_DTIM_MIN          (1)
#define CFG_MAX_LI_MODULATED_DTIM_MAX          (10)
#define CFG_MAX_LI_MODULATED_DTIM_DEFAULT      (10)

/*
 * <ini>
 * gEnableFWHeartBeatMonitoring - Enable FWHeartBeat Monitor
 * @Min: 0
 * @Max: 1
 * @Default: 1
 *
 * This ini is used to set default FWHeartBeat Monitor
 *
 * Related: None
 *
 * Supported Feature: STA
 *
 * Usage: Internal/External
 *
 * </ini>
 */

#define CFG_FW_HEART_BEAT_MONITORING_NAME      "gEnableFWHeartBeatMonitoring"
#define CFG_FW_HEART_BEAT_MONITORING_MIN       (0)
#define CFG_FW_HEART_BEAT_MONITORING_MAX       (1)
#define CFG_FW_HEART_BEAT_MONITORING_DEFAULT   (1)

/*
 * <ini>
 * gEnableFWBeaconFiltering - Enable FWBeacon Filter
 * @Min: 0
 * @Max: 1
 * @Default: 1
 *
 * This ini is used to set default FWBeacon Filter
 *
 * Related: None
 *
 * Supported Feature: STA
 *
 * Usage: Internal/External
 *
 * </ini>
 */

#define CFG_FW_BEACON_FILTERING_NAME           "gEnableFWBeaconFiltering"
#define CFG_FW_BEACON_FILTERING_MIN            (0)
#define CFG_FW_BEACON_FILTERING_MAX            (1)
#define CFG_FW_BEACON_FILTERING_DEFAULT        (1)

/*
 * <ini>
 * gEnableFWRssiMonitoring - Enable FWRssi Monitor
 * @Min: 0
 * @Max: 1
 * @Default: 1
 *
 * This ini is used to set default FWRssi Monitor
 *
 * Related: None
 *
 * Supported Feature: STA
 *
 * Usage: Internal/External
 *
 * </ini>
 */

#define CFG_FW_RSSI_MONITORING_NAME            "gEnableFWRssiMonitoring"
#define CFG_FW_RSSI_MONITORING_MIN             (0)
#define CFG_FW_RSSI_MONITORING_MAX             (1)
#define CFG_FW_RSSI_MONITORING_DEFAULT         (1)

/*
 * <ini>
 * gFWMccRtsCtsProtection - RTS-CTS protection in MCC.
 * @Min: 0
 * @Max: 1
 * @Default: 0
 *
 * This ini is used to enable/disable use of long duration RTS-CTS protection
 * when SAP goes off channel in MCC mode.
 *
 * Related: None.
 *
 * Supported Feature: Concurrency
 *
 * Usage: Internal/External
 *
 * </ini>
 */

#define CFG_FW_MCC_RTS_CTS_PROT_NAME           "gFWMccRtsCtsProtection"
#define CFG_FW_MCC_RTS_CTS_PROT_MIN            (0)
#define CFG_FW_MCC_RTS_CTS_PROT_MAX            (1)
#define CFG_FW_MCC_RTS_CTS_PROT_DEFAULT        (0)

/*
 * <ini>
 * gFWMccBCastProbeResponse - Broadcast Probe Response in MCC.
 * @Min: 0
 * @Max: 1
 * @Default: 0
 *
 * This ini is used to enable/disable use of broadcast probe response to
 * increase the detectability of SAP in MCC mode.
 *
 * Related: None.
 *
 * Supported Feature: Concurrency
 *
 * Usage: Internal/External
 *
 * </ini>
 */
#define CFG_FW_MCC_BCAST_PROB_RESP_NAME        "gFWMccBCastProbeResponse"
#define CFG_FW_MCC_BCAST_PROB_RESP_MIN         (0)
#define CFG_FW_MCC_BCAST_PROB_RESP_MAX         (1)
#define CFG_FW_MCC_BCAST_PROB_RESP_DEFAULT     (0)

/*
 * <ini>
 * gDataInactivityTimeout - Data activity timeout for non wow mode.
 * @Min: 1
 * @Max: 255
 * @Default: 200
 *
 * This ini is used to set data inactivity timeout in non wow mode.
 *
 * Supported Feature: inactivity timeout in non wow mode
 *
 * Usage: Internal/External
 *
 * </ini>
 */

#define CFG_DATA_INACTIVITY_TIMEOUT_NAME       "gDataInactivityTimeout"
#define CFG_DATA_INACTIVITY_TIMEOUT_MIN        (1)
#define CFG_DATA_INACTIVITY_TIMEOUT_MAX        (255)
#define CFG_DATA_INACTIVITY_TIMEOUT_DEFAULT    (200)

/*
 * <ini>
 * g_wow_data_inactivity_timeout - Data activity timeout in wow mode.
 * @Min: 1
 * @Max: 255
 * @Default: 50
 *
 * This ini is used to set data inactivity timeout in wow mode.
 *
 * Supported Feature: inactivity timeout in wow mode
 *
 * Usage: Internal/External
 *
 * </ini>
 */
#define CFG_WOW_DATA_INACTIVITY_TIMEOUT_NAME     "g_wow_data_inactivity_timeout"
#define CFG_WOW_DATA_INACTIVITY_TIMEOUT_MIN      (1)
#define CFG_WOW_DATA_INACTIVITY_TIMEOUT_MAX      (255)
#define CFG_WOW_DATA_INACTIVITY_TIMEOUT_DEFAULT  (50)

/*
 * <ini>
 * rfSettlingTimeUs - Settle the TimeUs
 * @Min: 0
 * @Max: 60000
 * @Default: 1500
 *
 * This ini is used to set default TimeUs
 *
 * Related: None
 *
 * Supported Feature: STA
 *
 * Usage: Internal/External
 *
 * </ini>
 */

#define CFG_RF_SETTLING_TIME_CLK_NAME          "rfSettlingTimeUs"
#define CFG_RF_SETTLING_TIME_CLK_MIN           (0)
#define CFG_RF_SETTLING_TIME_CLK_MAX           (60000)
#define CFG_RF_SETTLING_TIME_CLK_DEFAULT       (1500)

/*
 * <ini>
 * gStaKeepAlivePeriod - Sends NULL frame to AP periodically in
 * seconds to notify STA's existence
 * @Min: 0
 * @Max: 65535
 * @Default: 30
 *
 * This ini is used to send default NULL frame to AP
 *
 * Related: None
 *
 * Supported Feature: STA
 *
 * Usage: Internal/External
 *
 * </ini>
 */

#define CFG_INFRA_STA_KEEP_ALIVE_PERIOD_NAME          "gStaKeepAlivePeriod"
#define CFG_INFRA_STA_KEEP_ALIVE_PERIOD_MIN           (0)
#define CFG_INFRA_STA_KEEP_ALIVE_PERIOD_MAX           (65535)
#define CFG_INFRA_STA_KEEP_ALIVE_PERIOD_DEFAULT       (90)

/**
 * enum station_keepalive_method - available keepalive methods for stations
 * @HDD_STA_KEEPALIVE_NULL_DATA: null data packet
 * @HDD_STA_KEEPALIVE_GRAT_ARP: gratuitous ARP packet
 * @HDD_STA_KEEPALIVE_COUNT: number of method options available
 */
enum station_keepalive_method {
	HDD_STA_KEEPALIVE_NULL_DATA,
	HDD_STA_KEEPALIVE_GRAT_ARP,
	/* keep at the end */
	HDD_STA_KEEPALIVE_COUNT
};

/*
 * <ini>
 * gStaKeepAliveMethod - Which keepalive method to use
 * @Min: 0
 * @Max: 1
 * @Default: 1
 *
 * This ini determines which keepalive method to use for station interfaces
 *       1) Use null data packets
 *       2) Use gratuitous ARP packets
 *
 * Related: gStaKeepAlivePeriod, gApKeepAlivePeriod, gGoKeepAlivePeriod
 *
 * Supported Feature: STA, Keepalive
 *
 * Usage: Internal/External
 *
 * </ini>
 */
#define CFG_STA_KEEPALIVE_METHOD_NAME              "gStaKeepAliveMethod"
#define CFG_STA_KEEPALIVE_METHOD_MIN               (HDD_STA_KEEPALIVE_NULL_DATA)
#define CFG_STA_KEEPALIVE_METHOD_MAX               (HDD_STA_KEEPALIVE_COUNT - 1)
#define CFG_STA_KEEPALIVE_METHOD_DEFAULT           (HDD_STA_KEEPALIVE_GRAT_ARP)

/* WMM configuration */
/*
 * <ini>
 * WmmIsEnabled - Enable WMM feature
 * @Min: 0
 * @Max: 2
 * @Default: 0
 *
 * This ini is used to enable/disable WMM.
 *
 * Related: None.
 *
 * Supported Feature: WMM
 *
 * Usage: Internal/External
 *
 * </ini>
 */
#define CFG_QOS_WMM_MODE_NAME                          "WmmIsEnabled"
#define CFG_QOS_WMM_MODE_MIN                           (0)
#define CFG_QOS_WMM_MODE_MAX                           (2)  /* HDD_WMM_NO_QOS */
#define CFG_QOS_WMM_MODE_DEFAULT                       (0)  /* HDD_WMM_AUTO */

/*
 * <ini>
 * 80211eIsEnabled - Enable 802.11e feature
 * @Min: 0
 * @Max: 1
 * @Default: 0
 *
 * This ini is used to enable/disable 802.11e.
 *
 * Related: None.
 *
 * Supported Feature: 802.11e
 *
 * Usage: Internal/External
 *
 * </ini>
 */
#define CFG_QOS_WMM_80211E_ENABLED_NAME                   "80211eIsEnabled"
#define CFG_QOS_WMM_80211E_ENABLED_MIN                     (0)
#define CFG_QOS_WMM_80211E_ENABLED_MAX                     (1)
#define CFG_QOS_WMM_80211E_ENABLED_DEFAULT                 (0)

/*
 * <ini>
 * UapsdMask - To setup U-APSD mask for ACs
 * @Min: 0x00
 * @Max: 0xFF
 * @Default: 0x00
 *
 * This ini is used to setup U-APSD mask for ACs.
 *
 * Related: None.
 *
 * Supported Feature: WMM
 *
 * Usage: Internal/External
 *
 * </ini>
 */
#define CFG_QOS_WMM_UAPSD_MASK_NAME                        "UapsdMask"
#define CFG_QOS_WMM_UAPSD_MASK_MIN                         (0x00)
#define CFG_QOS_WMM_UAPSD_MASK_MAX                         (0xFF)
#define CFG_QOS_WMM_UAPSD_MASK_DEFAULT                     (0x00)

/*
 * <ini>
 * ImplicitQosIsEnabled - Enableimplicit QOS
 * @Min: 0
 * @Max: 1
 * @Default: 0
 *
 * This ini is used to enable/disable implicit QOS.
 *
 * Related: None.
 *
 * Supported Feature: WMM
 *
 * Usage: Internal/External
 *
 * </ini>
 */
#define CFG_QOS_IMPLICIT_SETUP_ENABLED_NAME             "ImplicitQosIsEnabled"
#define CFG_QOS_IMPLICIT_SETUP_ENABLED_MIN              (0)
#define CFG_QOS_IMPLICIT_SETUP_ENABLED_MAX              (1)
#define CFG_QOS_IMPLICIT_SETUP_ENABLED_DEFAULT          (0)

/*
 * <ini>
 * InfraUapsdVoSrvIntv - Set Uapsd service interval for voice
 * @Min: 0
 * @Max: 4294967295UL
 * @Default: 20
 *
 * This ini is used to set Uapsd service interval for voice.
 *
 * Related: None.
 *
 * Supported Feature: WMM
 *
 * Usage: Internal/External
 *
 * </ini>
 */
#define CFG_QOS_WMM_INFRA_UAPSD_VO_SRV_INTV_NAME          "InfraUapsdVoSrvIntv"
#define CFG_QOS_WMM_INFRA_UAPSD_VO_SRV_INTV_MIN            (0)
#define CFG_QOS_WMM_INFRA_UAPSD_VO_SRV_INTV_MAX            (4294967295UL)
#define CFG_QOS_WMM_INFRA_UAPSD_VO_SRV_INTV_DEFAULT        (20)

/*
 * <ini>
 * InfraUapsdVoSuspIntv - Set Uapsd suspension interval for voice
 * @Min: 0
 * @Max: 4294967295UL
 * @Default: 2000
 *
 * This ini is used to set Uapsd suspension interval for voice.
 *
 * Related: None.
 *
 * Supported Feature: WMM
 *
 * Usage: Internal/External
 *
 * </ini>
 */
#define CFG_QOS_WMM_INFRA_UAPSD_VO_SUS_INTV_NAME         "InfraUapsdVoSuspIntv"
#define CFG_QOS_WMM_INFRA_UAPSD_VO_SUS_INTV_MIN           (0)
#define CFG_QOS_WMM_INFRA_UAPSD_VO_SUS_INTV_MAX           (4294967295UL)
#define CFG_QOS_WMM_INFRA_UAPSD_VO_SUS_INTV_DEFAULT       (2000)

/*
 * <ini>
 * InfraUapsdViSrvIntv - Set Uapsd service interval for video
 * @Min: 0
 * @Max: 4294967295UL
 * @Default: 300
 *
 * This ini is used to set Uapsd service interval for video.
 *
 * Related: None.
 *
 * Supported Feature: WMM
 *
 * Usage: Internal/External
 *
 * </ini>
 */
#define CFG_QOS_WMM_INFRA_UAPSD_VI_SRV_INTV_NAME          "InfraUapsdViSrvIntv"
#define CFG_QOS_WMM_INFRA_UAPSD_VI_SRV_INTV_MIN            (0)
#define CFG_QOS_WMM_INFRA_UAPSD_VI_SRV_INTV_MAX            (4294967295UL)
#define CFG_QOS_WMM_INFRA_UAPSD_VI_SRV_INTV_DEFAULT        (300)

/*
 * <ini>
 * InfraUapsdViSuspIntv - Set Uapsd suspension interval for video
 * @Min: 0
 * @Max: 4294967295UL
 * @Default: 2000
 *
 * This ini is used to set Uapsd suspension interval for video
 *
 * Related: None.
 *
 * Supported Feature: WMM
 *
 * Usage: Internal/External
 *
 * </ini>
 */
#define CFG_QOS_WMM_INFRA_UAPSD_VI_SUS_INTV_NAME         "InfraUapsdViSuspIntv"
#define CFG_QOS_WMM_INFRA_UAPSD_VI_SUS_INTV_MIN           (0)
#define CFG_QOS_WMM_INFRA_UAPSD_VI_SUS_INTV_MAX           (4294967295UL)
#define CFG_QOS_WMM_INFRA_UAPSD_VI_SUS_INTV_DEFAULT       (2000)

/*
 * <ini>
 * InfraUapsdBeSrvIntv - Set Uapsd service interval for BE
 * @Min: 0
 * @Max: 4294967295UL
 * @Default: 300
 *
 * This ini is used to set Uapsd service interval for BE
 *
 * Related: None.
 *
 * Supported Feature: WMM
 *
 * Usage: Internal/External
 *
 * </ini>
 */
#define CFG_QOS_WMM_INFRA_UAPSD_BE_SRV_INTV_NAME         "InfraUapsdBeSrvIntv"
#define CFG_QOS_WMM_INFRA_UAPSD_BE_SRV_INTV_MIN           (0)
#define CFG_QOS_WMM_INFRA_UAPSD_BE_SRV_INTV_MAX           (4294967295UL)
#define CFG_QOS_WMM_INFRA_UAPSD_BE_SRV_INTV_DEFAULT       (300)

/*
 * <ini>
 * InfraUapsdBeSuspIntv - Set Uapsd suspension interval for BE
 * @Min: 0
 * @Max: 4294967295UL
 * @Default: 2000
 *
 * This ini is used to set Uapsd suspension interval for BE
 *
 * Related: None.
 *
 * Supported Feature: WMM
 *
 * Usage: Internal/External
 *
 * </ini>
 */
#define CFG_QOS_WMM_INFRA_UAPSD_BE_SUS_INTV_NAME        "InfraUapsdBeSuspIntv"
#define CFG_QOS_WMM_INFRA_UAPSD_BE_SUS_INTV_MIN          (0)
#define CFG_QOS_WMM_INFRA_UAPSD_BE_SUS_INTV_MAX          (4294967295UL)
#define CFG_QOS_WMM_INFRA_UAPSD_BE_SUS_INTV_DEFAULT      (2000)

/*
 * <ini>
 * InfraUapsdBkSrvIntv - Set Uapsd service interval for BK
 * @Min: 0
 * @Max: 4294967295UL
 * @Default: 300
 *
 * This ini is used to set Uapsd service interval for BK
 *
 * Related: None.
 *
 * Supported Feature: WMM
 *
 * Usage: Internal/External
 *
 * </ini>
 */
#define CFG_QOS_WMM_INFRA_UAPSD_BK_SRV_INTV_NAME         "InfraUapsdBkSrvIntv"
#define CFG_QOS_WMM_INFRA_UAPSD_BK_SRV_INTV_MIN           (0)
#define CFG_QOS_WMM_INFRA_UAPSD_BK_SRV_INTV_MAX           (4294967295UL)
#define CFG_QOS_WMM_INFRA_UAPSD_BK_SRV_INTV_DEFAULT       (300)

/*
 * <ini>
 * InfraUapsdBkSuspIntv - Set Uapsd suspension interval for BK
 * @Min: 0
 * @Max: 4294967295UL
 * @Default: 2000
 *
 * This ini is used to set Uapsd suspension interval for BK
 *
 * Related: None.
 *
 * Supported Feature: WMM
 *
 * Usage: Internal/External
 *
 * </ini>
 */
#define CFG_QOS_WMM_INFRA_UAPSD_BK_SUS_INTV_NAME        "InfraUapsdBkSuspIntv"
#define CFG_QOS_WMM_INFRA_UAPSD_BK_SUS_INTV_MIN          (0)
#define CFG_QOS_WMM_INFRA_UAPSD_BK_SUS_INTV_MAX          (4294967295UL)
#define CFG_QOS_WMM_INFRA_UAPSD_BK_SUS_INTV_DEFAULT      (2000)

/* default TSPEC parameters for AC_VO */
/*
 * <ini>
 * InfraDirAcVo - Set TSPEC direction for VO
 * @Min: 0
 * @Max: 3
 * @Default: 3
 *
 * This ini is used to set TSPEC direction for VO
 *
 * Related: None.
 *
 * Supported Feature: WMM
 *
 * Usage: Internal/External
 *
 * </ini>
 */
#define CFG_QOS_WMM_INFRA_DIR_AC_VO_NAME   "InfraDirAcVo"
#define CFG_QOS_WMM_INFRA_DIR_AC_VO_MIN     (0)
#define CFG_QOS_WMM_INFRA_DIR_AC_VO_MAX     (3)
#define CFG_QOS_WMM_INFRA_DIR_AC_VO_DEFAULT (3) /*WLAN_QCT_CUST_WMM_TSDIR_BOTH*/

/*
 * <ini>
 * InfraNomMsduSizeAcVo - Set normal MSDU size for VO
 * @Min: 0x0
 * @Max: 0xFFFF
 * @Default: 0x80D0
 *
 * This ini is used to set normal MSDU size for VO
 *
 * Related: None.
 *
 * Supported Feature: WMM
 *
 * Usage: Internal/External
 *
 * </ini>
 */
#define CFG_QOS_WMM_INFRA_NOM_MSDU_SIZE_AC_VO_NAME      "InfraNomMsduSizeAcVo"
#define CFG_QOS_WMM_INFRA_NOM_MSDU_SIZE_AC_VO_MIN        (0x0)
#define CFG_QOS_WMM_INFRA_NOM_MSDU_SIZE_AC_VO_MAX        (0xFFFF)
#define CFG_QOS_WMM_INFRA_NOM_MSDU_SIZE_AC_VO_DEFAULT    (0x80D0)

/*
 * <ini>
 * InfraMeanDataRateAcVo - Set mean data rate for VO
 * @Min: 0x0
 * @Max: 0xFFFFFFFF
 * @Default: 0x14500
 *
 * This ini is used to set mean data rate for VO
 *
 * Related: None.
 *
 * Supported Feature: WMM
 *
 * Usage: Internal/External
 *
 * </ini>
 */
#define CFG_QOS_WMM_INFRA_MEAN_DATA_RATE_AC_VO_NAME    "InfraMeanDataRateAcVo"
#define CFG_QOS_WMM_INFRA_MEAN_DATA_RATE_AC_VO_MIN      (0x0)
#define CFG_QOS_WMM_INFRA_MEAN_DATA_RATE_AC_VO_MAX      (0xFFFFFFFF)
#define CFG_QOS_WMM_INFRA_MEAN_DATA_RATE_AC_VO_DEFAULT  (0x14500)

/*
 * <ini>
 * InfraMinPhyRateAcVo - Set min PHY rate for VO
 * @Min: 0x0
 * @Max: 0xFFFFFFFF
 * @Default: 0x5B8D80
 *
 * This ini is used to set min PHY rate for VO
 *
 * Related: None.
 *
 * Supported Feature: WMM
 *
 * Usage: Internal/External
 *
 * </ini>
 */
#define CFG_QOS_WMM_INFRA_MIN_PHY_RATE_AC_VO_NAME       "InfraMinPhyRateAcVo"
#define CFG_QOS_WMM_INFRA_MIN_PHY_RATE_AC_VO_MIN         (0x0)
#define CFG_QOS_WMM_INFRA_MIN_PHY_RATE_AC_VO_MAX         (0xFFFFFFFF)
#define CFG_QOS_WMM_INFRA_MIN_PHY_RATE_AC_VO_DEFAULT     (0x5B8D80)

/*
 * <ini>
 * InfraSbaAcVo - Set surplus bandwidth allowance for VO
 * @Min: 0x2001
 * @Max: 0xFFFF
 * @Default: 0x2001
 *
 * This ini is used to set surplus bandwidth allowance for VO
 *
 * Related: None.
 *
 * Supported Feature: WMM
 *
 * Usage: Internal/External
 *
 * </ini>
 */
#define CFG_QOS_WMM_INFRA_SBA_AC_VO_NAME                   "InfraSbaAcVo"
#define CFG_QOS_WMM_INFRA_SBA_AC_VO_MIN                     (0x2001)
#define CFG_QOS_WMM_INFRA_SBA_AC_VO_MAX                     (0xFFFF)
#define CFG_QOS_WMM_INFRA_SBA_AC_VO_DEFAULT                 (0x2001)

/* default TSPEC parameters for AC_VI */
/*
 * <ini>
 * InfraDirAcVi - Set TSPEC direction for VI
 * @Min: 0
 * @Max: 3
 * @Default: 3
 *
 * This ini is used to set TSPEC direction for VI
 *
 * Related: None.
 *
 * Supported Feature: WMM
 *
 * Usage: Internal/External
 *
 * </ini>
 */
#define CFG_QOS_WMM_INFRA_DIR_AC_VI_NAME   "InfraDirAcVi"
#define CFG_QOS_WMM_INFRA_DIR_AC_VI_MIN     (0)
#define CFG_QOS_WMM_INFRA_DIR_AC_VI_MAX     (3)
#define CFG_QOS_WMM_INFRA_DIR_AC_VI_DEFAULT (3) /*WLAN_QCT_CUST_WMM_TSDIR_BOTH*/

/*
 * <ini>
 * InfraNomMsduSizeAcVi - Set normal MSDU size for VI
 * @Min: 0x0
 * @Max: 0xFFFF
 * @Default: 0x85DC
 *
 * This ini is used to set normal MSDU size for VI
 *
 * Related: None.
 *
 * Supported Feature: WMM
 *
 * Usage: Internal/External
 *
 * </ini>
 */
#define CFG_QOS_WMM_INFRA_NOM_MSDU_SIZE_AC_VI_NAME      "InfraNomMsduSizeAcVi"
#define CFG_QOS_WMM_INFRA_NOM_MSDU_SIZE_AC_VI_MIN        (0x0)
#define CFG_QOS_WMM_INFRA_NOM_MSDU_SIZE_AC_VI_MAX        (0xFFFF)
#define CFG_QOS_WMM_INFRA_NOM_MSDU_SIZE_AC_VI_DEFAULT    (0x85DC)

/*
 * <ini>
 * InfraMeanDataRateAcVi - Set mean data rate for VI
 * @Min: 0x0
 * @Max: 0xFFFFFFFF
 * @Default: 0x57E40
 *
 * This ini is used to set mean data rate for VI
 *
 * Related: None.
 *
 * Supported Feature: WMM
 *
 * Usage: Internal/External
 *
 * </ini>
 */
#define CFG_QOS_WMM_INFRA_MEAN_DATA_RATE_AC_VI_NAME    "InfraMeanDataRateAcVi"
#define CFG_QOS_WMM_INFRA_MEAN_DATA_RATE_AC_VI_MIN      (0x0)
#define CFG_QOS_WMM_INFRA_MEAN_DATA_RATE_AC_VI_MAX      (0xFFFFFFFF)
#define CFG_QOS_WMM_INFRA_MEAN_DATA_RATE_AC_VI_DEFAULT  (0x57E40)

/*
 * <ini>
 * iInfraMinPhyRateAcVi - Set min PHY rate for VI
 * @Min: 0x0
 * @Max: 0xFFFFFFFF
 * @Default: 0x5B8D80
 *
 * This ini is used to set min PHY rate for VI
 *
 * Related: None.
 *
 * Supported Feature: WMM
 *
 * Usage: Internal/External
 *
 * </ini>
 */
#define CFG_QOS_WMM_INFRA_MIN_PHY_RATE_AC_VI_NAME        "InfraMinPhyRateAcVi"
#define CFG_QOS_WMM_INFRA_MIN_PHY_RATE_AC_VI_MIN          (0x0)
#define CFG_QOS_WMM_INFRA_MIN_PHY_RATE_AC_VI_MAX          (0xFFFFFFFF)
#define CFG_QOS_WMM_INFRA_MIN_PHY_RATE_AC_VI_DEFAULT      (0x5B8D80)

/*
 * <ini>
 * InfraSbaAcVi - Set surplus bandwidth allowance for VI
 * @Min: 0x2001
 * @Max: 0xFFFF
 * @Default: 0x2001
 *
 * This ini is used to set surplus bandwidth allowance for VI
 *
 * Related: None.
 *
 * Supported Feature: WMM
 *
 * Usage: Internal/External
 *
 * </ini>
 */
#define CFG_QOS_WMM_INFRA_SBA_AC_VI_NAME                   "InfraSbaAcVi"
#define CFG_QOS_WMM_INFRA_SBA_AC_VI_MIN                     (0x2001)
#define CFG_QOS_WMM_INFRA_SBA_AC_VI_MAX                     (0xFFFF)
#define CFG_QOS_WMM_INFRA_SBA_AC_VI_DEFAULT                 (0x2001)

/* default TSPEC parameters for AC_BE*/
/*
 * <ini>
 * InfraDirAcBe - Set TSPEC direction for BE
 * @Min: 0
 * @Max: 3
 * @Default: 3
 *
 * This ini is used to set TSPEC direction for BE
 *
 * Related: None.
 *
 * Supported Feature: WMM
 *
 * Usage: Internal/External
 *
 * </ini>
 */
#define CFG_QOS_WMM_INFRA_DIR_AC_BE_NAME   "InfraDirAcBe"
#define CFG_QOS_WMM_INFRA_DIR_AC_BE_MIN     (0)
#define CFG_QOS_WMM_INFRA_DIR_AC_BE_MAX     (3)
#define CFG_QOS_WMM_INFRA_DIR_AC_BE_DEFAULT (3) /*WLAN_QCT_CUST_WMM_TSDIR_BOTH*/

/*
 * <ini>
 * InfraNomMsduSizeAcBe - Set normal MSDU size for BE
 * @Min: 0x0
 * @Max: 0xFFFF
 * @Default: 0x85DC
 *
 * This ini is used to set normal MSDU size for BE
 *
 * Related: None.
 *
 * Supported Feature: WMM
 *
 * Usage: Internal/External
 *
 * </ini>
 */
#define CFG_QOS_WMM_INFRA_NOM_MSDU_SIZE_AC_BE_NAME      "InfraNomMsduSizeAcBe"
#define CFG_QOS_WMM_INFRA_NOM_MSDU_SIZE_AC_BE_MIN        (0x0)
#define CFG_QOS_WMM_INFRA_NOM_MSDU_SIZE_AC_BE_MAX        (0xFFFF)
#define CFG_QOS_WMM_INFRA_NOM_MSDU_SIZE_AC_BE_DEFAULT    (0x85DC)

/*
 * <ini>
 * InfraMeanDataRateAcBe - Set mean data rate for BE
 * @Min: 0x0
 * @Max: 0xFFFFFFFF
 * @Default: 0x493E0
 *
 * This ini is used to set mean data rate for BE
 *
 * Related: None.
 *
 * Supported Feature: WMM
 *
 * Usage: Internal/External
 *
 * </ini>
 */
#define CFG_QOS_WMM_INFRA_MEAN_DATA_RATE_AC_BE_NAME    "InfraMeanDataRateAcBe"
#define CFG_QOS_WMM_INFRA_MEAN_DATA_RATE_AC_BE_MIN      (0x0)
#define CFG_QOS_WMM_INFRA_MEAN_DATA_RATE_AC_BE_MAX      (0xFFFFFFFF)
#define CFG_QOS_WMM_INFRA_MEAN_DATA_RATE_AC_BE_DEFAULT  (0x493E0)

/*
 * <ini>
 * InfraMinPhyRateAcBe - Set min PHY rate for BE
 * @Min: 0x0
 * @Max: 0xFFFFFFFF
 * @Default: 0x5B8D80
 *
 * This ini is used to set min PHY rate for BE
 *
 * Related: None.
 *
 * Supported Feature: WMM
 *
 * Usage: Internal/External
 *
 * </ini>
 */
#define CFG_QOS_WMM_INFRA_MIN_PHY_RATE_AC_BE_NAME        "InfraMinPhyRateAcBe"
#define CFG_QOS_WMM_INFRA_MIN_PHY_RATE_AC_BE_MIN          (0x0)
#define CFG_QOS_WMM_INFRA_MIN_PHY_RATE_AC_BE_MAX          (0xFFFFFFFF)
#define CFG_QOS_WMM_INFRA_MIN_PHY_RATE_AC_BE_DEFAULT      (0x5B8D80)

/*
 * <ini>
 * InfraSbaAcBe - Set surplus bandwidth allowance for BE
 * @Min: 0x2001
 * @Max: 0xFFFF
 * @Default: 0x2001
 *
 * This ini is used to set surplus bandwidth allowance for BE
 *
 * Related: None.
 *
 * Supported Feature: WMM
 *
 * Usage: Internal/External
 *
 * </ini>
 */
#define CFG_QOS_WMM_INFRA_SBA_AC_BE_NAME                   "InfraSbaAcBe"
#define CFG_QOS_WMM_INFRA_SBA_AC_BE_MIN                     (0x2001)
#define CFG_QOS_WMM_INFRA_SBA_AC_BE_MAX                     (0xFFFF)
#define CFG_QOS_WMM_INFRA_SBA_AC_BE_DEFAULT                 (0x2001)

/* default TSPEC parameters for AC_Bk*/
/*
 * <ini>
 * InfraDirAcBk - Set TSPEC direction for BK
 * @Min: 0
 * @Max: 3
 * @Default: 3
 *
 * This ini is used to set TSPEC direction for BK
 *
 * Related: None.
 *
 * Supported Feature: WMM
 *
 * Usage: Internal/External
 *
 * </ini>
 */
#define CFG_QOS_WMM_INFRA_DIR_AC_BK_NAME   "InfraDirAcBk"
#define CFG_QOS_WMM_INFRA_DIR_AC_BK_MIN     (0)
#define CFG_QOS_WMM_INFRA_DIR_AC_BK_MAX     (3)
#define CFG_QOS_WMM_INFRA_DIR_AC_BK_DEFAULT (3) /*WLAN_QCT_CUST_WMM_TSDIR_BOTH*/

/*
 * <ini>
 * InfraNomMsduSizeAcBk - Set normal MSDU size for BK
 * @Min: 0x0
 * @Max: 0xFFFF
 * @Default: 0x85DC
 *
 * This ini is used to set normal MSDU size for BK
 *
 * Related: None.
 *
 * Supported Feature: WMM
 *
 * Usage: Internal/External
 *
 * </ini>
 */
#define CFG_QOS_WMM_INFRA_NOM_MSDU_SIZE_AC_BK_NAME      "InfraNomMsduSizeAcBk"
#define CFG_QOS_WMM_INFRA_NOM_MSDU_SIZE_AC_BK_MIN        (0x0)
#define CFG_QOS_WMM_INFRA_NOM_MSDU_SIZE_AC_BK_MAX        (0xFFFF)
#define CFG_QOS_WMM_INFRA_NOM_MSDU_SIZE_AC_BK_DEFAULT    (0x85DC)

/*
 * <ini>
 * InfraMeanDataRateAcBk - Set mean data rate for BK
 * @Min: 0x0
 * @Max: 0xFFFFFFFF
 * @Default: 0x493E0
 *
 * This ini is used to set mean data rate for BK
 *
 * Related: None.
 *
 * Supported Feature: WMM
 *
 * Usage: Internal/External
 *
 * </ini>
 */
#define CFG_QOS_WMM_INFRA_MEAN_DATA_RATE_AC_BK_NAME    "InfraMeanDataRateAcBk"
#define CFG_QOS_WMM_INFRA_MEAN_DATA_RATE_AC_BK_MIN      (0x0)
#define CFG_QOS_WMM_INFRA_MEAN_DATA_RATE_AC_BK_MAX      (0xFFFFFFFF)
#define CFG_QOS_WMM_INFRA_MEAN_DATA_RATE_AC_BK_DEFAULT  (0x493E0)

/*
 * <ini>
 * InfraMinPhyRateAcBke - Set min PHY rate for BK
 * @Min: 0x0
 * @Max: 0xFFFFFFFF
 * @Default: 0x5B8D80
 *
 * This ini is used to set min PHY rate for BK
 *
 * Related: None.
 *
 * Supported Feature: WMM
 *
 * Usage: Internal/External
 *
 * </ini>
 */
#define CFG_QOS_WMM_INFRA_MIN_PHY_RATE_AC_BK_NAME        "InfraMinPhyRateAcBk"
#define CFG_QOS_WMM_INFRA_MIN_PHY_RATE_AC_BK_MIN          (0x0)
#define CFG_QOS_WMM_INFRA_MIN_PHY_RATE_AC_BK_MAX          (0xFFFFFFFF)
#define CFG_QOS_WMM_INFRA_MIN_PHY_RATE_AC_BK_DEFAULT      (0x5B8D80)

/*
 * <ini>
 * InfraSbaAcBk - Set surplus bandwidth allowance for BK
 * @Min: 0x2001
 * @Max: 0xFFFF
 * @Default: 0x2001
 *
 * This ini is used to set surplus bandwidth allowance for BK
 *
 * Related: None.
 *
 * Supported Feature: WMM
 *
 * Usage: Internal/External
 *
 * </ini>
 */
#define CFG_QOS_WMM_INFRA_SBA_AC_BK_NAME                   "InfraSbaAcBk"
#define CFG_QOS_WMM_INFRA_SBA_AC_BK_MIN                     (0x2001)
#define CFG_QOS_WMM_INFRA_SBA_AC_BK_MAX                     (0xFFFF)
#define CFG_QOS_WMM_INFRA_SBA_AC_BK_DEFAULT                 (0x2001)

/*
 * <ini>
 * burstSizeDefinition - Set TS burst size
 * @Min: 0
 * @Max: 1
 * @Default: 0
 *
 * This ini is used to set TS burst size
 *
 * Related: None.
 *
 * Supported Feature: WMM
 *
 * Usage: Internal/External
 *
 * </ini>
 */
#define CFG_QOS_WMM_BURST_SIZE_DEFN_NAME                "burstSizeDefinition"
#define CFG_QOS_WMM_BURST_SIZE_DEFN_MIN                  (0)
#define CFG_QOS_WMM_BURST_SIZE_DEFN_MAX                  (1)
#define CFG_QOS_WMM_BURST_SIZE_DEFN_DEFAULT              (0)

/*
 * <ini>
 * tsInfoAckPolicy - Set TS ack policy
 * @Min: 0x00
 * @Max: 0x01
 * @Default: 0x00
 *
 * This ini is used to set TS ack policy
 *
 * Related: None.
 *
 * Supported Feature: WMM
 *
 * Usage: Internal/External
 *
 * </ini>
 */
#define CFG_QOS_WMM_TS_INFO_ACK_POLICY_NAME              "tsInfoAckPolicy"
#define CFG_QOS_WMM_TS_INFO_ACK_POLICY_MIN                (0x00)
#define CFG_QOS_WMM_TS_INFO_ACK_POLICY_MAX                (0x01)
#define CFG_QOS_WMM_TS_INFO_ACK_POLICY_DEFAULT            (0x00)

/*
 * <ini>
 * SingleTIDRC - Set replay counter for all TID's
 * @Min: 0
 * @Max: 1
 * @Default: 1
 *
 * This ini is used to set replay counter for all TID's
 *
 * Related: None.
 *
 * Supported Feature: WMM
 *
 * Usage: Internal/External
 *
 * </ini>
 */
#define CFG_SINGLE_TID_RC_NAME    "SingleTIDRC"
#define CFG_SINGLE_TID_RC_MIN      (0) /* Separate replay counter for all TID */
#define CFG_SINGLE_TID_RC_MAX      (1) /* Single replay counter for all TID */
#define CFG_SINGLE_TID_RC_DEFAULT  (1)

/*
 * <ini>
 * gAddTSWhenACMIsOff - Set ACM value for AC
 * @Min: 0
 * @Max: 1
 * @Default: 0
 *
 * This ini is used to set ACM value for AC
 *
 * Related: None.
 *
 * Supported Feature: WMM
 *
 * Usage: Internal/External
 *
 * </ini>
 */
#define CFG_QOS_ADDTS_WHEN_ACM_IS_OFF_NAME               "gAddTSWhenACMIsOff"
#define CFG_QOS_ADDTS_WHEN_ACM_IS_OFF_MIN                (0)
/* Send AddTs even when ACM is not set for the AC */
#define CFG_QOS_ADDTS_WHEN_ACM_IS_OFF_MAX                (1)
#define CFG_QOS_ADDTS_WHEN_ACM_IS_OFF_DEFAULT            (0)

#ifdef FEATURE_WLAN_ESE
#define CFG_QOS_WMM_INFRA_INACTIVITY_INTERVAL_NAME         "InfraInactivityInterval"
#define CFG_QOS_WMM_INFRA_INACTIVITY_INTERVAL_MIN           (0)
#define CFG_QOS_WMM_INFRA_INACTIVITY_INTERVAL_MAX           (4294967295UL)
#define CFG_QOS_WMM_INFRA_INACTIVITY_INTERVAL_DEFAULT       (0) /* disabled */

#define CFG_ESE_FEATURE_ENABLED_NAME                       "EseEnabled"
#define CFG_ESE_FEATURE_ENABLED_MIN                         (0)
#define CFG_ESE_FEATURE_ENABLED_MAX                         (1)
#define CFG_ESE_FEATURE_ENABLED_DEFAULT                     (0) /* disabled */
#endif /* FEATURE_WLAN_ESE */

#define CFG_LFR_MAWC_FEATURE_ENABLED_NAME                   "MAWCEnabled"
#define CFG_LFR_MAWC_FEATURE_ENABLED_MIN                    (0)
#define CFG_LFR_MAWC_FEATURE_ENABLED_MAX                    (1)
#define CFG_LFR_MAWC_FEATURE_ENABLED_DEFAULT                (0) /* disabled */

/*This parameter is used to set Wireless Extended Security Mode.*/
#define CFG_ENABLE_WES_MODE_NAME                            "gWESModeEnabled"
#define CFG_ENABLE_WES_MODE_NAME_MIN                        (0)
#define CFG_ENABLE_WES_MODE_NAME_MAX                        (1)
#define CFG_ENABLE_WES_MODE_NAME_DEFAULT                    (0)

#define CFG_TL_DELAYED_TRGR_FRM_INT_NAME                   "DelayedTriggerFrmInt"
#define CFG_TL_DELAYED_TRGR_FRM_INT_MIN                     1
#define CFG_TL_DELAYED_TRGR_FRM_INT_MAX                     (4294967295UL)
#define CFG_TL_DELAYED_TRGR_FRM_INT_DEFAULT                 3000

/*
 * <ini>
 * gRrmEnable - Enable/Disable RRM
 * @Min: 0
 * @Max: 1
 * @Default: 0
 *
 * This ini is used to controls the capabilities (11 k) included
 * in the capabilities field.
 *
 * Related: None.
 *
 * Supported Feature: 11k
 *
 * Usage: Internal/External
 *
 * </ini>
 */
#define CFG_RRM_ENABLE_NAME                              "gRrmEnable"
#define CFG_RRM_ENABLE_MIN                               (0)
#define CFG_RRM_ENABLE_MAX                               (1)
#define CFG_RRM_ENABLE_DEFAULT                           (0)

/*
 * <ini>
 * gRrmRandnIntvl - Randomization interval
 * @Min: 10
 * @Max: 100
 * @Default: 100
 *
 * This ini is used to set randomization interval which is used to start a timer
 * of a random value within randomization interval. Next RRM Scan request
 * will be issued after the expiry of this random interval.
 *
 * Related: None.
 *
 * Supported Feature: 11k
 *
 * Usage: Internal/External
 *
 * </ini>
 */
#define CFG_RRM_MEAS_RANDOMIZATION_INTVL_NAME            "gRrmRandnIntvl"
#define CFG_RRM_MEAS_RANDOMIZATION_INTVL_MIN             (10)
#define CFG_RRM_MEAS_RANDOMIZATION_INTVL_MAX             (100)
#define CFG_RRM_MEAS_RANDOMIZATION_INTVL_DEFAULT         (100)

/*
 * <ini>
 * rm_capability - Configure RM enabled capabilities IE
 * @Default: 73,10,91,00,04
 *
 * This ini is used to configure RM enabled capabilities IE.
 * Using this INI, we can set/unset any of the bits in 5 bytes
 * (last 4bytes are reserved). Bit details are updated as per
 * Draft version of 11mc spec. (Draft P802.11REVmc_D4.2)
 *
 * Bitwise details are defined as bit mask in rrm_global.h
 * Comma is used as a separator for each byte.
 *
 * Related: None.
 *
 * Supported Feature: 11k
 *
 * Usage: Internal/External
 *
 * </ini>
 */
#define CFG_RM_CAPABILITY_NAME            "rm_capability"
#define CFG_RM_CAPABILITY_DEFAULT         "73,10,91,00,04"

#define CFG_FT_RESOURCE_REQ_NAME                        "gFTResourceReqSupported"
#define CFG_FT_RESOURCE_REQ_MIN                         (0)
#define CFG_FT_RESOURCE_REQ_MAX                         (1)
#define CFG_FT_RESOURCE_REQ_DEFAULT                     (0)

#define CFG_TELE_BCN_TRANS_LI_NAME                   "telescopicBeaconTransListenInterval"
#define CFG_TELE_BCN_TRANS_LI_MIN                    (0)
#define CFG_TELE_BCN_TRANS_LI_MAX                    (7)
#define CFG_TELE_BCN_TRANS_LI_DEFAULT                (3)

#define CFG_TELE_BCN_TRANS_LI_NUM_IDLE_BCNS_NAME     "telescopicBeaconTransListenIntervalNumIdleBcns"
#define CFG_TELE_BCN_TRANS_LI_NUM_IDLE_BCNS_MIN      (5)
#define CFG_TELE_BCN_TRANS_LI_NUM_IDLE_BCNS_MAX      (255)
#define CFG_TELE_BCN_TRANS_LI_NUM_IDLE_BCNS_DEFAULT  (10)

#define CFG_TELE_BCN_MAX_LI_NAME                     "telescopicBeaconMaxListenInterval"
#define CFG_TELE_BCN_MAX_LI_MIN                      (0)
#define CFG_TELE_BCN_MAX_LI_MAX                      (7)
#define CFG_TELE_BCN_MAX_LI_DEFAULT                  (5)

#define CFG_TELE_BCN_MAX_LI_NUM_IDLE_BCNS_NAME       "telescopicBeaconMaxListenIntervalNumIdleBcns"
#define CFG_TELE_BCN_MAX_LI_NUM_IDLE_BCNS_MIN        (5)
#define CFG_TELE_BCN_MAX_LI_NUM_IDLE_BCNS_MAX        (255)
#define CFG_TELE_BCN_MAX_LI_NUM_IDLE_BCNS_DEFAULT    (15)

#define CFG_NEIGHBOR_LOOKUP_RSSI_THRESHOLD_NAME      "gNeighborLookupThreshold"
#define CFG_NEIGHBOR_LOOKUP_RSSI_THRESHOLD_MIN       (10)
#define CFG_NEIGHBOR_LOOKUP_RSSI_THRESHOLD_MAX       (120)
#define CFG_NEIGHBOR_LOOKUP_RSSI_THRESHOLD_DEFAULT   (78)

/*
 * <ini>
 * lookup_threshold_5g_offset - Lookup Threshold offset for 5G band
 * @Min: -120
 * @Max: +120
 * @Default: 0
 *
 * This ini is  used to set the 5G band lookup threshold for roaming.
 * It depends on another INI which is gNeighborLookupThreshold.
 * gNeighborLookupThreshold is a legacy INI item which will be used to
 * set the RSSI lookup threshold for both 2G and 5G bands. If the
 * user wants to setup a different threshold for a 5G band, then user
 * can use this offset value which will be summed up to the value of
 * gNeighborLookupThreshold and used for 5G
 * e.g: gNeighborLookupThreshold = -76dBm
 *      lookup_threshold_5g_offset = 6dBm
 *      Then the 5G band will be configured to -76+6 = -70dBm
 * A default value of Zero to lookup_threshold_5g_offset will keep the
 * thresholds same for both 2G and 5G bands
 *
 * Related: gNeighborLookupThreshold
 *
 * Supported Feature: Roaming
 *
 * Usage: Internal/External
 *
 * </ini>
 */
#define CFG_5G_RSSI_THRESHOLD_OFFSET_NAME      "lookup_threshold_5g_offset"
#define CFG_5G_RSSI_THRESHOLD_OFFSET_MIN       (-120)
#define CFG_5G_RSSI_THRESHOLD_OFFSET_MAX       (120)
#define CFG_5G_RSSI_THRESHOLD_OFFSET_DEFAULT   (0)

#define CFG_DELAY_BEFORE_VDEV_STOP_NAME              "gDelayBeforeVdevStop"
#define CFG_DELAY_BEFORE_VDEV_STOP_MIN               (2)
#define CFG_DELAY_BEFORE_VDEV_STOP_MAX               (200)
#define CFG_DELAY_BEFORE_VDEV_STOP_DEFAULT           (20)

#define CFG_11R_NEIGHBOR_REQ_MAX_TRIES_NAME           "gMaxNeighborReqTries"
#define CFG_11R_NEIGHBOR_REQ_MAX_TRIES_MIN            (1)
#define CFG_11R_NEIGHBOR_REQ_MAX_TRIES_MAX            (4)
#define CFG_11R_NEIGHBOR_REQ_MAX_TRIES_DEFAULT        (3)

#define CFG_ROAM_BMISS_FIRST_BCNT_NAME                  "gRoamBmissFirstBcnt"
#define CFG_ROAM_BMISS_FIRST_BCNT_MIN                   (5)
#define CFG_ROAM_BMISS_FIRST_BCNT_MAX                   (100)
#define CFG_ROAM_BMISS_FIRST_BCNT_DEFAULT               (10)

#define CFG_ROAM_BMISS_FINAL_BCNT_NAME                  "gRoamBmissFinalBcnt"
#define CFG_ROAM_BMISS_FINAL_BCNT_MIN                   (5)
#define CFG_ROAM_BMISS_FINAL_BCNT_MAX                   (100)
#define CFG_ROAM_BMISS_FINAL_BCNT_DEFAULT               (20)

#define CFG_ROAM_BEACON_RSSI_WEIGHT_NAME                "gRoamBeaconRssiWeight"
#define CFG_ROAM_BEACON_RSSI_WEIGHT_MIN                 (0)
#define CFG_ROAM_BEACON_RSSI_WEIGHT_MAX                 (16)
#define CFG_ROAM_BEACON_RSSI_WEIGHT_DEFAULT             (14)

/*
 * <ini>
 * gDynamicPSPollvalue - Set dynamic PSpoll value
 * @Min: 0
 * @Max: 255
 * @Default: 0
 *
 * This ini is used to send default PSpoll value
 *
 * Related: None
 *
 * Supported Feature: STA
 *
 * Usage: Internal/External
 *
 * </ini>
 */

#define CFG_DYNAMIC_PSPOLL_VALUE_NAME          "gDynamicPSPollvalue"
#define CFG_DYNAMIC_PSPOLL_VALUE_MIN           (0)
#define CFG_DYNAMIC_PSPOLL_VALUE_MAX           (255)
#define CFG_DYNAMIC_PSPOLL_VALUE_DEFAULT       (0)

/*
 * <ini>
 * gTelescopicBeaconWakeupEn - Set teles copic beacon wakeup
 * @Min: 0
 * @Max: 1
 * @Default: 0
 *
 * This ini is used to set default teles copic beacon wakeup
 *
 * Related: None
 *
 * Supported Feature: STA
 *
 * Usage: Internal/External
 *
 * </ini>
 */

#define CFG_TELE_BCN_WAKEUP_EN_NAME            "gTelescopicBeaconWakeupEn"
#define CFG_TELE_BCN_WAKEUP_EN_MIN             (0)
#define CFG_TELE_BCN_WAKEUP_EN_MAX             (1)
#define CFG_TELE_BCN_WAKEUP_EN_DEFAULT         (0)

/*
 * <ini>
 * gValidateScanList - Set valid date scan list
 * @Min: 0
 * @Max: 65535
 * @Default: 30
 *
 * This ini is used to set default valid date scan list
 *
 * Related: None
 *
 * Supported Feature: STA
 *
 * Usage: Internal/External
 *
 * </ini>
 */

#define CFG_VALIDATE_SCAN_LIST_NAME                 "gValidateScanList"
#define CFG_VALIDATE_SCAN_LIST_MIN                  (0)
#define CFG_VALIDATE_SCAN_LIST_MAX                  (1)
#define CFG_VALIDATE_SCAN_LIST_DEFAULT              (0)

#define CFG_NULLDATA_AP_RESP_TIMEOUT_NAME       "gNullDataApRespTimeout"
#define CFG_NULLDATA_AP_RESP_TIMEOUT_MIN        (WNI_CFG_PS_NULLDATA_AP_RESP_TIMEOUT_STAMIN)
#define CFG_NULLDATA_AP_RESP_TIMEOUT_MAX        (WNI_CFG_PS_NULLDATA_AP_RESP_TIMEOUT_STAMAX)
#define CFG_NULLDATA_AP_RESP_TIMEOUT_DEFAULT    (WNI_CFG_PS_NULLDATA_AP_RESP_TIMEOUT_STADEF)

#define CFG_AP_DATA_AVAIL_POLL_PERIOD_NAME      "gApDataAvailPollInterval"
#define CFG_AP_DATA_AVAIL_POLL_PERIOD_MIN       (WNI_CFG_AP_DATA_AVAIL_POLL_PERIOD_STAMIN)
#define CFG_AP_DATA_AVAIL_POLL_PERIOD_MAX       (WNI_CFG_AP_DATA_AVAIL_POLL_PERIOD_STAMAX)
#define CFG_AP_DATA_AVAIL_POLL_PERIOD_DEFAULT   (WNI_CFG_AP_DATA_AVAIL_POLL_PERIOD_STADEF)

#define CFG_ENABLE_HOST_ARPOFFLOAD_NAME         "hostArpOffload"
#define CFG_ENABLE_HOST_ARPOFFLOAD_MIN          (0)
#define CFG_ENABLE_HOST_ARPOFFLOAD_MAX          (1)
#define CFG_ENABLE_HOST_ARPOFFLOAD_DEFAULT      (1)

#define CFG_ENABLE_HOST_SSDP_NAME              "ssdp"
#define CFG_ENABLE_HOST_SSDP_MIN               (0)
#define CFG_ENABLE_HOST_SSDP_MAX               (1)
#define CFG_ENABLE_HOST_SSDP_DEFAULT           (1)

#define CFG_ENABLE_HOST_NSOFFLOAD_NAME         "hostNSOffload"
#define CFG_ENABLE_HOST_NSOFFLOAD_MIN          (0)
#define CFG_ENABLE_HOST_NSOFFLOAD_MAX          (1)
#define CFG_ENABLE_HOST_NSOFFLOAD_DEFAULT      (1)

/*
 * <ini>
 * BandCapability - Preferred band (0: Both,  1: 2.4G only,  2: 5G only)
 * @Min: 0
 * @Max: 2
 * @Default: 0
 *
 * This ini is used to set default band capability
 * (0: Both, 1: 2.4G only, 2: 5G only)
 *
 * Related: None
 *
 * Supported Feature: STA
 *
 * Usage: Internal/External
 *
 * </ini>
 */

#define CFG_BAND_CAPABILITY_NAME          "BandCapability"
#define CFG_BAND_CAPABILITY_MIN           (0)
#define CFG_BAND_CAPABILITY_MAX           (2)
#define CFG_BAND_CAPABILITY_DEFAULT       (0)

#define CFG_ENABLE_BYPASS_11D_NAME                 "gEnableBypass11d"
#define CFG_ENABLE_BYPASS_11D_MIN                  (0)
#define CFG_ENABLE_BYPASS_11D_MAX                  (1)
#define CFG_ENABLE_BYPASS_11D_DEFAULT              (1)

/*
 * <ini>
 * gEnableDFSChnlScan - enable dfs channel scan.
 * @Min: 0
 * @Max: 1
 * @Default: 1
 *
 * This ini is used to enable/disable dfs channels in scan, enabling this
 * will enable driver to include dfs channels in its scan list.
 * Related: NA
 *
 * Supported Feature: DFS, Scan
 *
 * Usage: Internal/External
 *
 * </ini>
 */
#define CFG_ENABLE_DFS_CHNL_SCAN_NAME              "gEnableDFSChnlScan"
#define CFG_ENABLE_DFS_CHNL_SCAN_MIN               (0)
#define CFG_ENABLE_DFS_CHNL_SCAN_MAX               (1)
#define CFG_ENABLE_DFS_CHNL_SCAN_DEFAULT           (1)

/*
 * <ini>
 * gEnableDFSPnoChnlScan - enable dfs channels in PNO scan
 * @Min: 0
 * @Max: 1
 * @Default: 1
 *
 * This ini is used to enable/disable dfs channels in PNO scan request,
 * enabling this ini enables driver to include dfs channels in its
 * PNO scan request
 * Related: NA
 *
 * Supported Feature: DFS, PNO
 *
 * Usage: Internal/External
 *
 * </ini>
 */
#define CFG_ENABLE_DFS_PNO_CHNL_SCAN_NAME              "gEnableDFSPnoChnlScan"
#define CFG_ENABLE_DFS_PNO_CHNL_SCAN_MIN               (0)
#define CFG_ENABLE_DFS_PNO_CHNL_SCAN_MAX               (1)
#define CFG_ENABLE_DFS_PNO_CHNL_SCAN_DEFAULT           (1)

/*
 * <ini>
 * gEnableDumpCollect - It will use for collect the dumps
 * @Min: 0
 * @Max: 1
 * @Default: 1
 *
 * This ini is used to set collect default dump
 *
 * Related: None
 *
 * Supported Feature: STA
 *
 * Usage: Internal/External
 *
 * </ini>
 */

#define CFG_ENABLE_RAMDUMP_COLLECTION              "gEnableDumpCollect"
#define CFG_ENABLE_RAMDUMP_COLLECTION_MIN          (0)
#define CFG_ENABLE_RAMDUMP_COLLECTION_MAX          (1)
#define CFG_ENABLE_RAMDUMP_COLLECTION_DEFAULT      (1)

enum hdd_link_speed_rpt_type {
	eHDD_LINK_SPEED_REPORT_ACTUAL = 0,
	eHDD_LINK_SPEED_REPORT_MAX = 1,
	eHDD_LINK_SPEED_REPORT_MAX_SCALED = 2,
};

/*
 * <ini>
 * gVhtChannelWidth - Channel width capability for 11ac
 * @Min: 0
 * @Max: 4
 * @Default: 3
 *
 * This ini is  used to set channel width capability for 11AC.
 * eHT_CHANNEL_WIDTH_20MHZ = 0,
 * eHT_CHANNEL_WIDTH_40MHZ = 1,
 * eHT_CHANNEL_WIDTH_80MHZ = 2,
 * eHT_CHANNEL_WIDTH_160MHZ = 3,
 * eHT_CHANNEL_WIDTH_80P80MHZ = 4,
 *
 * Related: NA
 *
 * Supported Feature: 11AC
 *
 * Usage: External
 *
 * </ini>
 */
#define CFG_VHT_CHANNEL_WIDTH                "gVhtChannelWidth"
#define CFG_VHT_CHANNEL_WIDTH_MIN            (0)
#define CFG_VHT_CHANNEL_WIDTH_MAX            (4)
#define CFG_VHT_CHANNEL_WIDTH_DEFAULT        (3)

/*
 * <ini>
 * gVhtRxMCS - VHT Rx MCS capability for 1x1 mode
 * @Min: 0
 * @Max: 2
 * @Default: 0
 *
 * This ini is  used to set VHT Rx MCS capability for 1x1 mode.
 * 0, MCS0-7
 * 1, MCS0-8
 * 2, MCS0-9
 *
 * Related: NA
 *
 * Supported Feature: 11AC
 *
 * Usage: Internal/External
 *
 * </ini>
 */
#define CFG_VHT_ENABLE_RX_MCS_8_9               "gVhtRxMCS"
#define CFG_VHT_ENABLE_RX_MCS_8_9_MIN           (0)
#define CFG_VHT_ENABLE_RX_MCS_8_9_MAX           (2)
#define CFG_VHT_ENABLE_RX_MCS_8_9_DEFAULT       (0)

/*
 * <ini>
 * gVhtTxMCS - VHT Tx MCS capability for 1x1 mode
 * @Min: 0
 * @Max: 2
 * @Default: 0
 *
 * This ini is  used to set VHT Tx MCS capability for 1x1 mode.
 * 0, MCS0-7
 * 1, MCS0-8
 * 2, MCS0-9
 *
 * Related: NA
 *
 * Supported Feature: 11AC
 *
 * Usage: Internal/External
 *
 * </ini>
 */

#define CFG_VHT_ENABLE_TX_MCS_8_9               "gVhtTxMCS"
#define CFG_VHT_ENABLE_TX_MCS_8_9_MIN           (0)
#define CFG_VHT_ENABLE_TX_MCS_8_9_MAX           (2)
#define CFG_VHT_ENABLE_TX_MCS_8_9_DEFAULT       (0)

/*
 * <ini>
 * gVhtRxMCS2x2 - VHT Rx MCS capability for 2x2 mode
 * @Min: 0
 * @Max: 2
 * @Default: 0
 *
 * This ini is  used to set VHT Rx MCS capability for 2x2 mode.
 * 0, MCS0-7
 * 1, MCS0-8
 * 2, MCS0-9
 *
 * Related: NA
 *
 * Supported Feature: 11AC
 *
 * Usage: External
 *
 * </ini>
 */

#define CFG_VHT_ENABLE_RX_MCS2x2_8_9               "gVhtRxMCS2x2"
#define CFG_VHT_ENABLE_RX_MCS2x2_8_9_MIN           (0)
#define CFG_VHT_ENABLE_RX_MCS2x2_8_9_MAX           (2)
#define CFG_VHT_ENABLE_RX_MCS2x2_8_9_DEFAULT       (0)

/*
 * <ini>
 * gVhtTxMCS2x2 - VHT Tx MCS capability for 2x2 mode
 * @Min: 0
 * @Max: 2
 * @Default: 0
 *
 * This ini is  used to set VHT Tx MCS capability for 2x2 mode.
 * 0, MCS0-7
 * 1, MCS0-8
 * 2, MCS0-9
 *
 * Related: NA
 *
 * Supported Feature: 11AC
 *
 * Usage: External
 *
 * </ini>
 */

#define CFG_VHT_ENABLE_TX_MCS2x2_8_9               "gVhtTxMCS2x2"
#define CFG_VHT_ENABLE_TX_MCS2x2_8_9_MIN           (0)
#define CFG_VHT_ENABLE_TX_MCS2x2_8_9_MAX           (2)
#define CFG_VHT_ENABLE_TX_MCS2x2_8_9_DEFAULT       (0)

/*
 * <ini>
 * gEnable2x2 - Enables/disables VHT Tx/Rx MCS values for 2x2
 * @Min: 0
 * @Max: 1
 * @Default: 0
 *
 * This ini disables/enables 2x2 mode. If this is zero then DUT operates as
 * 1x1.
 *
 * 0, Disable.
 * 1, Enable
 *
 * Related: NA
 *
 * Supported Feature: 11AC
 *
 * Usage: External
 *
 * </ini>
 */

#define CFG_VHT_ENABLE_2x2_CAP_FEATURE         "gEnable2x2"
#define CFG_VHT_ENABLE_2x2_CAP_FEATURE_MIN     (0)
#define CFG_VHT_ENABLE_2x2_CAP_FEATURE_MAX     (1)
#define CFG_VHT_ENABLE_2x2_CAP_FEATURE_DEFAULT (0)

/*
 * <ini>
 * disable_high_ht_mcs_2x2 - disable high mcs index for 2nd stream in 2.4G
 * @Min: 0
 * @Max: 8
 * @Default: 0
 *
 * This ini is used to disable high HT MCS index for 2.4G STA connection.
 * It has been introduced to resolve IOT issue with one of the vendor.
 *
 * Note: This INI is not useful with 1x1 setting. If some platform supports
 * only 1x1 then this INI is not useful.
 *
 * 0 - It won't disable any HT MCS index (just like normal HT MCS)
 * 1 - It will disable 15th bit from HT RX MCS set (from 8-15 bits slot)
 * 2 - It will disable 14th & 15th bits from HT RX MCS set
 * 3 - It will disable 13th, 14th, & 15th bits from HT RX MCS set
 * and so on.
 *
 * Related: STA
 *
 * Supported Feature: 11n
 *
 * Usage: External
 */
#define CFG_DISABLE_HIGH_HT_RX_MCS_2x2         "disable_high_ht_mcs_2x2"
#define CFG_DISABLE_HIGH_HT_RX_MCS_2x2_MIN     (0)
#define CFG_DISABLE_HIGH_HT_RX_MCS_2x2_MAX     (8)
#define CFG_DISABLE_HIGH_HT_RX_MCS_2x2_DEFAULT (0)

/*
 * <ini>
 * gStaPrefer80MHzOver160MHz - set Sta perferance to connect in 80HZ/160HZ
 * @Min: 0
 * @Max: 1
 * @Default: 1
 *
 * This ini is  used to set Sta perferance to connect in 80HZ/160HZ
 *
 * 0 - Connects in 160MHz 1x1 when AP is 160MHz 2x2
 * 1 - Connects in 80MHz 2x2 when AP is 160MHz 2x2
 *
 * Related: NA
 *
 * Supported Feature: 11AC
 *
 * Usage: External
 *
 * </ini>
 */

#define CFG_STA_PREFER_80MHZ_OVER_160MHZ         "gStaPrefer80MHzOver160MHz"
#define CFG_STA_PREFER_80MHZ_OVER_160MHZ_MIN     (0)
#define CFG_STA_PREFER_80MHZ_OVER_160MHZ_MAX     (1)
#define CFG_STA_PREFER_80MHZ_OVER_160MHZ_DEFAULT (1)

/*
 * <ini>
 * gVdevTypeNss_2g - set Number of streams per VDEV for 2G band.
 * @Min: 0x5555
 * @Max: 0xAAAA
 * @Default: 0xAAAA
 *
 * This ini is  used to set Number of streams per VDEV for 2G band
 *
 * These Nss parameters will have 32-bit configuration value, 2 bits are
 * allocated for each vdev.
 * Valid values are:
 * Min value – 0x5555
 * Max value – 0xAAAA
 * Default value will be 0xAAAA for both the parameters.
 * Value 0x5555 will configure all vdevs in 1x1 mode in 2.4G band.
 * Value 0xAAAA will configure all vdevs in 2x2 mode in 2.4G band.
 *
 * The max value is defined based on the valid max Nss of the vdev, the valid
 * values for each vdev 2-bits are 0x1 and 0x2. 0x3 and 0x0 are not valid vdev
 * Nss values.
 *
 * NSS cfg bit definition.
 * STA          BIT[0:1]
 * SAP          BIT[2:3]
 * P2P_GO       BIT[4:5]
 * P2P_CLIENT   BIT[6:7]
 * IBSS         BIT[8:9]
 * TDLS         BIT[10:11]
 * P2P_DEVICE   BIT[12:13]
 * OCB          BIT[14:15]
 *
 * Related: NA
 *
 * Supported Feature: Antenna Sharing
 *
 * Usage: External
 *
 * </ini>
 */

#define CFG_VDEV_TYPE_NSS_2G         "gVdevTypeNss_2g"
#define CFG_VDEV_TYPE_NSS_2G_MIN     (0x5555)
#define CFG_VDEV_TYPE_NSS_2G_MAX     (0xAAAA)
#define CFG_VDEV_TYPE_NSS_2G_DEFAULT (0xAAAA)

/*
 * <ini>
 * gVdevTypeNss_5g - set Number of streams per VDEV for 5G band.
 * @Min: 0x5555
 * @Max: 0xAAAA
 * @Default: 0xAAAA
 *
 * This ini is  used to set Number of streams per VDEV for 5G band
 *
 * These Nss parameters will have 32-bit configuration value, 2 bits are
 * allocated for each vdev.
 * Valid values are:
 * Min value – 0x5555
 * Max value – 0xAAAA
 * Default value will be 0xAAAA for both the parameters.
 * Value 0x5555 will configure all vdevs in 1x1 mode in 5 band.
 * Value 0xAAAA will configure all vdevs in 2x2 mode in 5 band.
 *
 * The max value is defined based on the valid max Nss of the vdev, the valid
 * values for each vdev 2-bits are 0x1 and 0x2. 0x3 and 0x0 are not valid vdev
 * Nss values.
 *
 * NSS cfg bit definition.
 * STA          BIT[0:1]
 * SAP          BIT[2:3]
 * P2P_GO       BIT[4:5]
 * P2P_CLIENT   BIT[6:7]
 * IBSS         BIT[8:9]
 * TDLS         BIT[10:11]
 * P2P_DEVICE   BIT[12:13]
 * OCB          BIT[14:15]
 *
 * Related: NA
 *
 * Supported Feature: Antenna Sharing
 *
 * Usage: External
 *
 * </ini>
 */

#define CFG_VDEV_TYPE_NSS_5G         "gVdevTypeNss_5g"
#define CFG_VDEV_TYPE_NSS_5G_MIN     (0x5555)
#define CFG_VDEV_TYPE_NSS_5G_MAX     (0xAAAA)
#define CFG_VDEV_TYPE_NSS_5G_DEFAULT (0xAAAA)

/*
 * <ini>
 * gEnableMuBformee - Enables/disables multi-user (MU) beam formee capability
 * @Min: 0
 * @Max: 1
 * @Default: 0
 *
 * This ini enables/disables multi-user (MU) beam formee
 * capability
 *
 * Change MU Bformee only when  gTxBFEnable is enabled.
 * When gTxBFEnable and gEnableMuBformee are set, MU beam formee capability is
 * enabled.
 * Related:  gTxBFEnable
 *
 * Supported Feature: 11AC
 *
 * Usage: External
 *
 * </ini>
 */

#define CFG_VHT_ENABLE_MU_BFORMEE_CAP_FEATURE         "gEnableMuBformee"
#define CFG_VHT_ENABLE_MU_BFORMEE_CAP_FEATURE_MIN     (0)
#define CFG_VHT_ENABLE_MU_BFORMEE_CAP_FEATURE_MAX     (1)
#define CFG_VHT_ENABLE_MU_BFORMEE_CAP_FEATURE_DEFAULT (0)

#define CFG_VHT_ENABLE_PAID_FEATURE             "gEnablePAID"
#define CFG_VHT_ENABLE_PAID_FEATURE_MIN         (0)
#define CFG_VHT_ENABLE_PAID_FEATURE_MAX         (1)
#define CFG_VHT_ENABLE_PAID_FEATURE_DEFAULT     (0)

#define CFG_VHT_ENABLE_GID_FEATURE              "gEnableGID"
#define CFG_VHT_ENABLE_GID_FEATURE_MIN          (0)
#define CFG_VHT_ENABLE_GID_FEATURE_MAX          (1)
#define CFG_VHT_ENABLE_GID_FEATURE_DEFAULT      (0)

/*
 * <ini>
 * gSetTxChainmask1x1 - sets Transmit chain mask.
 * @Min: 1
 * @Max: 2
 * @Default: 1
 *
 * This ini sets Transmit chain mask.
 *
 * If gEnable2x2 is disabled, gSetTxChainmask1x1 and gSetRxChainmask1x1 values
 * are taken into account. If chainmask value exceeds the maximum number of
 * chains supported by target, the max number of chains is used. By default,
 * chain0 is selected for both Tx and Rx.
 * gSetTxChainmask1x1=1 or gSetRxChainmask1x1=1 to select chain0.
 * gSetTxChainmask1x1=2 or gSetRxChainmask1x1=2 to select chain1.
 *
 * Supported Feature: 11AC
 *
 * Usage: External
 *
 * </ini>
 */

#define CFG_VHT_ENABLE_1x1_TX_CHAINMASK         "gSetTxChainmask1x1"
#define CFG_VHT_ENABLE_1x1_TX_CHAINMASK_MIN     (1)
#define CFG_VHT_ENABLE_1x1_TX_CHAINMASK_MAX     (2)
#define CFG_VHT_ENABLE_1x1_TX_CHAINMASK_DEFAULT (1)

/*
 * <ini>
 * gSetRxChainmask1x1 - Sets Receive chain mask.
 * @Min: 1
 * @Max: 2
 * @Default: 1
 *
 * This ini is  used to set Receive chain mask.
 *
 * If gEnable2x2 is disabled, gSetTxChainmask1x1 and gSetRxChainmask1x1 values
 * are taken into account. If chainmask value exceeds the maximum number of
 * chains supported by target, the max number of chains is used. By default,
 * chain0 is selected for both Tx and Rx.
 * gSetTxChainmask1x1=1 or gSetRxChainmask1x1=1 to select chain0.
 * gSetTxChainmask1x1=2 or gSetRxChainmask1x1=2 to select chain1.
 *
 * Supported Feature: 11AC
 *
 * Usage: External
 *
 * </ini>
 */

#define CFG_VHT_ENABLE_1x1_RX_CHAINMASK         "gSetRxChainmask1x1"
#define CFG_VHT_ENABLE_1x1_RX_CHAINMASK_MIN     (1)
#define CFG_VHT_ENABLE_1x1_RX_CHAINMASK_MAX     (2)
#define CFG_VHT_ENABLE_1x1_RX_CHAINMASK_DEFAULT (1)

/*
 * <ini>
 * gEnableAMPDUPS - Enable the AMPDUPS
 * @Min: 0
 * @Max: 1
 * @Default: 0
 *
 * This ini is used to set default AMPDUPS
 *
 * Related: None
 *
 * Supported Feature: STA
 *
 * Usage: Internal/External
 *
 * </ini>
 */

#define CFG_ENABLE_AMPDUPS_FEATURE              "gEnableAMPDUPS"
#define CFG_ENABLE_AMPDUPS_FEATURE_MIN          (0)
#define CFG_ENABLE_AMPDUPS_FEATURE_MAX          (1)
#define CFG_ENABLE_AMPDUPS_FEATURE_DEFAULT      (0)

#define CFG_HT_ENABLE_SMPS_CAP_FEATURE          "gEnableHtSMPS"
#define CFG_HT_ENABLE_SMPS_CAP_FEATURE_MIN      (0)
#define CFG_HT_ENABLE_SMPS_CAP_FEATURE_MAX      (1)
#define CFG_HT_ENABLE_SMPS_CAP_FEATURE_DEFAULT  (0)

#define CFG_HT_SMPS_CAP_FEATURE                 "gHtSMPS"
#define CFG_HT_SMPS_CAP_FEATURE_MIN             (0)
#define CFG_HT_SMPS_CAP_FEATURE_MAX             (3)
#define CFG_HT_SMPS_CAP_FEATURE_DEFAULT         (3)

/*
 * <ini>
 * gDisableDFSChSwitch - Disable channel switch if radar is found
 * @Min: 0
 * @Max: 1
 * @Default: 0
 *
 * This ini is used to disable channel switch if radar is found
 * on that channel.
 * Related: NA.
 *
 * Supported Feature: DFS
 *
 * Usage: Internal
 *
 * </ini>
 */
#define CFG_DISABLE_DFS_CH_SWITCH                 "gDisableDFSChSwitch"
#define CFG_DISABLE_DFS_CH_SWITCH_MIN             (0)
#define CFG_DISABLE_DFS_CH_SWITCH_MAX             (1)
#define CFG_DISABLE_DFS_CH_SWITCH_DEFAULT         (0)

/*
 * <ini>
 * gEnableDFSMasterCap - Enable DFS master capability
 * @Min: 0
 * @Max: 1
 * @Default: 0
 *
 * This ini is used to enable/disable the DFS master capability.
 * Disabling it will cause driver to not advertise the spectrum
 * management capability
 * Related: NA.
 *
 * Supported Feature: DFS
 *
 * Usage: Internal/External
 *
 * </ini>
 */
#define CFG_ENABLE_DFS_MASTER_CAPABILITY               "gEnableDFSMasterCap"
#define CFG_ENABLE_DFS_MASTER_CAPABILITY_MIN           (0)
#define CFG_ENABLE_DFS_MASTER_CAPABILITY_MAX           (1)
#define CFG_ENABLE_DFS_MASTER_CAPABILITY_DEFAULT       (0)

/*
 * <ini>
 * gSapPreferredChanLocation - Restrict channel switches between ondoor and
 * outdoor.
 * @Min: 0
 * @Max: 2
 * @Default: 0
 *
 * This ini is used for restricting channel switches between Indoor and outdoor
 * channels after radar detection.
 * 0- No preferred channel location
 * 1- Use indoor channels only
 * 2- Use outdoor channels only
 * Related: NA.
 *
 * Supported Feature: DFS
 *
 * Usage: Internal/External
 *
 * </ini>
 */
#define CFG_SAP_PREFERRED_CHANNEL_LOCATION          "gSapPreferredChanLocation"
#define CFG_SAP_PREFERRED_CHANNEL_LOCATION_MIN      (0)
#define CFG_SAP_PREFERRED_CHANNEL_LOCATION_MAX      (2)
#define CFG_SAP_PREFERRED_CHANNEL_LOCATION_DEFAULT  (0)

/*
 * <ini>
 * gDisableDfsJapanW53 - Block W53 channels in random channel selection
 * @Min: 0
 * @Max: 1
 * @Default: 0
 *
 * This ini is used to block W53 Japan channel in random channel selection
 * Related: NA.
 *
 * Supported Feature: DFS
 *
 * Usage: Internal/External
 *
 * </ini>
 */
#define CFG_DISABLE_DFS_JAPAN_W53                      "gDisableDfsJapanW53"
#define CFG_DISABLE_DFS_JAPAN_W53_MIN                  (0)
#define CFG_DISABLE_DFS_JAPAN_W53_MAX                  (1)
#define CFG_DISABLE_DFS_JAPAN_W53_DEFAULT              (0)

/*
 * <ini>
 * gDisableDfsJapanW53 - Enable dfs phyerror filtering offload in FW
 * @Min: 0
 * @Max: 1
 * @Default: 1
 *
 * This ini is used to to enable dfs phyerror filtering offload to firmware
 * Enabling it will cause basic phy error to be discarding in firmware.
 * Related: NA.
 *
 * Supported Feature: DFS
 *
 * Usage: Internal/External
 *
 * </ini>
 */
#define CFG_ENABLE_DFS_PHYERR_FILTEROFFLOAD_NAME       "dfsPhyerrFilterOffload"
#define CFG_ENABLE_DFS_PHYERR_FILTEROFFLOAD_MIN        (0)
#define CFG_ENABLE_DFS_PHYERR_FILTEROFFLOAD_MAX        (1)
#define CFG_ENABLE_DFS_PHYERR_FILTEROFFLOAD_DEFAULT    (0)

#define CFG_REPORT_MAX_LINK_SPEED                  "gReportMaxLinkSpeed"
#define CFG_REPORT_MAX_LINK_SPEED_MIN              (eHDD_LINK_SPEED_REPORT_ACTUAL)
#define CFG_REPORT_MAX_LINK_SPEED_MAX              (eHDD_LINK_SPEED_REPORT_MAX_SCALED)
#define CFG_REPORT_MAX_LINK_SPEED_DEFAULT          (eHDD_LINK_SPEED_REPORT_MAX_SCALED)

/*
 * <ini>
 * gLinkSpeedRssiHigh - Report the max possible speed with RSSI scaling
 * @Min: 0
 * @Max: 1
 * @Default: 0
 *
 * This ini is used to set default eHDD_LINK_SPEED_REPORT
 * Used when eHDD_LINK_SPEED_REPORT_SCALED is selected
 *
 * Related: None
 *
 * Supported Feature: STA
 *
 * Usage: Internal/External
 *
 * </ini>
 */

#define CFG_LINK_SPEED_RSSI_HIGH                   "gLinkSpeedRssiHigh"
#define CFG_LINK_SPEED_RSSI_HIGH_MIN               (-127)
#define CFG_LINK_SPEED_RSSI_HIGH_MAX               (0)
#define CFG_LINK_SPEED_RSSI_HIGH_DEFAULT           (-55)

/*
 * <ini>
 * gLinkSpeedRssiMed - Used when eHDD_LINK_SPEED_REPORT_SCALED is selected
 * @Min: -127
 * @Max: 0
 * @Default: -65
 *
 * This ini is used to set medium rssi link speed
 *
 * Related: None
 *
 * Supported Feature: STA
 *
 * Usage: Internal/External
 *
 * </ini>
 */

#define CFG_LINK_SPEED_RSSI_MID                    "gLinkSpeedRssiMed"
#define CFG_LINK_SPEED_RSSI_MID_MIN                (-127)
#define CFG_LINK_SPEED_RSSI_MID_MAX                (0)
#define CFG_LINK_SPEED_RSSI_MID_DEFAULT            (-65)

/*
 * <ini>
 * gLinkSpeedRssiLow - Used when eHDD_LINK_SPEED_REPORT_SCALED is selected
 * @Min: -127
 * @Max: 0
 * @Default: -80
 *
 * This ini is used to set low rssi link speed
 *
 * Related: None
 *
 * Supported Feature: STA
 *
 * Usage: Internal/External
 *
 * </ini>
 */

#define CFG_LINK_SPEED_RSSI_LOW                    "gLinkSpeedRssiLow"
#define CFG_LINK_SPEED_RSSI_LOW_MIN                (-127)
#define CFG_LINK_SPEED_RSSI_LOW_MAX                (0)
#define CFG_LINK_SPEED_RSSI_LOW_DEFAULT            (-80)

/*
 * <ini>
 * isP2pDeviceAddrAdministrated - Enables to derive the P2P MAC address from
 * the primary MAC address
 * @Min: 0
 * @Max: 1
 * @Default: 1
 *
 * This ini is used to enable/disable to derive the P2P MAC address from the
 * primary MAC address.
 *
 * Supported Feature: P2P
 *
 * Usage: Internal/External
 *
 * </ini>
 */
#define CFG_P2P_DEVICE_ADDRESS_ADMINISTRATED_NAME                "isP2pDeviceAddrAdministrated"
#define CFG_P2P_DEVICE_ADDRESS_ADMINISTRATED_MIN                 (0)
#define CFG_P2P_DEVICE_ADDRESS_ADMINISTRATED_MAX                 (1)
#define CFG_P2P_DEVICE_ADDRESS_ADMINISTRATED_DEFAULT             (1)

/*
 * <ini>
 * gEnableSSR - Enable/Disable SSR
 * @Min: 0
 * @Max: 1
 * @Default: 1
 *
 * This ini is used to enable/disable System Self Recovery at the times of
 * System crash or fatal errors
 * gEnableSSR = 0 Disabled
 * gEnableSSR = 1 wlan shutdown and re-init happens
 *
 * Related: None
 *
 * Supported Feature: SSR
 *
 * Usage: Internal/External
 *
 * </ini>
 */
#define CFG_ENABLE_SSR                      "gEnableSSR"
#define CFG_ENABLE_SSR_MIN                  (0)
#define CFG_ENABLE_SSR_MAX                  (1)
#define CFG_ENABLE_SSR_DEFAULT              (1)

/**
 * <ini>
 * gEnableDataStallDetection - Enable/Disable Data stall detection
 * @Min: 0
 * @Max: 1
 * @Default: 1
 *
 * This ini is used to enable/disable data stall detection
 *
 * Usage: Internal/External
 *
 * </ini>
 */
#define CFG_ENABLE_DATA_STALL_DETECTION           "gEnableDataStallDetection"
#define CFG_ENABLE_DATA_STALL_DETECTION_MIN       (0)
#define CFG_ENABLE_DATA_STALL_DETECTION_MAX       (1)
#define CFG_ENABLE_DATA_STALL_DETECTION_DEFAULT   (1)

/*
 * <ini>
 * gEnableOverLapCh - Enables Overlap Channel. If set, allow overlapping
 *                    channels to be selected for the SoftAP
 * @Min: 0
 * @Max: 1
 * @Default: 0
 *
 * This ini is used to set Overlap Channel
 *
 * Related: None
 *
 * Supported Feature: STA
 *
 * Usage: Internal/External
 *
 * </ini>
 */

#define CFG_ENABLE_OVERLAP_CH               "gEnableOverLapCh"
#define CFG_ENABLE_OVERLAP_CH_MIN           (0)
#define CFG_ENABLE_OVERLAP_CH_MAX           (1)
#define CFG_ENABLE_OVERLAP_CH_DEFAULT       (0)

/*
 * <ini>
 * gEnable5gEBT - Enables/disables 5G early beacon termination. When enabled
 *                 terminate the reception of beacon if the TIM element is
 *                 clear for the power saving
 * @Min: 0
 * @Max: 1
 * @Default: 1
 *
 * This ini is used to set default 5G early beacon termination
 *
 * Related: None
 *
 * Supported Feature: STA
 *
 * Usage: Internal/External
 *
 * </ini>
 */

#define CFG_PPS_ENABLE_5G_EBT                 "gEnable5gEBT"
#define CFG_PPS_ENABLE_5G_EBT_FEATURE_MIN     (0)
#define CFG_PPS_ENABLE_5G_EBT_FEATURE_MAX     (1)
#define CFG_PPS_ENABLE_5G_EBT_FEATURE_DEFAULT (1)

#define CFG_ENABLE_MEMORY_DEEP_SLEEP          "gEnableMemDeepSleep"
#define CFG_ENABLE_MEMORY_DEEP_SLEEP_MIN      (0)
#define CFG_ENABLE_MEMORY_DEEP_SLEEP_MAX      (1)
#define CFG_ENABLE_MEMORY_DEEP_SLEEP_DEFAULT  (1)

/*
 * <ini>
 *
 * gEnableCckTxFirOverride - Enable/disable CCK TxFIR Override
 * @Min: 0 (disabled)
 * @Max: 1 (enabled)
 * @Default: 0 (disabled)
 *
 * When operating in an 802.11b mode, this configuration item forces a 2x2 radio
 * configuration into 1x for Tx and 2x for Rx (ie 1x2) for regulatory compliance
 * reasons.
 *
 * Related: enable2x2
 *
 * Supported Feature: 802.11b, 2x2
 *
 * Usage: Internal/External
 *
 * </ini>
 */
#define CFG_ENABLE_CCK_TX_FIR_OVERRIDE_NAME     "gEnableCckTxFirOverride"
#define CFG_ENABLE_CCK_TX_FIR_OVERRIDE_MIN      (0)
#define CFG_ENABLE_CCK_TX_FIR_OVERRIDE_MAX      (1)
#define CFG_ENABLE_CCK_TX_FIR_OVERRIDE_DEFAULT  (0)

/*
 * <ini>
 * gDefaultRateIndex24Ghz -Set the rate index for 24Ghz
 * @Min: 1
 * @Max: 9
 * @Default: 1
 *
 * This ini is used to set default rate index
 * In cfg.dat 1=1MBPS, 2=2MBPS, 3=5_5MBPS, 4=11MBPS, 5=6MBPS, 6=9MBPS,
 * 7=12MBPS, 8=18MBPS, 9=24MBPS. But 6=9MBPS and 8=18MBPS are not basic
 * 11g rates and should not be set by gDefaultRateIndex24Ghz.
 *
 * Related: None
 *
 * Supported Feature: STA
 *
 * Usage: Internal/External
 *
 * </ini>
 */

#define CFG_DEFAULT_RATE_INDEX_24GH               "gDefaultRateIndex24Ghz"
#define CFG_DEFAULT_RATE_INDEX_24GH_MIN           (1)
#define CFG_DEFAULT_RATE_INDEX_24GH_MAX           (9)
#define CFG_DEFAULT_RATE_INDEX_24GH_DEFAULT       (1)

#define CFG_ENABLE_PACKET_LOG            "gEnablePacketLog"
#define CFG_ENABLE_PACKET_LOG_MIN        (0)
#define CFG_ENABLE_PACKET_LOG_MAX        (1)
#ifdef FEATURE_PKTLOG
#define CFG_ENABLE_PACKET_LOG_DEFAULT    (1)
#else
#define CFG_ENABLE_PACKET_LOG_DEFAULT    (0)
#endif



/* gFwDebugLogType takes values from enum dbglog_process_t,
 * make default value as DBGLOG_PROCESS_NET_RAW to give the
 * logs to net link since cnss_diag service is started at boot
 * time by default.
 */
#define CFG_ENABLE_FW_LOG_TYPE            "gFwDebugLogType"
#define CFG_ENABLE_FW_LOG_TYPE_MIN        (0)
#define CFG_ENABLE_FW_LOG_TYPE_MAX        (255)
#define CFG_ENABLE_FW_LOG_TYPE_DEFAULT    (3)

/* gFwDebugLogLevel takes values from enum DBGLOG_LOG_LVL,
 * make default value as DBGLOG_WARN to enable error and
 * warning logs by default.
 */
#define CFG_ENABLE_FW_DEBUG_LOG_LEVEL          "gFwDebugLogLevel"
#define CFG_ENABLE_FW_DEBUG_LOG_LEVEL_MIN      (0)
#define CFG_ENABLE_FW_DEBUG_LOG_LEVEL_MAX      (255)
#define CFG_ENABLE_FW_DEBUG_LOG_LEVEL_DEFAULT  (3)

/* For valid values of log levels check enum DBGLOG_LOG_LVL and
 * for valid values of module ids check enum WLAN_MODULE_ID.
 */
#define CFG_ENABLE_FW_MODULE_LOG_LEVEL    "gFwDebugModuleLoglevel"
#define CFG_ENABLE_FW_MODULE_LOG_DEFAULT  "2,1,3,1,5,1,9,1,13,1,14,1,18,1,19,1,26,1,28,1,29,1,31,1,36,1,38,1,46,1,47,1,50,1,52,1,53,1,56,1,60,1,61,1,4,1"

/*
 * <ini>
 * gEnableRTSProfiles - It will use configuring different RTS profiles
 * @Min: 0
 * @Max: 34
 * @Default: 33
 *
 * This ini used for configuring different RTS profiles
 * to firmware.
 * Following are the valid values for the rtsprofile:
 * RTSCTS_DISABLED                           0
 * RTSCTS_ENABLED_4_SECOND_RATESERIES        17
 * CTS2SELF_ENABLED_4_SECOND_RATESERIES      18
 * RTSCTS_ENABLED_4_SWRETRIES                33
 * CTS2SELF_ENABLED_4_SWRETRIES              34
 *
 * Related: None
 *
 * Supported Feature: STA
 *
 * Usage: Internal/External
 *
 * </ini>
 */

#define CFG_ENABLE_FW_RTS_PROFILE              "gEnableRTSProfiles"
#define CFG_ENABLE_FW_RTS_PROFILE_MIN          (0)
#define CFG_ENABLE_FW_RTS_PROFILE_MAX          (34)
#define CFG_ENABLE_FW_RTS_PROFILE_DEFAULT      (33)

#ifdef FEATURE_GREEN_AP
#define CFG_ENABLE_GREEN_AP_FEATURE         "gEnableGreenAp"
#define CFG_ENABLE_GREEN_AP_FEATURE_MIN     (0)
#define CFG_ENABLE_GREEN_AP_FEATURE_MAX     (1)
#define CFG_ENABLE_GREEN_AP_FEATURE_DEFAULT (1)

/* Enhanced Green AP (EGAP) flags/params */
#define CFG_ENABLE_EGAP_ENABLE_FEATURE             "gEnableEGAP"
#define CFG_ENABLE_EGAP_ENABLE_FEATURE_MIN         (0)
#define CFG_ENABLE_EGAP_ENABLE_FEATURE_MAX         (1)
#define CFG_ENABLE_EGAP_ENABLE_FEATURE_DEFAULT     (1)

#define CFG_ENABLE_EGAP_INACT_TIME_FEATURE         "gEGAPInactTime"
#define CFG_ENABLE_EGAP_INACT_TIME_FEATURE_MIN     (0)
#define CFG_ENABLE_EGAP_INACT_TIME_FEATURE_MAX     (300000)
#define CFG_ENABLE_EGAP_INACT_TIME_FEATURE_DEFAULT (2000)

#define CFG_ENABLE_EGAP_WAIT_TIME_FEATURE          "gEGAPWaitTime"
#define CFG_ENABLE_EGAP_WAIT_TIME_FEATURE_MIN      (0)
#define CFG_ENABLE_EGAP_WAIT_TIME_FEATURE_MAX      (300000)
#define CFG_ENABLE_EGAP_WAIT_TIME_FEATURE_DEFAULT  (150)

#define CFG_ENABLE_EGAP_FLAGS_FEATURE              "gEGAPFeatures"
#define CFG_ENABLE_EGAP_FLAGS_FEATURE_MIN          (0)
#define CFG_ENABLE_EGAP_FLAGS_FEATURE_MAX          (15)
#define CFG_ENABLE_EGAP_FLAGS_FEATURE_DEFAULT      (3)
/* end Enhanced Green AP flags/params */

#endif

/*
 * This INI item is used to control subsystem restart(SSR) test framework
 * Set it's value to 1 to enable APPS trigerred SSR testing
 */
#define CFG_ENABLE_CRASH_INJECT         "gEnableForceTargetAssert"
#define CFG_ENABLE_CRASH_INJECT_MIN     (0)
#define CFG_ENABLE_CRASH_INJECT_MAX     (1)
#define CFG_ENABLE_CRASH_INJECT_DEFAULT (0)

#ifdef FEATURE_WLAN_FORCE_SAP_SCC
/*
 * <ini>
 * gSapSccChanAvoidance - Channel avoidance for SAP in SCC.
 * @Min: 0
 * @Max: 1
 * @Default: 0
 *
 * This ini is used to enable/disable channel avoidance for SAP in SCC
 * scenario.
 *
 * Related: None.
 *
 * Supported Feature: Concurrency
 *
 * Usage: Internal/External
 *
 * </ini>
 */

#define CFG_SAP_SCC_CHAN_AVOIDANCE         "gSapSccChanAvoidance"
#define CFG_SAP_SCC_CHAN_AVOIDANCE_MIN     (0)
#define CFG_SAP_SCC_CHAN_AVOIDANCE_MAX     (1)
#define CFG_SAP_SCC_CHAN_AVOIDANCE_DEFAULT (0)
#endif /* FEATURE_WLAN_FORCE_SAP_SCC */

/*
 * QDF Trace Enable Control
 * Notes:
 *  the MIN/MAX/DEFAULT values apply for all modules
 *  the DEFAULT value is outside the valid range.  if the DEFAULT
 *    value is not overridden, then no change will be made to the
 *    "built in" default values compiled into the code
 *  values are a bitmap indicating which log levels are to enabled
 *    (must match order of qdf_trace_level enumerations)
 *    00000001  FATAL
 *    00000010  ERROR
 *    00000100  WARN
 *    00001000  INFO
 *    00010000  INFO HIGH
 *    00100000  INFO MED
 *    01000000  INFO LOW
 *    10000000  DEBUG
 *
 *  hence a value of 0xFF would set all bits (enable all logs)
 */

#define CFG_QDF_TRACE_ENABLE_WDI_NAME     "qdf_trace_enable_wdi"
#define CFG_QDF_TRACE_ENABLE_HDD_NAME     "qdf_trace_enable_hdd"
#define CFG_QDF_TRACE_ENABLE_SME_NAME     "qdf_trace_enable_sme"
#define CFG_QDF_TRACE_ENABLE_PE_NAME      "qdf_trace_enable_pe"
#define CFG_QDF_TRACE_ENABLE_PMC_NAME     "qdf_trace_enable_pmc"
#define CFG_QDF_TRACE_ENABLE_WMA_NAME     "qdf_trace_enable_wma"
#define CFG_QDF_TRACE_ENABLE_SYS_NAME     "qdf_trace_enable_sys"
#define CFG_QDF_TRACE_ENABLE_QDF_NAME     "qdf_trace_enable_qdf"
#define CFG_QDF_TRACE_ENABLE_SAP_NAME     "qdf_trace_enable_sap"
#define CFG_QDF_TRACE_ENABLE_HDD_SAP_NAME "qdf_trace_enable_hdd_sap"
#define CFG_QDF_TRACE_ENABLE_BMI_NAME     "qdf_trace_enable_bmi"
#define CFG_QDF_TRACE_ENABLE_CFG_NAME     "qdf_trace_enable_cfg"
#define CFG_QDF_TRACE_ENABLE_EPPING       "qdf_trace_enable_epping"
#define CFG_QDF_TRACE_ENABLE_QDF_DEVICES  "qdf_trace_enable_qdf_devices"
#define CFG_QDF_TRACE_ENABLE_TXRX_NAME    "cfd_trace_enable_txrx"
#define CFG_QDF_TRACE_ENABLE_HTC_NAME     "qdf_trace_enable_htc"
#define CFG_QDF_TRACE_ENABLE_HIF_NAME     "qdf_trace_enable_hif"
#define CFG_CDR_TRACE_ENABLE_HDD_SAP_DATA_NAME   "qdf_trace_enable_hdd_sap_data"
#define CFG_QDF_TRACE_ENABLE_HDD_DATA_NAME       "qdf_trace_enable_hdd_data"

#define CFG_QDF_TRACE_ENABLE_MIN          (0)
#define CFG_QDF_TRACE_ENABLE_MAX          (0xff)
#define CFG_QDF_TRACE_ENABLE_DEFAULT      (0xffff)

#define HDD_MCASTBCASTFILTER_FILTER_NONE                       0x00
#define HDD_MCASTBCASTFILTER_FILTER_ALL_MULTICAST              0x01
#define HDD_MCASTBCASTFILTER_FILTER_ALL_BROADCAST              0x02
#define HDD_MCASTBCASTFILTER_FILTER_ALL_MULTICAST_BROADCAST    0x03
#define HDD_MULTICAST_FILTER_LIST                              0x04
#define HDD_MULTICAST_FILTER_LIST_CLEAR                        0x05

/*
 * Enable Dynamic DTIM
 * Options
 * 0 -Disable DynamicDTIM
 * 1 to 5 - SLM will switch to DTIM specified here when host suspends and
 * switch DTIM1 when host resumes
 */
#define CFG_ENABLE_DYNAMIC_DTIM_NAME            "gEnableDynamicDTIM"
#define CFG_ENABLE_DYNAMIC_DTIM_MIN        (0)
#define CFG_ENABLE_DYNAMIC_DTIM_MAX        (9)
#define CFG_ENABLE_DYNAMIC_DTIM_DEFAULT    (0)

/*
 * <ini>
 * gConfigVCmodeBitmap - Bitmap for operating voltage corner mode
 * @Min: 0x00000000
 * @Max: 0x0fffffff
 * @Default: 0x0000000a
 * This ini is used to set operating voltage corner mode for differenet
 * phymode and bw configurations. Every 2 bits till BIT27 are dedicated
 * for a specific configuration. Bit values decide the type of voltage
 * corner mode. All the details below -
 *
 * Configure operating voltage corner mode based on phymode and bw.
 * bit 0-1 -   operating voltage corner mode for 11a/b.
 * bit 2-3 -   operating voltage corner mode for 11g.
 * bit 4-5 -   operating voltage corner mode for 11n, 20MHz, 1x1.
 * bit 6-7 -   operating voltage corner mode for 11n, 20MHz, 2x2.
 * bit 8-9 -   operating voltage corner mode for 11n, 40MHz, 1x1.
 * bit 10-11 - operating voltage corner mode for 11n, 40MHz, 2x2.
 * bit 12-13 - operating voltage corner mode for 11ac, 20MHz, 1x1.
 * bit 14-15 - operating voltage corner mode for 11ac, 20MHz, 2x2.
 * bit 16-17 - operating voltage corner mode for 11ac, 40MHz, 1x1.
 * bit 18-19 - operating voltage corner mode for 11ac, 40MHz, 2x2.
 * bit 20-21 - operating voltage corner mode for 11ac, 80MHz, 1x1.
 * bit 22-23 - operating voltage corner mode for 11ac, 80MHz, 2x2.
 * bit 24-25 - operating voltage corner mode for 11ac, 160MHz, 1x1.
 * bit 26-27 - operating voltage corner mode for 11ac, 160MHz, 2x2.
 * ---------------------------------------------
 * 00 - Static voltage corner SVS
 * 01 - static voltage corner LOW SVS
 * 10 - Dynamic voltage corner selection based on TPUT
 * 11 - Dynamic voltage corner selection based on TPUT and Tx Flush counters

 * Related: None
 *
 * Supported Feature: None
 *
 * Usage: External
 *
 * </ini>
 */

#define CFG_VC_MODE_BITMAP                  "gConfigVCmode"
#define CFG_VC_MODE_BITMAP_MIN              (0x00000000)
#define CFG_VC_MODE_BITMAP_MAX              (0x0fffffff)
#define CFG_VC_MODE_BITMAP_DEFAULT          (0x00000005)

/*
 * Driver Force ACS is reintroduced for android SAP legacy configuration method.
 * If Driver force acs is enabled, channel/ hw config from hostapd is ignored.
 * Driver uses INI params dot11Mode, channel bonding mode and vht chan width
 * to derive ACS HW mode and operating BW.
 *
 * Non android platforms shall not use force ACS method and rely on hostapd
 * driven ACS method for concurrent SAP ACS configuration, OBSS etc.
 */
#define CFG_FORCE_SAP_ACS                  "gApAutoChannelSelection"
#define CFG_FORCE_SAP_ACS_MIN              (0)
#define CFG_FORCE_SAP_ACS_MAX              (1)
#define CFG_FORCE_SAP_ACS_DEFAULT          (0)

#define CFG_FORCE_SAP_ACS_START_CH         "gAPChannelSelectStartChannel"
#define CFG_FORCE_SAP_ACS_START_CH_MIN     (0)
#define CFG_FORCE_SAP_ACS_START_CH_MAX     (0xFF)
#define CFG_FORCE_SAP_ACS_START_CH_DEFAULT (1)

#define CFG_FORCE_SAP_ACS_END_CH           "gAPChannelSelectEndChannel"
#define CFG_FORCE_SAP_ACS_END_CH_MIN       (0)
#define CFG_FORCE_SAP_ACS_END_CH_MAX       (0xFF)
#define CFG_FORCE_SAP_ACS_END_CH_DEFAULT   (11)

/*
 * <ini>
 * gEnableSAPManadatoryChanList - Enable SAP Mandatory channel list
 * Options.
 * @Min: 0
 * @Max: 1
 * @Default: 0
 *
 * This ini is used to enable/disable the SAP manadatory chan list
 * 0 - Disable SAP mandatory chan list
 * 1 - Enable SAP mandatory chan list
 *
 * Supported Feature: SAP
 *
 *
 * Usage: Internal/External
 *
 * </ini>
 */
#define CFG_ENABLE_SAP_MANDATORY_CHAN_LIST       "gEnableSAPManadatoryChanList"
#define CFG_ENABLE_SAP_MANDATORY_CHAN_LIST_MIN   (0)
#define CFG_ENABLE_SAP_MANDATORY_CHAN_LIST_MAX   (1)
#define CFG_ENABLE_SAP_MANDATORY_CHAN_LIST_DEFAULT (0)


/*
 * <ini>
 * gSkipDfsChannelInP2pSearch - Skip DFS Channel in case of P2P Search
 * options
 * @Min: 0
 * @Max: 1
 * @Default: 1
 *
 * This ini is used to decide if DFS channels should be skipped in p2p
 * search or not.
 * 0 - Don't Skip DFS Channel in case of P2P Search
 * 1 - Skip DFS Channel in case of P2P Search
 *
 * Supported Feature: P2P, Scan
 *
 *
 * Usage: Internal/External
 *
 * </ini>
 */
/*
 * <ini>
 * gSkipDfsChannelInP2pSearch - Skip DFS Channel in case of P2P Search
 * @Min: 0
 * @Max: 1
 * @Default: 1
 *
 * This ini is used to to disable(skip) dfs channel in p2p search.
 * Related: NA.
 *
 * Supported Feature: DFS P2P
 *
 * Usage: Internal/External
 *
 * </ini>
 */
#define CFG_ENABLE_SKIP_DFS_IN_P2P_SEARCH_NAME       "gSkipDfsChannelInP2pSearch"
#define CFG_ENABLE_SKIP_DFS_IN_P2P_SEARCH_MIN        (0)
#define CFG_ENABLE_SKIP_DFS_IN_P2P_SEARCH_MAX        (1)
#define CFG_ENABLE_SKIP_DFS_IN_P2P_SEARCH_DEFAULT    (1)

/*
 * <ini>
 * gIgnoreDynamicDtimInP2pMode - Ignore Dynamic Dtim in case of P2P
 * Options.
 * @Min: 0
 * @Max: 1
 * @Default: 0
 *
 * This ini is used to decide if Dynamic Dtim needs to be consider or
 * not in case of P2P.
 * 0 - Consider Dynamic Dtim incase of P2P
 * 1 - Ignore Dynamic Dtim incase of P2P
 *
 * Supported Feature: P2P
 *
 *
 * Usage: Internal/External
 *
 * </ini>
 */
#define CFG_IGNORE_DYNAMIC_DTIM_IN_P2P_MODE_NAME       "gIgnoreDynamicDtimInP2pMode"
#define CFG_IGNORE_DYNAMIC_DTIM_IN_P2P_MODE_MIN        (0)
#define CFG_IGNORE_DYNAMIC_DTIM_IN_P2P_MODE_MAX        (1)
#define CFG_IGNORE_DYNAMIC_DTIM_IN_P2P_MODE_DEFAULT    (0)

/*
 * <ini>
 * gShortGI40Mhz - It will check gShortGI20Mhz and
 * gShortGI40Mhz from session entry
 * @Min: 0
 * @Max: 1
 * @Default: 1
 *
 * This ini is used to set default gShortGI40Mhz
 *
 * Related: None
 *
 * Supported Feature: STA
 *
 * Usage: Internal/External
 *
 * </ini>
 */

#define CFG_SHORT_GI_40MHZ_NAME                "gShortGI40Mhz"
#define CFG_SHORT_GI_40MHZ_MIN                 0
#define CFG_SHORT_GI_40MHZ_MAX                 1
#define CFG_SHORT_GI_40MHZ_DEFAULT             1

/*
 * <ini>
 * gEnableMCCMode - Enable/Disable MCC feature.
 * @Min: 0
 * @Max: 1
 * @Default: 1
 *
 * This ini is used to enable/disable MCC feature.
 *
 * Related: None.
 *
 * Supported Feature: Concurrency
 *
 * Usage: Internal/External
 *
 * </ini>
 */
#define CFG_ENABLE_MCC_ENABLED_NAME             "gEnableMCCMode"
#define CFG_ENABLE_MCC_ENABLED_MIN              (0)
#define CFG_ENABLE_MCC_ENABLED_MAX              (1)
#define CFG_ENABLE_MCC_ENABLED_DEFAULT          (1)

/*
 * <ini>
 * gAllowMCCGODiffBI - Allow GO in MCC mode to accept different beacon interval
 * than STA's.
 * @Min: 0
 * @Max: 4
 * @Default: 4
 *
 * This ini is used to allow GO in MCC mode to accept different beacon interval
 * than STA's.
 * Added for Wi-Fi Cert. 5.1.12
 * If gAllowMCCGODiffBI = 1
 *	Set to 1 for WFA certification. GO Beacon interval is not changed.
 *	MCC GO doesn't work well in optimized way. In worst scenario, it may
 *	invite STA disconnection.
 * If gAllowMCCGODiffBI = 2
 *	If set to 2 workaround 1 disassoc all the clients and update beacon
 *	Interval.
 * If gAllowMCCGODiffBI = 3
 *	If set to 3 tear down the P2P link in auto/Non-autonomous -GO case.
 * If gAllowMCCGODiffBI = 4
 *	If set to 4 don't disconnect the P2P client in autonomous/Non-auto-
 *	nomous -GO case update the BI dynamically
 *
 * Related: None.
 *
 * Supported Feature: Concurrency
 *
 * Usage: Internal/External
 *
 * </ini>
 */
#define CFG_ALLOW_MCC_GO_DIFF_BI_NAME           "gAllowMCCGODiffBI"
#define CFG_ALLOW_MCC_GO_DIFF_BI_MIN            (0)
#define CFG_ALLOW_MCC_GO_DIFF_BI_MAX            (4)
#define CFG_ALLOW_MCC_GO_DIFF_BI_DEFAULT        (4)

#if defined(CONFIG_HL_SUPPORT) && defined(QCA_BAD_PEER_TX_FLOW_CL)
/*
 * Enable/Disable Bad Peer TX CTL feature
 * Default: Enable
 */
#define CFG_BAD_PEER_TX_CTL_ENABLE_NAME		"gBadPeerTxCtlEnable"
#define CFG_BAD_PEER_TX_CTL_ENABLE_MIN         (0)
#define CFG_BAD_PEER_TX_CTL_ENABLE_MAX         (1)
#define CFG_BAD_PEER_TX_CTL_ENABLE_DEFAULT     (1)

#define CFG_BAD_PEER_TX_CTL_PERIOD_NAME		"gBadPeerTxCtlPeriod"
#define CFG_BAD_PEER_TX_CTL_PERIOD_MIN         (10)
#define CFG_BAD_PEER_TX_CTL_PERIOD_MAX         (10000)
#define CFG_BAD_PEER_TX_CTL_PERIOD_DEFAULT     (50)

#define CFG_BAD_PEER_TX_CTL_TXQ_LIMIT_NAME	"gBadPeerTxCtlTxqLimit"
#define CFG_BAD_PEER_TX_CTL_TXQ_LIMIT_MIN      (1)
#define CFG_BAD_PEER_TX_CTL_TXQ_LIMIT_MAX      (5000)
#define CFG_BAD_PEER_TX_CTL_TXQ_LIMIT_DEFAULT  (100)

#define CFG_BAD_PEER_TX_CTL_TGT_BACKOFF_T_NAME	"gBadPeerTxCtlTgtBackoffTime"
#define CFG_BAD_PEER_TX_CTL_TGT_BACKOFF_T_MIN     (1)
#define CFG_BAD_PEER_TX_CTL_TGT_BACKOFF_T_MAX     (5000)
#define CFG_BAD_PEER_TX_CTL_TGT_BACKOFF_T_DEFAULT (20)

#define CFG_BAD_PEER_TX_CTL_TGT_REPORT_PRD_NAME	"gBadPeerTxCtlTgtReportPeriod"
#define CFG_BAD_PEER_TX_CTL_TGT_REPORT_PRD_MIN     (1)
#define CFG_BAD_PEER_TX_CTL_TGT_REPORT_PRD_MAX     (5000)
#define CFG_BAD_PEER_TX_CTL_TGT_REPORT_PRD_DEFAULT (500)

#define CFG_BAD_PEER_TX_CTL_COND_LEVEL_IEEEB_NAME	"gBadPeerTxCtlCondLevelIeeeB"
#define CFG_BAD_PEER_TX_CTL_COND_LEVEL_IEEEB_MIN     (1)
#define CFG_BAD_PEER_TX_CTL_COND_LEVEL_IEEEB_MAX     (2)
#define CFG_BAD_PEER_TX_CTL_COND_LEVEL_IEEEB_DEFAULT (2)

#define CFG_BAD_PEER_TX_CTL_DELTA_LEVEL_IEEEB_NAME	"gBadPeerTxCtlDeltaLevelIeeeB"
#define CFG_BAD_PEER_TX_CTL_DELTA_LEVEL_IEEEB_MIN     (1)
#define CFG_BAD_PEER_TX_CTL_DELTA_LEVEL_IEEEB_MAX     (11)
#define CFG_BAD_PEER_TX_CTL_DELTA_LEVEL_IEEEB_DEFAULT (2)

#define CFG_BAD_PEER_TX_CTL_PCT_LEVEL_IEEEB_NAME	"gBadPeerTxCtlPctLevelIeeeB"
#define CFG_BAD_PEER_TX_CTL_PCT_LEVEL_IEEEB_MIN        (1)
#define CFG_BAD_PEER_TX_CTL_PCT_LEVEL_IEEEB_MAX        (8)
#define CFG_BAD_PEER_TX_CTL_PCT_LEVEL_IEEEB_DEFAULT    (1)

#define CFG_BAD_PEER_TX_CTL_TPUT_LEVEL_IEEEB_NAME	"gBadPeerTxCtlTputLevelIeeeB"
#define CFG_BAD_PEER_TX_CTL_TPUT_LEVEL_IEEEB_MIN       (1)
#define CFG_BAD_PEER_TX_CTL_TPUT_LEVEL_IEEEB_MAX       (11)
#define CFG_BAD_PEER_TX_CTL_TPUT_LEVEL_IEEEB_DEFAULT   (2)

#define CFG_BAD_PEER_TX_CTL_TX_LIMIT_LEVEL_IEEEB_NAME	"gBadPeerTxCtlTxLimitLevelIeeeB"
#define CFG_BAD_PEER_TX_CTL_TX_LIMIT_LEVEL_IEEEB_MIN      (0)
#define CFG_BAD_PEER_TX_CTL_TX_LIMIT_LEVEL_IEEEB_MAX      (50)
#define CFG_BAD_PEER_TX_CTL_TX_LIMIT_LEVEL_IEEEB_DEFAULT  (3)

#define CFG_BAD_PEER_TX_CTL_COND_LEVEL_IEEEAG_NAME	"gBadPeerTxCtlCondLevelIeeeAG"
#define CFG_BAD_PEER_TX_CTL_COND_LEVEL_IEEEAG_MIN         (1)
#define CFG_BAD_PEER_TX_CTL_COND_LEVEL_IEEEAG_MAX         (2)
#define CFG_BAD_PEER_TX_CTL_COND_LEVEL_IEEEAG_DEFAULT     (2)

#define CFG_BAD_PEER_TX_CTL_DELTA_LEVEL_IEEEAG_NAME	"gBadPeerTxCtlDeltaLevelIeeeAG"
#define CFG_BAD_PEER_TX_CTL_DELTA_LEVEL_IEEEAG_MIN        (6)
#define CFG_BAD_PEER_TX_CTL_DELTA_LEVEL_IEEEAG_MAX        (54)
#define CFG_BAD_PEER_TX_CTL_DELTA_LEVEL_IEEEAG_DEFAULT    (6)

#define CFG_BAD_PEER_TX_CTL_PCT_LEVEL_IEEEAG_NAME	"gBadPeerTxCtlPctLevelIeeeAG"
#define CFG_BAD_PEER_TX_CTL_PCT_LEVEL_IEEEAG_MIN          (1)
#define CFG_BAD_PEER_TX_CTL_PCT_LEVEL_IEEEAG_MAX          (8)
#define CFG_BAD_PEER_TX_CTL_PCT_LEVEL_IEEEAG_DEFAULT      (1)

#define CFG_BAD_PEER_TX_CTL_TPUT_LEVEL_IEEEAG_NAME	"gBadPeerTxCtlTputLevelIeeeAG"
#define CFG_BAD_PEER_TX_CTL_TPUT_LEVEL_IEEEAG_MIN         (6)
#define CFG_BAD_PEER_TX_CTL_TPUT_LEVEL_IEEEAG_MAX         (54)
#define CFG_BAD_PEER_TX_CTL_TPUT_LEVEL_IEEEAG_DEFAULT     (6)

#define CFG_BAD_PEER_TX_CTL_TX_LIMIT_LEVEL_IEEEAG_NAME	"gBadPeerTxCtlTxLimitLevelIeeeAG"
#define CFG_BAD_PEER_TX_CTL_TX_LIMIT_LEVEL_IEEEAG_MIN     (0)
#define CFG_BAD_PEER_TX_CTL_TX_LIMIT_LEVEL_IEEEAG_MAX     (50)
#define CFG_BAD_PEER_TX_CTL_TX_LIMIT_LEVEL_IEEEAG_DEFAULT (3)

#define CFG_BAD_PEER_TX_CTL_COND_LEVEL_IEEEN_NAME	"gBadPeerTxCtlCondLevelIeeeN"
#define CFG_BAD_PEER_TX_CTL_COND_LEVEL_IEEEN_MIN          (1)
#define CFG_BAD_PEER_TX_CTL_COND_LEVEL_IEEEN_MAX          (2)
#define CFG_BAD_PEER_TX_CTL_COND_LEVEL_IEEEN_DEFAULT      (2)

#define CFG_BAD_PEER_TX_CTL_DELTA_LEVEL_IEEEN_NAME	"gBadPeerTxCtlDeltaLevelIeeeN"
#define CFG_BAD_PEER_TX_CTL_DELTA_LEVEL_IEEEN_MIN         (6)
#define CFG_BAD_PEER_TX_CTL_DELTA_LEVEL_IEEEN_MAX         (72)
#define CFG_BAD_PEER_TX_CTL_DELTA_LEVEL_IEEEN_DEFAULT     (6)

#define CFG_BAD_PEER_TX_CTL_PCT_LEVEL_IEEEN_NAME	"gBadPeerTxCtlPctLevelIeeeN"
#define CFG_BAD_PEER_TX_CTL_PCT_LEVEL_IEEEN_MIN           (1)
#define CFG_BAD_PEER_TX_CTL_PCT_LEVEL_IEEEN_MAX           (8)
#define CFG_BAD_PEER_TX_CTL_PCT_LEVEL_IEEEN_DEFAULT       (1)

#define CFG_BAD_PEER_TX_CTL_TPUT_LEVEL_IEEEN_NAME	"gBadPeerTxCtlTputLevelIeeeN"
#define CFG_BAD_PEER_TX_CTL_TPUT_LEVEL_IEEEN_MIN          (6)
#define CFG_BAD_PEER_TX_CTL_TPUT_LEVEL_IEEEN_MAX          (72)
#define CFG_BAD_PEER_TX_CTL_TPUT_LEVEL_IEEEN_DEFAULT      (15)

#define CFG_BAD_PEER_TX_CTL_TX_LIMIT_LEVEL_IEEEN_NAME	"gBadPeerTxCtlTxLimitLevelIeeeN"
#define CFG_BAD_PEER_TX_CTL_TX_LIMIT_LEVEL_IEEEN_MIN      (0)
#define CFG_BAD_PEER_TX_CTL_TX_LIMIT_LEVEL_IEEEN_MAX      (50)
#define CFG_BAD_PEER_TX_CTL_TX_LIMIT_LEVEL_IEEEN_DEFAULT  (3)

#define CFG_BAD_PEER_TX_CTL_COND_LEVEL_IEEEAC_NAME	"gBadPeerTxCtlCondLevelIeeeAC"
#define CFG_BAD_PEER_TX_CTL_COND_LEVEL_IEEEAC_MIN         (1)
#define CFG_BAD_PEER_TX_CTL_COND_LEVEL_IEEEAC_MAX         (2)
#define CFG_BAD_PEER_TX_CTL_COND_LEVEL_IEEEAC_DEFAULT     (2)

#define CFG_BAD_PEER_TX_CTL_DELTA_LEVEL_IEEEAC_NAME	"gBadPeerTxCtlDeltaLevelIeeeAC"
#define CFG_BAD_PEER_TX_CTL_DELTA_LEVEL_IEEEAC_MIN        (6)
#define CFG_BAD_PEER_TX_CTL_DELTA_LEVEL_IEEEAC_MAX        (433)
#define CFG_BAD_PEER_TX_CTL_DELTA_LEVEL_IEEEAC_DEFAULT    (6)

#define CFG_BAD_PEER_TX_CTL_PCT_LEVEL_IEEEAC_NAME	"gBadPeerTxCtlPctLevelIeeeAC"
#define CFG_BAD_PEER_TX_CTL_PCT_LEVEL_IEEEAC_MIN          (1)
#define CFG_BAD_PEER_TX_CTL_PCT_LEVEL_IEEEAC_MAX          (8)
#define CFG_BAD_PEER_TX_CTL_PCT_LEVEL_IEEEAC_DEFAULT      (1)

#define CFG_BAD_PEER_TX_CTL_TPUT_LEVEL_IEEEAC_NAME	"gBadPeerTxCtlTputLevelIeeeAC"
#define CFG_BAD_PEER_TX_CTL_TPUT_LEVEL_IEEEAC_MIN         (6)
#define CFG_BAD_PEER_TX_CTL_TPUT_LEVEL_IEEEAC_MAX         (433)
#define CFG_BAD_PEER_TX_CTL_TPUT_LEVEL_IEEEAC_DEFAULT     (15)

#define CFG_BAD_PEER_TX_CTL_TX_LIMIT_LEVEL_IEEEAC_NAME    "gBadPeerTxCtlTxLimitLevelIeeeAC"
#define CFG_BAD_PEER_TX_CTL_TX_LIMIT_LEVEL_IEEEAC_MIN     (0)
#define CFG_BAD_PEER_TX_CTL_TX_LIMIT_LEVEL_IEEEAC_MAX     (50)
#define CFG_BAD_PEER_TX_CTL_TX_LIMIT_LEVEL_IEEEAC_DEFAULT (3)
#endif


/*
 * Enable/Disable Thermal Mitigation feature
 * Default: Enable
 */
#define CFG_THERMAL_MIGRATION_ENABLE_NAME      "gThermalMitigationEnable"
#define CFG_THERMAL_MIGRATION_ENABLE_MIN       (0)
#define CFG_THERMAL_MIGRATION_ENABLE_MAX       (1)
#define CFG_THERMAL_MIGRATION_ENABLE_DEFAULT   (0)

#define CFG_THROTTLE_PERIOD_NAME               "gThrottlePeriod"
#define CFG_THROTTLE_PERIOD_MIN                (10)
#define CFG_THROTTLE_PERIOD_MAX                (10000)
#define CFG_THROTTLE_PERIOD_DEFAULT            (4000)

/*
 * Configure Throttle Period Different Level Duty Cycle in percentage
 * When temperature measured is greater than threshold at particular level,
 * then throtling level will get increased by one level and
 * will reduce TX duty by the given percentage
 */
#define CFG_THROTTLE_DUTY_CYCLE_LEVEL0_NAME    "gThrottleDutyCycleLevel0"
#define CFG_THROTTLE_DUTY_CYCLE_LEVEL0_MIN     (0)
#define CFG_THROTTLE_DUTY_CYCLE_LEVEL0_MAX     (0)
#define CFG_THROTTLE_DUTY_CYCLE_LEVEL0_DEFAULT (0)

#define CFG_THROTTLE_DUTY_CYCLE_LEVEL1_NAME    "gThrottleDutyCycleLevel1"
#define CFG_THROTTLE_DUTY_CYCLE_LEVEL1_MIN     (0)
#define CFG_THROTTLE_DUTY_CYCLE_LEVEL1_MAX     (100)
#define CFG_THROTTLE_DUTY_CYCLE_LEVEL1_DEFAULT (50)

#define CFG_THROTTLE_DUTY_CYCLE_LEVEL2_NAME    "gThrottleDutyCycleLevel2"
#define CFG_THROTTLE_DUTY_CYCLE_LEVEL2_MIN     (0)
#define CFG_THROTTLE_DUTY_CYCLE_LEVEL2_MAX     (100)
#define CFG_THROTTLE_DUTY_CYCLE_LEVEL2_DEFAULT (75)

#define CFG_THROTTLE_DUTY_CYCLE_LEVEL3_NAME    "gThrottleDutyCycleLevel3"
#define CFG_THROTTLE_DUTY_CYCLE_LEVEL3_MIN     (0)
#define CFG_THROTTLE_DUTY_CYCLE_LEVEL3_MAX     (100)
#define CFG_THROTTLE_DUTY_CYCLE_LEVEL3_DEFAULT (94)

#define CFG_THERMAL_TEMP_MIN_LEVEL0_NAME      "gThermalTempMinLevel0"
#define CFG_THERMAL_TEMP_MIN_LEVEL0_MIN       (0)
#define CFG_THERMAL_TEMP_MIN_LEVEL0_MAX       (1000)
#define CFG_THERMAL_TEMP_MIN_LEVEL0_DEFAULT   (0)

#define CFG_THERMAL_TEMP_MAX_LEVEL0_NAME      "gThermalTempMaxLevel0"
#define CFG_THERMAL_TEMP_MAX_LEVEL0_MIN       (0)
#define CFG_THERMAL_TEMP_MAX_LEVEL0_MAX       (1000)
#define CFG_THERMAL_TEMP_MAX_LEVEL0_DEFAULT   (90)

#define CFG_THERMAL_TEMP_MIN_LEVEL1_NAME      "gThermalTempMinLevel1"
#define CFG_THERMAL_TEMP_MIN_LEVEL1_MIN       (0)
#define CFG_THERMAL_TEMP_MIN_LEVEL1_MAX       (1000)
#define CFG_THERMAL_TEMP_MIN_LEVEL1_DEFAULT   (70)

#define CFG_THERMAL_TEMP_MAX_LEVEL1_NAME      "gThermalTempMaxLevel1"
#define CFG_THERMAL_TEMP_MAX_LEVEL1_MIN       (0)
#define CFG_THERMAL_TEMP_MAX_LEVEL1_MAX       (1000)
#define CFG_THERMAL_TEMP_MAX_LEVEL1_DEFAULT   (110)

#define CFG_THERMAL_TEMP_MIN_LEVEL2_NAME      "gThermalTempMinLevel2"
#define CFG_THERMAL_TEMP_MIN_LEVEL2_MIN       (0)
#define CFG_THERMAL_TEMP_MIN_LEVEL2_MAX       (1000)
#define CFG_THERMAL_TEMP_MIN_LEVEL2_DEFAULT   (90)

#define CFG_THERMAL_TEMP_MAX_LEVEL2_NAME      "gThermalTempMaxLevel2"
#define CFG_THERMAL_TEMP_MAX_LEVEL2_MIN       (0)
#define CFG_THERMAL_TEMP_MAX_LEVEL2_MAX       (1000)
#define CFG_THERMAL_TEMP_MAX_LEVEL2_DEFAULT   (125)

#define CFG_THERMAL_TEMP_MIN_LEVEL3_NAME      "gThermalTempMinLevel3"
#define CFG_THERMAL_TEMP_MIN_LEVEL3_MIN       (0)
#define CFG_THERMAL_TEMP_MIN_LEVEL3_MAX       (1000)
#define CFG_THERMAL_TEMP_MIN_LEVEL3_DEFAULT   (110)

#define CFG_THERMAL_TEMP_MAX_LEVEL3_NAME      "gThermalTempMaxLevel3"
#define CFG_THERMAL_TEMP_MAX_LEVEL3_MIN       (0)
#define CFG_THERMAL_TEMP_MAX_LEVEL3_MAX       (1000)
#define CFG_THERMAL_TEMP_MAX_LEVEL3_DEFAULT   (0)

/*
 * Enable/Disable Modulated DTIM feature
 * Default: Disable
 */
#define CFG_ENABLE_MODULATED_DTIM_NAME       "gEnableModulatedDTIM"
#define CFG_ENABLE_MODULATED_DTIM_MIN        (0)
#define CFG_ENABLE_MODULATED_DTIM_MAX        (5)
#define CFG_ENABLE_MODULATED_DTIM_DEFAULT    (0)

/*
 * <ini>
 * gMCAddrListEnable - Enable/Disable Multicast MAC Address List feature
 * @Min: 0
 * @Max: 1
 * @Default: 1
 *
 * This ini is used to set default MAC Address
 * Default: Enable
 *
 * Related: None
 *
 * Supported Feature: STA
 *
 * Usage: Internal/External
 *
 * </ini>
 */

#define CFG_MC_ADDR_LIST_ENABLE_NAME          "gMCAddrListEnable"
#define CFG_MC_ADDR_LIST_ENABLE_MIN           (0)
#define CFG_MC_ADDR_LIST_ENABLE_MAX           (1)
#define CFG_MC_ADDR_LIST_ENABLE_DEFAULT       (1)

/*
 * <ini>
 * gEnableRXSTBC - Enables/disables Rx STBC capability in STA mode
 * @Min: 0
 * @Max: 1
 * @Default: 1
 *
 * This ini is used to set default Rx STBC capability
 *
 * Related: None
 *
 * Supported Feature: STA
 *
 * Usage: Internal/External
 *
 * </ini>
 */

#define CFG_ENABLE_RX_STBC                       "gEnableRXSTBC"
#define CFG_ENABLE_RX_STBC_MIN                   (0)
#define CFG_ENABLE_RX_STBC_MAX                   (1)
#define CFG_ENABLE_RX_STBC_DEFAULT               (1)

/*
 * <ini>
 * gEnableTXSTBC - Enables/disables Tx STBC capability in STA mode
 * @Min: 0
 * @Max: 1
 * @Default: 0
 *
 * This ini is used to set default Tx STBC capability
 *
 * Related: None
 *
 * Supported Feature: STA
 *
 * Usage: Internal/External
 *
 * </ini>
 */

#define CFG_ENABLE_TX_STBC                       "gEnableTXSTBC"
#define CFG_ENABLE_TX_STBC_MIN                   (0)
#define CFG_ENABLE_TX_STBC_MAX                   (1)
#define CFG_ENABLE_TX_STBC_DEFAULT               (0)

/*
 * <ini>
 * gMaxHTMCSForTxData - max HT mcs for TX
 * @Min: 0
 * @Max: 383
 * @Default: 0
 *
 * This ini is used to configure the max HT mcs
 * for tx data.
 *
 * Usage: External
 *
 * bits 0-15:  max HT mcs
 * bits 16-31: zero to disable, otherwise enable.
 *
 * </ini>
 */
#define CFG_MAX_HT_MCS_FOR_TX_DATA          "gMaxHTMCSForTxData"
#define CFG_MAX_HT_MCS_FOR_TX_DATA_MIN      (WNI_CFG_MAX_HT_MCS_TX_DATA_STAMIN)
#define CFG_MAX_HT_MCS_FOR_TX_DATA_MAX      (WNI_CFG_MAX_HT_MCS_TX_DATA_STAMAX)
#define CFG_MAX_HT_MCS_FOR_TX_DATA_DEFAULT  (WNI_CFG_MAX_HT_MCS_TX_DATA_STADEF)

/*
 * <ini>
 * gSapGetPeerInfo - Enable/Disable remote peer info query support
 * @Min: 0 - Disable remote peer info query support
 * @Max: 1 - Enable remote peer info query support
 * @Default: 0
 *
 * This ini is used to enable/disable remote peer info query support
 *
 * Usage: External
 *
 * </ini>
 */
#define CFG_SAP_GET_PEER_INFO                      "gSapGetPeerInfo"
#define CFG_SAP_GET_PEER_INFO_MIN                   (0)
#define CFG_SAP_GET_PEER_INFO_MAX                   (1)
#define CFG_SAP_GET_PEER_INFO_DEFAULT               (0)

/*
 * <ini>
 * gDisableABGRateForTxData - disable abg rate for tx data
 * @Min: 0
 * @Max: 1
 * @Default: 0
 *
 * This ini is used to disable abg rate for tx data.
 *
 * Usage: External
 *
 * </ini>
 */
#define CFG_DISABLE_ABG_RATE_FOR_TX_DATA        "gDisableABGRateForTxData"
#define CFG_DISABLE_ABG_RATE_FOR_TX_DATA_MIN \
	(WNI_CFG_DISABLE_ABG_RATE_FOR_TX_DATA_STAMIN)
#define CFG_DISABLE_ABG_RATE_FOR_TX_DATA_MAX \
	(WNI_CFG_DISABLE_ABG_RATE_FOR_TX_DATA_STAMAX)
#define CFG_DISABLE_ABG_RATE_FOR_TX_DATA_DEFAULT \
	(WNI_CFG_DISABLE_ABG_RATE_FOR_TX_DATA_STADEF)

/*
 * <ini>
 * gRateForTxMgmt - rate for tx mgmt frame
 * @Min: 0x0
 * @Max: 0xFF
 * @Default: 0xFF
 *
 * This ini is used to configure the rate for tx
 * mgmt frame. Default 0xFF means disable.
 *
 * Usage: External
 *
 * </ini>
 */
#define CFG_RATE_FOR_TX_MGMT                  "gRateForTxMgmt"
#define CFG_RATE_FOR_TX_MGMT_MIN              (WNI_CFG_RATE_FOR_TX_MGMT_STAMIN)
#define CFG_RATE_FOR_TX_MGMT_MAX              (WNI_CFG_RATE_FOR_TX_MGMT_STAMAX)
#define CFG_RATE_FOR_TX_MGMT_DEFAULT          (WNI_CFG_RATE_FOR_TX_MGMT_STADEF)

/*
 * <ini>
 * gRateForTxMgmt2G - rate for tx mgmt frame on 2G
 * @Min: 0x0
 * @Max: 0xFF
 * @Default: 0xFF
 *
 * This ini is used to configure the rate for tx
 * mgmt frame on 2G Band. Default 0xFF means disable.
 * It has higher priority and will overwrite gRateForTxMgmt
 * setting.
 *
 * Usage: External
 *
 * </ini>
 */
#define CFG_RATE_FOR_TX_MGMT_2G            "gRateForTxMgmt2G"
#define CFG_RATE_FOR_TX_MGMT_2G_MIN        (WNI_CFG_RATE_FOR_TX_MGMT_2G_STAMIN)
#define CFG_RATE_FOR_TX_MGMT_2G_MAX        (WNI_CFG_RATE_FOR_TX_MGMT_2G_STAMAX)
#define CFG_RATE_FOR_TX_MGMT_2G_DEFAULT    (WNI_CFG_RATE_FOR_TX_MGMT_2G_STADEF)

/*
 * <ini>
 * gRateForTxMgmt5G - rate for tx mgmt frame on 5G
 * @Min: 0x0
 * @Max: 0xFF
 * @Default: 0xFF
 *
 * This ini is used to configure the rate for tx
 * mgmt frame on 5G Band. Default 0xFF means disable.
 * It has higher priority and will overwrite gRateForTxMgmt
 * setting.
 *
 * Usage: External
 *
 * </ini>
 */
#define CFG_RATE_FOR_TX_MGMT_5G            "gRateForTxMgmt5G"
#define CFG_RATE_FOR_TX_MGMT_5G_MIN        (WNI_CFG_RATE_FOR_TX_MGMT_5G_STAMIN)
#define CFG_RATE_FOR_TX_MGMT_5G_MAX        (WNI_CFG_RATE_FOR_TX_MGMT_5G_STAMAX)
#define CFG_RATE_FOR_TX_MGMT_5G_DEFAULT    (WNI_CFG_RATE_FOR_TX_MGMT_5G_STADEF)

#ifdef FEATURE_WLAN_TDLS
/*
 * <ini>
 * gEnableTDLSSupport - Enable support for TDLS.
 * @Min: 0
 * @Max: 1
 * @Default: 0
 *
 * This ini is used to enable/disable TDLS support.
 *
 * Related: None.
 *
 * Supported Feature: TDLS
 *
 * Usage: Internal/External
 *
 * </ini>
 */
#define CFG_TDLS_SUPPORT_ENABLE                     "gEnableTDLSSupport"
#define CFG_TDLS_SUPPORT_ENABLE_MIN                 (0)
#define CFG_TDLS_SUPPORT_ENABLE_MAX                 (1)
#define CFG_TDLS_SUPPORT_ENABLE_DEFAULT             (0)

/*
 * <ini>
 * gEnableTDLSImplicitTrigger - Enable Implicit TDLS.
 * @Min: 0
 * @Max: 1
 * @Default: 0
 *
 * This ini is used to enable/disable implicit TDLS.
 * CLD driver initiates TDLS Discovery towards a peer whenever TDLS Setup
 * criteria (throughput and RSSI thresholds) is met and then it tears down
 * TDLS when teardown criteria (idle packet count and RSSI) is met.
 *
 * Related: gEnableTDLSSupport.
 *
 * Supported Feature: TDLS
 *
 * Usage: Internal/External
 *
 * </ini>
 */
#define CFG_TDLS_IMPLICIT_TRIGGER                   "gEnableTDLSImplicitTrigger"
#define CFG_TDLS_IMPLICIT_TRIGGER_MIN               (0)
#define CFG_TDLS_IMPLICIT_TRIGGER_MAX               (1)
#define CFG_TDLS_IMPLICIT_TRIGGER_DEFAULT           (0)

/*
 * <ini>
 * gTDLSTxStatsPeriod - TDLS TX statistics time period.
 * @Min: 1000
 * @Max: 4294967295
 * @Default: 2000
 *
 * This ini is used to configure the time period (in ms) to evaluate whether
 * the number of Tx/Rx packets exceeds TDLSTxPacketThreshold and triggers a
 * TDLS Discovery request.
 *
 * Related: gEnableTDLSSupport.
 *
 * Supported Feature: TDLS
 *
 * Usage: Internal/External
 *
 * </ini>
 */
#define CFG_TDLS_TX_STATS_PERIOD                    "gTDLSTxStatsPeriod"
#define CFG_TDLS_TX_STATS_PERIOD_MIN                (1000)
#define CFG_TDLS_TX_STATS_PERIOD_MAX                (4294967295UL)
#define CFG_TDLS_TX_STATS_PERIOD_DEFAULT            (2000)

/*
 * <ini>
 * gTDLSTxPacketThreshold - Tx/Rx Packet threshold for initiating TDLS.
 * @Min: 0
 * @Max: 4294967295
 * @Default: 40
 *
 * This ini is used to configure the number of Tx/Rx packets during the
 * period of gTDLSTxStatsPeriod when exceeded, a TDLS Discovery request
 * is triggered.
 * Related: gEnableTDLSSupport.
 *
 * Supported Feature: TDLS
 *
 * Usage: Internal/External
 *
 * </ini>
 */
#define CFG_TDLS_TX_PACKET_THRESHOLD                "gTDLSTxPacketThreshold"
#define CFG_TDLS_TX_PACKET_THRESHOLD_MIN            (0)
#define CFG_TDLS_TX_PACKET_THRESHOLD_MAX            (4294967295UL)
#define CFG_TDLS_TX_PACKET_THRESHOLD_DEFAULT        (40)

/*
 * <ini>
 * gTDLSMaxDiscoveryAttempt - Attempts for sending TDLS discovery requests.
 * @Min: 1
 * @Max: 100
 * @Default: 5
 *
 * This ini is used to configure the number of failures of discover request,
 * when exceeded, the peer is assumed to be not TDLS capable and no further
 * TDLS Discovery request is made.
 *
 * Related: gEnableTDLSSupport.
 *
 * Supported Feature: TDLS
 *
 * Usage: Internal/External
 *
 * </ini>
 */
#define CFG_TDLS_MAX_DISCOVERY_ATTEMPT              "gTDLSMaxDiscoveryAttempt"
#define CFG_TDLS_MAX_DISCOVERY_ATTEMPT_MIN          (1)
#define CFG_TDLS_MAX_DISCOVERY_ATTEMPT_MAX          (100)
#define CFG_TDLS_MAX_DISCOVERY_ATTEMPT_DEFAULT      (5)

/*
 * <ini>
 * gTDLSIdleTimeout - Duration within which number of TX / RX frames meet the
 * criteria for TDLS teardown.
 * @Min: 500
 * @Max: 40000
 * @Default: 5000
 *
 * This ini is used to configure the time period (in ms) to evaluate whether
 * the number of Tx/Rx packets exceeds gTDLSIdlePacketThreshold and thus meets
 * criteria for TDLS teardown.
 * Teardown notification interval (gTDLSIdleTimeout) should be multiple of
 * setup notification (gTDLSTxStatsPeriod) interval.
 * e.g.
 *      if setup notification (gTDLSTxStatsPeriod) interval = 500, then
 *      teardown notification (gTDLSIdleTimeout) interval should be 1000,
 *      1500, 2000, 2500...
 *
 * Related: gEnableTDLSSupport.
 *
 * Supported Feature: TDLS
 *
 * Usage: Internal/External
 *
 * </ini>
 */
#define CFG_TDLS_IDLE_TIMEOUT                       "gTDLSIdleTimeout"
#define CFG_TDLS_IDLE_TIMEOUT_MIN                   (500)
#define CFG_TDLS_IDLE_TIMEOUT_MAX                   (40000)
#define CFG_TDLS_IDLE_TIMEOUT_DEFAULT               (5000)


/*
 * <ini>
 * gTDLSIdlePacketThreshold - Number of idle packet.
 * @Min: 0
 * @Max: 40000
 * @Default: 3
 *
 * This ini is used to configure the number of Tx/Rx packet, below which
 * within last gTDLSTxStatsPeriod period is considered as idle condition.
 *
 * Related: gEnableTDLSSupport.
 *
 * Supported Feature: TDLS
 *
 * Usage: Internal/External
 *
 * </ini>
 */
#define CFG_TDLS_IDLE_PACKET_THRESHOLD              "gTDLSIdlePacketThreshold"
#define CFG_TDLS_IDLE_PACKET_THRESHOLD_MIN          (0)
#define CFG_TDLS_IDLE_PACKET_THRESHOLD_MAX          (40000)
#define CFG_TDLS_IDLE_PACKET_THRESHOLD_DEFAULT      (3)

/*
 * <ini>
 * gTDLSRSSITriggerThreshold - RSSI threshold for TDLS connection.
 * @Min: -120
 * @Max: 0
 * @Default: -75
 *
 * This ini is used to configure the absolute value (in dB) of the peer RSSI,
 * below which a TDLS setup request is triggered.
 *
 * Related: gEnableTDLSSupport.
 *
 * Supported Feature: TDLS
 *
 * Usage: Internal/External
 *
 * </ini>
 */
#define CFG_TDLS_RSSI_TRIGGER_THRESHOLD             "gTDLSRSSITriggerThreshold"
#define CFG_TDLS_RSSI_TRIGGER_THRESHOLD_MIN         (-120)
#define CFG_TDLS_RSSI_TRIGGER_THRESHOLD_MAX         (0)
#define CFG_TDLS_RSSI_TRIGGER_THRESHOLD_DEFAULT     (-75)

/*
 * <ini>
 * gTDLSRSSITeardownThreshold - RSSI threshold for TDLS teardown.
 * @Min: -120
 * @Max: 0
 * @Default: -75
 *
 * This ini is used to configure the absolute value (in dB) of the peer RSSI,
 * when exceed, a TDLS teardown is triggered.
 *
 * Related: gEnableTDLSSupport.
 *
 * Supported Feature: TDLS
 *
 * Usage: Internal/External
 *
 * </ini>
 */
#define CFG_TDLS_RSSI_TEARDOWN_THRESHOLD            "gTDLSRSSITeardownThreshold"
#define CFG_TDLS_RSSI_TEARDOWN_THRESHOLD_MIN        (-120)
#define CFG_TDLS_RSSI_TEARDOWN_THRESHOLD_MAX        (0)
#define CFG_TDLS_RSSI_TEARDOWN_THRESHOLD_DEFAULT    (-75)

/*
 * <ini>
 * gTDLSRSSIDelta - Delta value for the peer RSSI that can trigger teardown.
 * @Min: -30
 * @Max: 0
 * @Default: -20
 *
 * This ini is used to .
 * This ini is used to configure delta for peer RSSI such that if Peer RSSI
 * is less than AP RSSI plus delta will trigger a teardown.
 *
 * Related: gEnableTDLSSupport.
 *
 * Supported Feature: TDLS
 *
 * Usage: Internal/External
 *
 * </ini>
 */
#define CFG_TDLS_RSSI_DELTA                         "gTDLSRSSIDelta"
#define CFG_TDLS_RSSI_DELTA_MIN                     (-30)
#define CFG_TDLS_RSSI_DELTA_MAX                     (0)
#define CFG_TDLS_RSSI_DELTA_DEFAULT                 (-20)

/*
 * <ini>
 * gTDLSUapsdMask - ACs to setup U-APSD for TDLS Sta.
 * @Min: 0
 * @Max: 0x0F
 * @Default: 0x0F
 *
 * This ini is used to configure the ACs for which mask needs to be enabled.
 * 0x1: Background	0x2: Best effort
 * 0x4: Video		0x8:Voice
 *
 * Related: gEnableTDLSSupport.
 *
 * Supported Feature: TDLS
 *
 * Usage: Internal/External
 *
 * </ini>
 */
#define CFG_TDLS_QOS_WMM_UAPSD_MASK_NAME            "gTDLSUapsdMask"
#define CFG_TDLS_QOS_WMM_UAPSD_MASK_MIN             (0)
#define CFG_TDLS_QOS_WMM_UAPSD_MASK_MAX             (0x0F)
#define CFG_TDLS_QOS_WMM_UAPSD_MASK_DEFAULT         (0x0F)

/*
 * <ini>
 * gEnableTDLSBufferSta - Controls the TDLS buffer.
 * @Min: 0
 * @Max: 1
 * @Default: 1
 *
 * This ini is used to control the TDLS buffer.
 * Buffer STA is not enabled in CLD 2.0 yet.
 *
 * Related: gEnableTDLSSupport.
 *
 * Supported Feature: TDLS
 *
 * Usage: Internal/External
 *
 * </ini>
 */
#define CFG_TDLS_BUFFER_STA_SUPPORT_ENABLE          "gEnableTDLSBufferSta"
#define CFG_TDLS_BUFFER_STA_SUPPORT_ENABLE_MIN      (0)
#define CFG_TDLS_BUFFER_STA_SUPPORT_ENABLE_MAX      (1)
#define CFG_TDLS_BUFFER_STA_SUPPORT_ENABLE_DEFAULT  (1)

/*
 * <ini>
 * gTDLSPuapsdInactivityTime - Peer UAPSD Inactivity time.
 * @Min: 0
 * @Max: 10
 * @Default: 0
 *
 * This ini is used to configure peer uapsd inactivity time.
 *
 * Related: gEnableTDLSSupport.
 *
 * Supported Feature: TDLS
 *
 * Usage: Internal/External
 *
 * </ini>
 */
#define CFG_TDLS_PUAPSD_INACTIVITY_TIME             "gTDLSPuapsdInactivityTime"
#define CFG_TDLS_PUAPSD_INACTIVITY_TIME_MIN         (0)
#define CFG_TDLS_PUAPSD_INACTIVITY_TIME_MAX         (10)
#define CFG_TDLS_PUAPSD_INACTIVITY_TIME_DEFAULT     (0)

/*
 * <ini>
 * gTDLSPuapsdRxFrameThreshold - Peer UAPSD Rx frame threshold.
 * @Min: 10
 * @Max: 20
 * @Default: 10
 *
 * This ini is used to configure maximum Rx frame during SP.
 *
 * Related: gEnableTDLSSupport.
 *
 * Supported Feature: TDLS
 *
 * Usage: Internal/External
 *
 * </ini>
 */
#define CFG_TDLS_PUAPSD_RX_FRAME_THRESHOLD          "gTDLSPuapsdRxFrameThreshold"
#define CFG_TDLS_PUAPSD_RX_FRAME_THRESHOLD_MIN      (10)
#define CFG_TDLS_PUAPSD_RX_FRAME_THRESHOLD_MAX      (20)
#define CFG_TDLS_PUAPSD_RX_FRAME_THRESHOLD_DEFAULT  (10)

/*
 * <ini>
 * gTDLSPuapsdPTIWindow - This ini is used to configure peer traffic indication
 * window.
 * @Min: 1
 * @Max: 5
 * @Default: 2
 *
 * This ini is used to configure buffering time in number of beacon intervals.
 *
 * Related: gEnableTDLSSupport.
 *
 * Supported Feature: TDLS
 *
 * Usage: Internal/External
 *
 * </ini>
 */
#define CFG_TDLS_PUAPSD_PEER_TRAFFIC_IND_WINDOW          "gTDLSPuapsdPTIWindow"
#define CFG_TDLS_PUAPSD_PEER_TRAFFIC_IND_WINDOW_MIN      (1)
#define CFG_TDLS_PUAPSD_PEER_TRAFFIC_IND_WINDOW_MAX      (5)
#define CFG_TDLS_PUAPSD_PEER_TRAFFIC_IND_WINDOW_DEFAULT  (2)

/*
 * <ini>
 * gTDLSPuapsdPTRTimeout - Peer Traffic Response timer duration in ms.
 * @Min: 0
 * @Max: 10000
 * @Default: 5000
 *
 * This ini is used to configure the peer traffic response timer duration
 * in ms.
 *
 * Related: gEnableTDLSSupport.
 *
 * Supported Feature: TDLS
 *
 * Usage: Internal/External
 *
 * </ini>
 */
#define CFG_TDLS_PUAPSD_PEER_TRAFFIC_RSP_TIMEOUT         "gTDLSPuapsdPTRTimeout"
#define CFG_TDLS_PUAPSD_PEER_TRAFFIC_RSP_TIMEOUT_MIN     (0)
#define CFG_TDLS_PUAPSD_PEER_TRAFFIC_RSP_TIMEOUT_MAX     (10000)
#define CFG_TDLS_PUAPSD_PEER_TRAFFIC_RSP_TIMEOUT_DEFAULT (5000)

/*
 * <ini>
 * gTDLSExternalControl - Enable external TDLS control.
 * @Min: 0
 * @Max: 1
 * @Default: 1
 *
 * This ini is used to enable/disable external TDLS control.
 * TDLS external control works with TDLS implicit trigger. TDLS external
 * control allows a user to add a MAC address of potential TDLS peers so
 * that the CLD driver can initiate implicit TDLS setup to only those peers
 * when criteria for TDLS setup (throughput and RSSI threshold) is met.
 *
 * Related: gEnableTDLSSupport, gEnableTDLSImplicitTrigger.
 *
 * Supported Feature: TDLS
 *
 * Usage: Internal/External
 *
 * </ini>
 */
#define CFG_TDLS_EXTERNAL_CONTROL                   "gTDLSExternalControl"
#define CFG_TDLS_EXTERNAL_CONTROL_MIN               (0)
#define CFG_TDLS_EXTERNAL_CONTROL_MAX               (1)
#define CFG_TDLS_EXTERNAL_CONTROL_DEFAULT           (1)

/*
 * <ini>
 * gEnableTDLSOffChannel - Enables off-channel support for TDLS link.
 * @Min: 0
 * @Max: 1
 * @Default: 0
 *
 * This ini is used to enable/disable off-channel support for TDLS link.
 *
 * Related: gEnableTDLSSupport.
 *
 * Supported Feature: TDLS
 *
 * Usage: Internal/External
 *
 * </ini>
 */
#define CFG_TDLS_OFF_CHANNEL_SUPPORT_ENABLE          "gEnableTDLSOffChannel"
#define CFG_TDLS_OFF_CHANNEL_SUPPORT_ENABLE_MIN      (0)
#define CFG_TDLS_OFF_CHANNEL_SUPPORT_ENABLE_MAX      (1)
#define CFG_TDLS_OFF_CHANNEL_SUPPORT_ENABLE_DEFAULT  (0)

/*
 * <ini>
 * gEnableTDLSWmmMode - Enables WMM support over TDLS link.
 * @Min: 0
 * @Max: 1
 * @Default: 1
 *
 * This ini is used to enable/disable WMM support over TDLS link.
 * This is required to be set to 1 for any TDLS and uAPSD functionality.
 *
 * Related: gEnableTDLSSupport.
 *
 * Supported Feature: TDLS
 *
 * Usage: Internal/External
 *
 * </ini>
 */
#define CFG_TDLS_WMM_MODE_ENABLE                     "gEnableTDLSWmmMode"
#define CFG_TDLS_WMM_MODE_ENABLE_MIN                 (0)
#define CFG_TDLS_WMM_MODE_ENABLE_MAX                 (1)
#define CFG_TDLS_WMM_MODE_ENABLE_DEFAULT             (1)

/*
 * <ini>
 * gTDLSPrefOffChanNum - Preferred TDLS channel number when off-channel support
 * is enabled.
 * @Min: 1
 * @Max: 165
 * @Default: 36
 *
 * This ini is used to configure preferred TDLS channel number when off-channel
 * support is enabled.
 *
 * Related: gEnableTDLSSupport, gEnableTDLSOffChannel.
 *
 * Supported Feature: TDLS
 *
 * Usage: Internal/External
 *
 * </ini>
 */
#define CFG_TDLS_PREFERRED_OFF_CHANNEL_NUM          "gTDLSPrefOffChanNum"
#define CFG_TDLS_PREFERRED_OFF_CHANNEL_NUM_MIN      (1)
#define CFG_TDLS_PREFERRED_OFF_CHANNEL_NUM_MAX      (165)
#define CFG_TDLS_PREFERRED_OFF_CHANNEL_NUM_DEFAULT  (36)

/*
 * <ini>
 * gTDLSPrefOffChanBandwidth - Preferred TDLS channel bandwidth when
 * off-channel support is enabled.
 * @Min: 0x01
 * @Max: 0x0F
 * @Default: 0x07
 *
 * This ini is used to configure preferred TDLS channel bandwidth when
 * off-channel support is enabled.
 * 0x1: 20 MHz	0x2: 40 MHz	0x4: 80 MHz	0x8: 160 MHz
 * When more than one bits are set then firmware starts from the highest and
 * selects one based on capability of peer.
 *
 * Related: gEnableTDLSSupport, gEnableTDLSOffChannel.
 *
 * Supported Feature: TDLS
 *
 * Usage: Internal/External
 *
 * </ini>
 */
#define CFG_TDLS_PREFERRED_OFF_CHANNEL_BW           "gTDLSPrefOffChanBandwidth"
#define CFG_TDLS_PREFERRED_OFF_CHANNEL_BW_MIN      (0x01)
#define CFG_TDLS_PREFERRED_OFF_CHANNEL_BW_MAX      (0x0F)
#define CFG_TDLS_PREFERRED_OFF_CHANNEL_BW_DEFAULT  (0x07)

/*
 * <ini>
 * gEnableTDLSScan - Allow scan and maintain TDLS link.
 * @Min: 0
 * @Max: 1
 * @Default: 0
 *
 * This ini is used to enable/disable TDLS scan.
 *  0: If peer is not buffer STA capable and device is not sleep STA
 *     capable, then teardown TDLS link when scan is initiated. If peer
 *     is buffer STA and we can be sleep STA then TDLS link is maintained
 *     during scan.
 *  1: Maintain TDLS link and allow scan even if peer is not buffer STA
 *     capable and device is not sleep STA capable. There will be loss of
 *     Rx pkts since peer would not know when device moves away from tdls
 *     channel. Tx on TDLS link would stop when device moves away from tdls
 *     channel.
 *
 * Related: gEnableTDLSSupport.
 *
 * Supported Feature: TDLS
 *
 * Usage: Internal/External
 *
 * </ini>
 */
#define CFG_TDLS_SCAN_ENABLE                       "gEnableTDLSScan"
#define CFG_TDLS_SCAN_ENABLE_MIN                   (0)
#define CFG_TDLS_SCAN_ENABLE_MAX                   (1)
#define CFG_TDLS_SCAN_ENABLE_DEFAULT               (0)

/*
 * <ini>
 * gTDLSPeerKickoutThreshold - TDLS peer kickout threshold to firmware.
 * @Min: 10
 * @Max: 5000
 * @Default: 96
 *
 * This ini is used to configure TDLS peer kickout threshold to firmware.
 *     Firmware will use this value to determine, when to send TDLS
 *     peer kick out event to host.
 *     E.g.
 *        if peer kick out threshold is 10, then firmware will wait for 10
 *        consecutive packet failures and then send TDLS kickout
 *        notification to host driver
 *
 * Related: gEnableTDLSSupport.
 *
 * Supported Feature: TDLS
 *
 * Usage: Internal/External
 *
 * </ini>
 */
#define CFG_TDLS_PEER_KICKOUT_THRESHOLD            "gTDLSPeerKickoutThreshold"
#define CFG_TDLS_PEER_KICKOUT_THRESHOLD_MIN        (10)
#define CFG_TDLS_PEER_KICKOUT_THRESHOLD_MAX        (5000)
#define CFG_TDLS_PEER_KICKOUT_THRESHOLD_DEFAULT    (96)

#endif

/*
 * <ini>
 * gTDLSEnableDeferTime - Timer to defer for enabling TDLS on P2P listen.
 * @Min: 500
 * @Max: 6000
 * @Default: 2000
 *
 * This ini is used to set the timer to defer for enabling TDLS on P2P
 * listen (value in milliseconds).
 *
 * Related: gEnableTDLSSupport.
 *
 * Supported Feature: TDLS
 *
 * Usage: Internal/External
 *
 * </ini>
 */
#define CFG_TDLS_ENABLE_DEFER_TIMER                "gTDLSEnableDeferTime"
#define CFG_TDLS_ENABLE_DEFER_TIMER_MIN            (500)
#define CFG_TDLS_ENABLE_DEFER_TIMER_MAX            (6000)
#define CFG_TDLS_ENABLE_DEFER_TIMER_DEFAULT        (2000)

/* Enable/Disable LPWR Image(cMEM uBSP) Transition */
#define CFG_ENABLE_LPWR_IMG_TRANSITION_NAME        "gEnableLpwrImgTransition"
#define CFG_ENABLE_LPWR_IMG_TRANSITION_MIN         (0)
#define CFG_ENABLE_LPWR_IMG_TRANSITION_MAX         (1)
#define CFG_ENABLE_LPWR_IMG_TRANSITION_DEFAULT     (0)

/*
 * <ini>
 * gTxLdpcEnable - Config Param to enable Tx LDPC capability
 * @Min: 0
 * @Max: 3
 * @Default: 3
 *
 * This ini is used to enable/disable Tx LDPC capability
 * 0 - disable
 * 1 - HT LDPC enable
 * 2 - VHT LDPC enable
 * 3 - HT & VHT LDPC enable
 *
 * Related: STA/SAP/P2P/IBSS/NAN.
 *
 * Supported Feature: Concurrency/Standalone
 *
 * Usage: Internal/External
 *
 * </ini>
 */
#define CFG_TX_LDPC_ENABLE_FEATURE         "gTxLdpcEnable"
#define CFG_TX_LDPC_ENABLE_FEATURE_MIN     (0)
#define CFG_TX_LDPC_ENABLE_FEATURE_MAX     (3)
#define CFG_TX_LDPC_ENABLE_FEATURE_DEFAULT (3)

/*
 * <ini>
 * gEnableRXLDPC - Config Param to enable Rx LDPC capability
 * @Min: 0
 * @Max: 1
 * @Default: 0
 *
 * This ini is used to enable/disable Rx LDPC capability
 * 0 - disable Rx LDPC
 * 1 - enable Rx LDPC
 *
 * Related: STA/SAP/P2P/IBSS/NAN.
 *
 * Supported Feature: Concurrency/Standalone
 *
 * Usage: Internal/External
 *
 * </ini>
 */
#define CFG_ENABLE_RX_LDPC                       "gEnableRXLDPC"
#define CFG_ENABLE_RX_LDPC_MIN                   (0)
#define CFG_ENABLE_RX_LDPC_MAX                   (1)
#define CFG_ENABLE_RX_LDPC_DEFAULT               (0)

/*
 * <ini>
 * g2GBandRxLdpcSupport - to enable Rx LDPC for 2G STA band
 * @Min: 0
 * @Max: 1
 * @Default: 1
 *
 * This ini is used to enable/disable to enable Rx LDPC for 2G STA band
 * it can very well be enhanced for SAP/P2P/IBSS 2G band in future using
 * bit mask.
 *
 * Related: STA
 *
 * Supported Feature: Concurrency/Standalone
 *
 * Usage: Internal/External
 *
 * </ini>
 */
#define CFG_2G_BAND_RX_LDPC_SUPPORT_FEATURE         "g2GBandRxLdpcSupport"
#define CFG_2G_BAND_RX_LDPC_SUPPORT_FEATURE_MIN     (0)
#define CFG_2G_BAND_RX_LDPC_SUPPORT_FEATURE_MAX     (1)
#define CFG_2G_BAND_RX_LDPC_SUPPORT_FEATURE_DEFAULT (0)
/*
 * <ini>
 * gEnableMCCAdaptiveScheduler - MCC Adaptive Scheduler feature.
 * @Min: 0
 * @Max: 1
 * @Default: 1
 *
 * This ini is used to enable/disable MCC Adaptive Scheduler feature.
 *
 * Related: None.
 *
 * Supported Feature: Concurrency
 *
 * Usage: Internal/External
 *
 * </ini>
 */
#define CFG_ENABLE_MCC_ADATIVE_SCHEDULER_ENABLED_NAME             "gEnableMCCAdaptiveScheduler"
#define CFG_ENABLE_MCC_ADATIVE_SCHEDULER_ENABLED_MIN              (0)
#define CFG_ENABLE_MCC_ADATIVE_SCHEDULER_ENABLED_MAX              (1)
#define CFG_ENABLE_MCC_ADATIVE_SCHEDULER_ENABLED_DEFAULT          (1)

#define CFG_VHT_SU_BEAMFORMEE_CAP_FEATURE         "gTxBFEnable"
#define CFG_VHT_SU_BEAMFORMEE_CAP_FEATURE_MIN     (WNI_CFG_VHT_SU_BEAMFORMEE_CAP_STAMIN)
#define CFG_VHT_SU_BEAMFORMEE_CAP_FEATURE_MAX     (WNI_CFG_VHT_SU_BEAMFORMEE_CAP_STAMAX)
#define CFG_VHT_SU_BEAMFORMEE_CAP_FEATURE_DEFAULT (WNI_CFG_VHT_SU_BEAMFORMEE_CAP_STADEF)

/*
 * Enable / Disable Tx beamformee in SAP mode
 * Default: Disable
 */
#define CFG_VHT_ENABLE_TXBF_SAP_MODE         "gEnableTxBFeeSAP"
#define CFG_VHT_ENABLE_TXBF_SAP_MODE_MIN     (0)
#define CFG_VHT_ENABLE_TXBF_SAP_MODE_MAX     (1)
#define CFG_VHT_ENABLE_TXBF_SAP_MODE_DEFAULT (0)

#define CFG_VHT_CSN_BEAMFORMEE_ANT_SUPPORTED         "gTxBFCsnValue"
#define CFG_VHT_CSN_BEAMFORMEE_ANT_SUPPORTED_MIN     (WNI_CFG_VHT_CSN_BEAMFORMEE_ANT_SUPPORTED_STAMIN)
#define CFG_VHT_CSN_BEAMFORMEE_ANT_SUPPORTED_MAX     (WNI_CFG_VHT_CSN_BEAMFORMEE_ANT_SUPPORTED_STAMAX - 1)
#define CFG_VHT_CSN_BEAMFORMEE_ANT_SUPPORTED_DEFAULT (WNI_CFG_VHT_CSN_BEAMFORMEE_ANT_SUPPORTED_STADEF - 1)

#define CFG_VHT_ENABLE_TXBF_IN_20MHZ               "gEnableTxBFin20MHz"
#define CFG_VHT_ENABLE_TXBF_IN_20MHZ_MIN           (0)
#define CFG_VHT_ENABLE_TXBF_IN_20MHZ_MAX           (1)
#define CFG_VHT_ENABLE_TXBF_IN_20MHZ_DEFAULT       (0)

#define CFG_VHT_ENABLE_TX_SU_BEAM_FORMER         "gEnableTxSUBeamformer"
#define CFG_VHT_ENABLE_TX_SU_BEAM_FORMER_MIN     (0)
#define CFG_VHT_ENABLE_TX_SU_BEAM_FORMER_MAX     (1)
#define CFG_VHT_ENABLE_TX_SU_BEAM_FORMER_DEFAULT (0)

/* Enable debug for remain on channel issues */
#define CFG_DEBUG_P2P_REMAIN_ON_CHANNEL_NAME    "gDebugP2pRemainOnChannel"
#define CFG_DEBUG_P2P_REMAIN_ON_CHANNEL_DEFAULT (0)
#define CFG_DEBUG_P2P_REMAIN_ON_CHANNEL_MIN     (0)
#define CFG_DEBUG_P2P_REMAIN_ON_CHANNEL_MAX     (1)

/*
 * SAP ALLOW All Channels
 */
#define CFG_SAP_ALLOW_ALL_CHANNEL_PARAM_NAME          "gSapAllowAllChannel"
#define CFG_SAP_ALLOW_ALL_CHANNEL_PARAM_MIN           (0)
#define CFG_SAP_ALLOW_ALL_CHANNEL_PARAM_MAX           (1)
#define CFG_SAP_ALLOW_ALL_CHANNEL_PARAM_DEFAULT       (0)

#define CFG_DISABLE_LDPC_WITH_TXBF_AP             "gDisableLDPCWithTxbfAP"
#define CFG_DISABLE_LDPC_WITH_TXBF_AP_MIN         (0)
#define CFG_DISABLE_LDPC_WITH_TXBF_AP_MAX         (1)
#define CFG_DISABLE_LDPC_WITH_TXBF_AP_DEFAULT     (0)

/* Parameter to control VHT support in 2.4 GHz band */
#define CFG_ENABLE_VHT_FOR_24GHZ_NAME             "gEnableVhtFor24GHzBand"
#define CFG_ENABLE_VHT_FOR_24GHZ_MIN              (0)
#define CFG_ENABLE_VHT_FOR_24GHZ_MAX              (1)
#define CFG_ENABLE_VHT_FOR_24GHZ_DEFAULT          (0)

/*
 * Parameter to control VHT support based on vendor ie in 2.4 GHz band
 * This parameter will enable SAP to read VHT capability in vendor ie in Assoc
 * Req and send VHT caps in Resp to establish connection in VHT Mode.
 */
#define CFG_ENABLE_VENDOR_VHT_FOR_24GHZ_NAME      "gEnableVendorVhtFor24GHzBand"
#define CFG_ENABLE_VENDOR_VHT_FOR_24GHZ_MIN       (0)
#define CFG_ENABLE_VENDOR_VHT_FOR_24GHZ_MAX       (1)
#define CFG_ENABLE_VENDOR_VHT_FOR_24GHZ_DEFAULT   (1)

/*
 * <ini>
 * gMaxMediumTime - Set Maximum channel time
 * @Min: STAMIN
 * @Max: STAMAX
 * @Default: STADEF
 *
 * This ini is used to set default max channel time
 *
 * Related: None
 *
 * Supported Feature: STA
 *
 * Usage: Internal/External
 *
 * </ini>
 */

#define CFG_MAX_MEDIUM_TIME                      "gMaxMediumTime"
#define CFG_MAX_MEDIUM_TIME_STAMIN               WNI_CFG_MAX_MEDIUM_TIME_STAMIN
#define CFG_MAX_MEDIUM_TIME_STAMAX               WNI_CFG_MAX_MEDIUM_TIME_STAMAX
#define CFG_MAX_MEDIUM_TIME_STADEFAULT           WNI_CFG_MAX_MEDIUM_TIME_STADEF

/*
 * <ini>
 * gEnableIbssHeartBeatOffload - Enable heart beat monitoring offload to FW
 * @Min: 0
 * @Max: 1
 * @Default: 1
 *
 * This ini is used to set default ibbs heartbeat offload
 *
 * Related: None
 *
 * Supported Feature: STA
 *
 * Usage: Internal/External
 *
 * </ini>
 */

#define CFG_ENABLE_HEART_BEAT_OFFLOAD          "gEnableIbssHeartBeatOffload"
#define CFG_ENABLE_HEART_BEAT_OFFLOAD_MIN      (0)
#define CFG_ENABLE_HEART_BEAT_OFFLOAD_MAX      (1)
#define CFG_ENABLE_HEART_BEAT_OFFLOAD_DEFAULT  (1)

/*
 * <ini>
 * gAntennaDiversity - It will use to set Antenna diversity
 * @Min: 0
 * @Max: 3
 * @Default: 0
 *
 * This ini is used to set default Antenna diversity
 *
 * Related: None
 *
 * Supported Feature: STA
 *
 * Usage: Internal/External
 *
 * </ini>
 */

#define CFG_ANTENNA_DIVERSITY_PARAM_NAME          "gAntennaDiversity"
#define CFG_ANTENNA_DIVERSITY_PARAM_MIN           (0)
#define CFG_ANTENNA_DIVERSITY_PARAM_MAX           (3)
#define CFG_ANTENNA_DIVERSITY_PARAM_DEFAULT       (0)

/*
 * <ini>
 * gEnableSNRMonitoring - Enables SNR Monitoring
 * @Min: 0
 * @Max: 1
 * @Default: 0
 *
 * This ini is used to set default snr monitor
 *
 * Related: None
 *
 * Supported Feature: STA
 *
 * Usage: Internal/External
 *
 * </ini>
 */

#define CFG_ENABLE_SNR_MONITORING_NAME              "gEnableSNRMonitoring"
#define CFG_ENABLE_SNR_MONITORING_MIN               (0)
#define CFG_ENABLE_SNR_MONITORING_MAX               (1)
#define CFG_ENABLE_SNR_MONITORING_DEFAULT           (0)

/*
 * <ini>
 * gMaxAmsduNum - Max number of MSDU's in aggregate
 * @Min: 0
 * @Max: 3
 * @Default: 1
 * gMaxAmsduNum is the number of MSDU's transmitted in the 11n aggregate
 * frame. Setting it to a value larger than 1 enables transmit aggregation.
 * It is a PHY parameter that applies to all vdev's in firmware.
 *
 * Supported Feature: 11n aggregation
 *
 * Usage: Internal
 *
 * </ini>
 */
#define CFG_MAX_AMSDU_NUM_NAME                "gMaxAmsduNum"
#define CFG_MAX_AMSDU_NUM_MIN                 (0)
#define CFG_MAX_AMSDU_NUM_MAX                 (3)
#define CFG_MAX_AMSDU_NUM_DEFAULT             (1)

/*
 * <ini>
 * gEnableIpTcpUdpChecksumOffload - It enables IP, TCP and UDP checksum
 * offload in hardware
 * @Min: 0
 * @Max: 1
 * @Default: DEF
 *
 * This ini is used to enable IP, TCP and UDP checksum offload in hardware
 * and also advertise same to network stack
 *
 * Related: None
 *
 * Supported Feature: STA
 *
 * Usage: Internal/External
 *
 * </ini>
 */

#define CFG_ENABLE_IP_TCP_UDP_CHKSUM_OFFLOAD            "gEnableIpTcpUdpChecksumOffload"
#define CFG_ENABLE_IP_TCP_UDP_CHKSUM_OFFLOAD_DISABLE    (0)
#define CFG_ENABLE_IP_TCP_UDP_CHKSUM_OFFLOAD_ENABLE     (1)
#define CFG_ENABLE_IP_TCP_UDP_CHKSUM_OFFLOAD_DEFAULT    (CFG_ENABLE_IP_TCP_UDP_CHKSUM_OFFLOAD_ENABLE)

#ifdef WLAN_FEATURE_FASTPATH

/*
 * <ini>
 * gEnableFastPath - Control to enable fastpath feature
 *
 * @Min: 0
 * @Max: 1
 * @Default: 0
 *
 * This ini is used to enable fastpath feature
 *
 * Supported Feature: Wlan Fastpath Feature
 *
 * Usage: Internal
 *
 * </ini>
 */
#define CFG_ENABLE_FASTPATH                      "gEnableFastPath"
#define CFG_ENABLE_FASTPATH_MIN                  (0)
#define CFG_ENABLE_FASTPATH_MAX                  (1)
#define CFG_ENABLE_FASTPATH_DEFAULT              (CFG_ENABLE_FASTPATH_MIN)
#endif /* WLAN_FEATURE_FASTPATH */

/*
 * IPA Offload configuration - Each bit enables a feature
 * bit0 - IPA Enable
 * bit1 - IPA Pre filter enable
 * bit2 - IPv6 enable
 * bit3 - IPA Resource Manager (RM) enable
 * bit4 - IPA Clock scaling enable
 */
#define CFG_IPA_OFFLOAD_CONFIG_NAME              "gIPAConfig"
#define CFG_IPA_OFFLOAD_CONFIG_MIN               (0)
#define CFG_IPA_OFFLOAD_CONFIG_MAX               (0xFFFFFFFF)
#define CFG_IPA_OFFLOAD_CONFIG_DEFAULT           (CFG_IPA_OFFLOAD_CONFIG_MIN)

/*
 * IPA DESC SIZE
 */
#define CFG_IPA_DESC_SIZE_NAME                   "gIPADescSize"
#define CFG_IPA_DESC_SIZE_MIN                    (800)
#define CFG_IPA_DESC_SIZE_MAX                    (8000)
#define CFG_IPA_DESC_SIZE_DEFAULT                (800)

#define CFG_IPA_HIGH_BANDWIDTH_MBPS              "gIPAHighBandwidthMbps"
#define CFG_IPA_HIGH_BANDWIDTH_MBPS_MIN          (200)
#define CFG_IPA_HIGH_BANDWIDTH_MBPS_MAX          (1000)
#define CFG_IPA_HIGH_BANDWIDTH_MBPS_DEFAULT      (400)

#define CFG_IPA_MEDIUM_BANDWIDTH_MBPS            "gIPAMediumBandwidthMbps"
#define CFG_IPA_MEDIUM_BANDWIDTH_MBPS_MIN        (100)
#define CFG_IPA_MEDIUM_BANDWIDTH_MBPS_MAX        (400)
#define CFG_IPA_MEDIUM_BANDWIDTH_MBPS_DEFAULT    (200)

#define CFG_IPA_LOW_BANDWIDTH_MBPS               "gIPALowBandwidthMbps"
#define CFG_IPA_LOW_BANDWIDTH_MBPS_MIN           (0)
#define CFG_IPA_LOW_BANDWIDTH_MBPS_MAX           (100)
#define CFG_IPA_LOW_BANDWIDTH_MBPS_DEFAULT       (100)

/*
 * <ini>
 * gIPAMccTxDescSize - hdd_ipa_tx_desc pool size for MCC TX
 * @Min: 512
 * @Max: 4096
 * @Default: 1024
 *
 * This ini is used to specify hdd_ipa_tx_desc pool size for MCC TX path.
 * The pool is maintained to have a one-to-one mapping with desc from IPA
 * driver so that when wlan TX completes, wlan driver could replenish the
 * correct desc to IPA driver. Note that in MCC TX case, desc size is limited
 * to global tx desc pool size. Therefore the real hdd_ipa_tx_desc pool size
 * is the minimum of this ini and global tx desc pool size.
 *
 *
 * Related: STA/SAP
 *
 * Supported Feature: IPA offload
 *
 * Usage: Internal
 *
 * </ini>
 */
#define CFG_IPA_MCC_TX_DESC_SIZE                 "gIPAMccTxDescSize"
#define CFG_IPA_MCC_TX_DESC_SIZE_MIN             (512)
#define CFG_IPA_MCC_TX_DESC_SIZE_MAX             (4096)
#define CFG_IPA_MCC_TX_DESC_SIZE_DEFAULT         (1024)

/*
 * Firmware uart print
 */
#define CFG_ENABLE_FW_UART_PRINT_NAME             "gEnablefwprint"
#define CFG_ENABLE_FW_UART_PRINT_DISABLE          (0)
#define CFG_ENABLE_FW_UART_PRINT_ENABLE           (1)
#define CFG_ENABLE_FW_UART_PRINT_DEFAULT          (CFG_ENABLE_FW_UART_PRINT_DISABLE)

/*
 * Firmware log
 */
#define CFG_ENABLE_FW_LOG_NAME                   "gEnablefwlog"
#define CFG_ENABLE_FW_LOG_DISABLE                (0)
#define CFG_ENABLE_FW_LOG_WMI                    (1)
#define CFG_ENABLE_FW_LOG_DIAG                   (2)
#define CFG_ENABLE_FW_LOG_MIN                    (CFG_ENABLE_FW_LOG_DISABLE)
#define CFG_ENABLE_FW_LOG_MAX                    (CFG_ENABLE_FW_LOG_DIAG)
#define CFG_ENABLE_FW_LOG_DEFAULT                (CFG_ENABLE_FW_LOG_WMI)

/*
 * <ini>
 * gEnableFwSelfRecovery - Enable/disable FW self-recovery for USB
 * @Min: 0
 * @Max: 1
 * @Default: 0
 *
 * This ini is used to enable/disable FW self-recovery
 * gEnableFwSelfRecovery = 0: Disabled
 * gEnableFwSelfRecovery = 1: Driver triggers SSR instead of triggering
 * kernel  panic after firmware crash.
 *
 * Related: gEnableSSR
 *
 * Supported Feature: SSR
 *
 * Usage: Internal/External
 *
 * </ini>
 */

#define CFG_ENABLE_FW_SELF_RECOVERY_NAME         "gEnableFwSelfRecovery"
#define CFG_ENABLE_FW_SELF_RECOVERY_DISABLE      (0)
#define CFG_ENABLE_FW_SELF_RECOVERY_ENABLE       (1)
#define CFG_ENABLE_FW_SELF_RECOVERY_DEFAULT      (CFG_ENABLE_FW_SELF_RECOVERY_DISABLE)

/* Macro to handle maximum receive AMPDU size configuration */
#define CFG_VHT_AMPDU_LEN_EXPONENT_NAME                "gVhtAmpduLenExponent"
#define CFG_VHT_AMPDU_LEN_EXPONENT_MIN                 (0)
#define CFG_VHT_AMPDU_LEN_EXPONENT_MAX                 (7)
#define CFG_VHT_AMPDU_LEN_EXPONENT_DEFAULT             (3)

#define CFG_VHT_MPDU_LEN_NAME                          "gVhtMpduLen"
#define CFG_VHT_MPDU_LEN_MIN                           (0)
#define CFG_VHT_MPDU_LEN_MAX                           (2)
#define CFG_VHT_MPDU_LEN_DEFAULT                       (0)

#define CFG_SAP_MAX_NO_PEERS                       "gSoftApMaxPeers"
#define CFG_SAP_MAX_NO_PEERS_MIN                   (1)
#define CFG_SAP_MAX_NO_PEERS_MAX                   (32)
#define CFG_SAP_MAX_NO_PEERS_DEFAULT               (32)

/*
 * <ini>
 * gEnableDebugLog - Enable/Disable the Connection related logs
 * @Min: 0
 * @Max: 0xFF
 * @Default: 0x0F
 *
 * This ini is used to enable/disable the connection related logs
 * 0x1 - Enable mgmt pkt logs (excpet probe req/rsp, beacons).
 * 0x2 - Enable EAPOL pkt logs.
 * 0x4 - Enable DHCP pkt logs.
 * 0x8 - Enable mgmt action frames logs.
 * 0x0 - Disable all the above connection related logs.
 * The default value of 0x0F will enable all the above logs
 *
 * Related: None
 *
 * Supported Feature: STA
 *
 * Usage: Internal/External
 *
 * </ini>
 */

#define CFG_ENABLE_DEBUG_CONNECT_ISSUE             "gEnableDebugLog"
#define CFG_ENABLE_DEBUG_CONNECT_ISSUE_MIN         (0)
#define CFG_ENABLE_DEBUG_CONNECT_ISSUE_MAX         (0xFF)
#define CFG_ENABLE_DEBUG_CONNECT_ISSUE_DEFAULT     (0x0F)

/* SAR Thermal limit values for 2g and 5g */

#define CFG_SET_TXPOWER_LIMIT2G_NAME               "TxPower2g"
#define CFG_SET_TXPOWER_LIMIT2G_MIN                (0)
#define CFG_SET_TXPOWER_LIMIT2G_MAX                (30)
#define CFG_SET_TXPOWER_LIMIT2G_DEFAULT            (30)

#define CFG_SET_TXPOWER_LIMIT5G_NAME               "TxPower5g"
#define CFG_SET_TXPOWER_LIMIT5G_MIN                (0)
#define CFG_SET_TXPOWER_LIMIT5G_MAX                (30)
#define CFG_SET_TXPOWER_LIMIT5G_DEFAULT            (30)

#ifdef QCA_LL_LEGACY_TX_FLOW_CONTROL

/*
 * <ini>
 * TxFlowLowWaterMark - Low watermark for pausing network queues
 *
 * @Min: 0
 * @Max: 1000
 * @Default: 300
 *
 * This ini specifies the low watermark of data packets transmitted
 * before pausing netif queues in tx flow path. It is only applicable
 * where legacy flow control is used i.e.for Rome.
 *
 * Related: TxFlowHighWaterMarkOffset, TxFlowMaxQueueDepth,
 *          TxLbwFlowLowWaterMark, TxLbwFlowHighWaterMarkOffset,
 *          TxLbwFlowMaxQueueDepth, TxHbwFlowLowWaterMark,
 *          TxHbwFlowHighWaterMarkOffset, TxHbwFlowMaxQueueDepth
 *
 * Supported Feature: Dynamic Flow Control
 *
 * Usage: Internal
 *
 * </ini>
 */
#define CFG_LL_TX_FLOW_LWM                         "TxFlowLowWaterMark"
#define CFG_LL_TX_FLOW_LWM_MIN                     (0)
#define CFG_LL_TX_FLOW_LWM_MAX                     (1000)
#define CFG_LL_TX_FLOW_LWM_DEFAULT                 (300)

/*
 * <ini>
 * TxFlowHighWaterMarkOffset - High Watermark offset to unpause Netif queues
 * @Min: 0
 * @Max: 300
 * @Default: 94
 *
 * This ini specifies the offset to upause the netif queues
 * when they are paused due to insufficient descriptors as guided by
 * ini TxFlowLowWaterMark. It is only applicable where legacy flow control
 * is used i.e.for Rome.
 *
 * Related: TxFlowLowWaterMark, TxFlowMaxQueueDepth,
 *          TxLbwFlowLowWaterMark, TxLbwFlowHighWaterMarkOffset,
 *          TxLbwFlowMaxQueueDepth, TxHbwFlowLowWaterMark,
 *          TxHbwFlowHighWaterMarkOffset, TxHbwFlowMaxQueueDepth
 *
 * Supported Feature: Dynamic Flow Control
 *
 * Usage: Internal
 *
 * </ini>
 */
#define CFG_LL_TX_FLOW_HWM_OFFSET                  "TxFlowHighWaterMarkOffset"
#define CFG_LL_TX_FLOW_HWM_OFFSET_MIN              (0)
#define CFG_LL_TX_FLOW_HWM_OFFSET_MAX              (300)
#define CFG_LL_TX_FLOW_HWM_OFFSET_DEFAULT          (94)

/*
 * <ini>
 * TxFlowMaxQueueDepth - Max pause queue depth.
 *
 * @Min: 400
 * @Max: 3500
 * @Default: 1500
 *
 * This ini specifies the max queue pause depth.It is only applicable
 * where legacy flow control is used i.e.for Rome.
 *
 * Related: TxFlowLowWaterMark, TxFlowHighWaterMarkOffset,
 *          TxLbwFlowLowWaterMark, TxLbwFlowHighWaterMarkOffset,
 *          TxLbwFlowMaxQueueDepth, TxHbwFlowLowWaterMark,
 *          TxHbwFlowHighWaterMarkOffset, TxHbwFlowMaxQueueDepth
 *
 * Supported Feature: Dynamic Flow Control
 *
 * Usage: Internal
 *
 * </ini>
 */
#define CFG_LL_TX_FLOW_MAX_Q_DEPTH                 "TxFlowMaxQueueDepth"
#define CFG_LL_TX_FLOW_MAX_Q_DEPTH_MIN             (400)
#define CFG_LL_TX_FLOW_MAX_Q_DEPTH_MAX             (3500)
#define CFG_LL_TX_FLOW_MAX_Q_DEPTH_DEFAULT         (1500)

/*
 * <ini>
 * TxLbwFlowLowWaterMark - Low watermark for pausing network queues
 *                         in low bandwidth band
 * @Min: 0
 * @Max: 1000
 * @Default: 450
 *
 * This ini specifies the low watermark of data packets transmitted
 * before pausing netif queues in tx flow path in low bandwidth band.
 * It is only applicable where legacy flow control is used i.e.for Rome.
 *
 * Related: TxFlowLowWaterMark, TxFlowHighWaterMarkOffset,
 *          TxFlowMaxQueueDepth, TxLbwFlowHighWaterMarkOffset,
 *          TxLbwFlowMaxQueueDepth, TxHbwFlowLowWaterMark,
 *          TxHbwFlowHighWaterMarkOffset, TxHbwFlowMaxQueueDepth
 *
 * Supported Feature: Dynamic Flow Control
 *
 * Usage: Internal
 *
 * </ini>
 */
#define CFG_LL_TX_LBW_FLOW_LWM                     "TxLbwFlowLowWaterMark"
#define CFG_LL_TX_LBW_FLOW_LWM_MIN                 (0)
#define CFG_LL_TX_LBW_FLOW_LWM_MAX                 (1000)
#define CFG_LL_TX_LBW_FLOW_LWM_DEFAULT             (450)

/*
 * <ini>
 * TxLbwFlowHighWaterMarkOffset - High Watermark offset to unpause Netif queues
 *                                in low bandwidth band.
 * @Min: 0
 * @Max: 300
 * @Default: 50
 *
 * This ini specifies the offset to upause the netif queues
 * when they are paused due to insufficient descriptors as guided by
 * ini TxLbwFlowLowWaterMark in low bandwidth band. It is only applicable
 * where legacy flow control is used i.e.for Rome.
 *
 * Related: TxFlowLowWaterMark, TxFlowHighWaterMarkOffset,
 *          TxFlowMaxQueueDepth, TxLbwFlowLowWaterMark,
 *          TxLbwFlowMaxQueueDepth, TxHbwFlowLowWaterMark,
 *          TxHbwFlowHighWaterMarkOffset, TxHbwFlowMaxQueueDepth
 *
 * Supported Feature: Dynamic Flow Control
 *
 * Usage: Internal
 *
 * </ini>
 */
#define CFG_LL_TX_LBW_FLOW_HWM_OFFSET              "TxLbwFlowHighWaterMarkOffset"
#define CFG_LL_TX_LBW_FLOW_HWM_OFFSET_MIN          (0)
#define CFG_LL_TX_LBW_FLOW_HWM_OFFSET_MAX          (300)
#define CFG_LL_TX_LBW_FLOW_HWM_OFFSET_DEFAULT      (50)

/*
 * <ini>
 * TxLbwFlowMaxQueueDepth - Max pause queue depth in low bandwidth band
 *
 * @Min: 400
 * @Max: 3500
 * @Default: 750
 *
 * This ini specifies the max queue pause depth in low bandwidth band.
 * It is only applicable where legacy flow control is used i.e.for Rome.
 *
 * Related: TxFlowLowWaterMark, TxFlowHighWaterMarkOffset,
 *          TxFlowMaxQueueDepth, TxLbwFlowLowWaterMark,
 *          TxLbwFlowHighWaterMarkOffset, TxHbwFlowLowWaterMark,
 *          TxHbwFlowHighWaterMarkOffset, TxHbwFlowMaxQueueDepth
 *
 * Supported Feature: Dynamic Flow Control
 *
 * Usage: Internal
 *
 * </ini>
 */
#define CFG_LL_TX_LBW_FLOW_MAX_Q_DEPTH             "TxLbwFlowMaxQueueDepth"
#define CFG_LL_TX_LBW_FLOW_MAX_Q_DEPTH_MIN         (400)
#define CFG_LL_TX_LBW_FLOW_MAX_Q_DEPTH_MAX         (3500)
#define CFG_LL_TX_LBW_FLOW_MAX_Q_DEPTH_DEFAULT     (750)

/*
 * <ini>
 * TxHbwFlowLowWaterMark - Low watermark for pausing network queues
 *                         in high bandwidth band
 * @Min: 0
 * @Max: 1000
 * @Default: 406
 *
 * This ini specifies the threshold of data packets transmitted
 * before pausing netif queues.It is only applicable where
 * legacy flow control is used i.e.for Rome.
 *
 * Related: TxFlowLowWaterMark, TxFlowHighWaterMarkOffset,
 *          TxFlowMaxQueueDepth, TxLbwFlowLowWaterMark,
 *          TxLbwFlowHighWaterMarkOffset, TxLbwFlowMaxQueueDepth,
 *          TxHbwFlowHighWaterMarkOffset, TxHbwFlowMaxQueueDepth
 *
 * Supported Feature: Dynamic Flow Control
 *
 * Usage: Internal
 *
 * </ini>
 */
#define CFG_LL_TX_HBW_FLOW_LWM                     "TxHbwFlowLowWaterMark"
#define CFG_LL_TX_HBW_FLOW_LWM_MIN                 (0)
#define CFG_LL_TX_HBW_FLOW_LWM_MAX                 (1000)
#define CFG_LL_TX_HBW_FLOW_LWM_DEFAULT             (406)

/*
 * <ini>
 * TxHbwFlowHighWaterMarkOffset - High Watermark offset to unpause Netif queues
 *                                in high bandwidth band.
 * @Min: 0
 * @Max: 300
 * @Default: 94
 *
 * This ini specifies the offset to upause the netif queues
 * when they are paused due to insufficient descriptors as guided by
 * ini TxHbwFlowLowWaterMark in high bandwidth band. It is only applicable
 * where legacy flow control is used i.e.for Rome.
 *
 * Related: TxFlowLowWaterMark, TxFlowHighWaterMarkOffset,
 *          TxFlowMaxQueueDepth, TxLbwFlowLowWaterMark,
 *          TxLbwFlowHighWaterMarkOffset, TxLbwFlowMaxQueueDepth,
 *          TxHbwFlowLowWaterMark, TxHbwFlowMaxQueueDepth
 *
 * Supported Feature: Dynamic Flow Control
 *
 * Usage: Internal
 *
 * </ini>
 */
#define CFG_LL_TX_HBW_FLOW_HWM_OFFSET              "TxHbwFlowHighWaterMarkOffset"
#define CFG_LL_TX_HBW_FLOW_HWM_OFFSET_MIN          (0)
#define CFG_LL_TX_HBW_FLOW_HWM_OFFSET_MAX          (300)
#define CFG_LL_TX_HBW_FLOW_HWM_OFFSET_DEFAULT      (94)

/*
 * <ini>
 * TxHbwFlowMaxQueueDepth - Max pause queue depth in high bandwidth band
 * @Min: 4000
 * @Max: 3500
 * @Default: 1500
 *
 * This ini specifies the max queue pause depth in high bandwidth band.
 * It is only applicable where legacy flow control is used i.e.for Rome.
 *
 * Related: TxFlowLowWaterMark, TxFlowHighWaterMarkOffset,
 *          TxFlowMaxQueueDepth, TxLbwFlowLowWaterMark,
 *          TxLbwFlowHighWaterMarkOffset, TxLbwFlowMaxQueueDepth,
 *          TxHbwFlowLowWaterMark, TxHbwFlowHighWaterMarkOffset
 *
 * Supported Feature: Dynamic Flow Control
 *
 * Usage: Internal
 *
 * </ini>
 */
#define CFG_LL_TX_HBW_FLOW_MAX_Q_DEPTH             "TxHbwFlowMaxQueueDepth"
#define CFG_LL_TX_HBW_FLOW_MAX_Q_DEPTH_MIN         (400)
#define CFG_LL_TX_HBW_FLOW_MAX_Q_DEPTH_MAX         (3500)
#define CFG_LL_TX_HBW_FLOW_MAX_Q_DEPTH_DEFAULT     (1500)
#endif /* QCA_LL_LEGACY_TX_FLOW_CONTROL */

#ifdef QCA_LL_TX_FLOW_CONTROL_V2

/*
 * <ini>
 * TxFlowStopQueueThreshold - Stop queue Threshold to pause
 *                            Netif queues when it reaches
 * @Min: 0
 * @Max: 50
 * @Default: 15
 *
 * This ini specifies the threshold of data packets transmitted
 * before pausing netif queues.
 *
 * Related: TxFlowStartQueueOffset
 *
 * Supported Feature: Dynamic Flow Control
 *
 * Usage: Internal
 *
 * </ini>
 */
#define CFG_LL_TX_FLOW_STOP_QUEUE_TH               "TxFlowStopQueueThreshold"
#define CFG_LL_TX_FLOW_STOP_QUEUE_TH_DEFAULT       (15)
#define CFG_LL_TX_FLOW_STOP_QUEUE_TH_MIN           (0)
#define CFG_LL_TX_FLOW_STOP_QUEUE_TH_MAX           (50)

/*
 * <ini>
 * TxFlowStartQueueOffset - Start queue offset to unpause
 *                          Netif queues
 * @Min: 0
 * @Max: 30
 * @Default: 11
 *
 * This ini specifies the offset to upause the netif queues
 * when they are paused due to insufficient descriptors as guided by
 * ini TxFlowStopQueueThreshold.
 *
 * Related: TxFlowStopQueueThreshold
 *
 * Supported Feature: Dynamic Flow Control
 *
 * Usage: Internal
 *
 * </ini>
 */
#define CFG_LL_TX_FLOW_START_QUEUE_OFFSET          "TxFlowStartQueueOffset"
#define CFG_LL_TX_FLOW_START_QUEUE_OFFSET_DEFAULT  (10)
#define CFG_LL_TX_FLOW_START_QUEUE_OFFSET_MIN      (0)
#define CFG_LL_TX_FLOW_START_QUEUE_OFFSET_MAX      (30)

#endif /* QCA_LL_TX_FLOW_CONTROL_V2 */

#define CFG_SAP_MAX_OFFLOAD_PEERS                  "gMaxOffloadPeers"
#define CFG_SAP_MAX_OFFLOAD_PEERS_MIN              (2)
#define CFG_SAP_MAX_OFFLOAD_PEERS_MAX              (5)
#define CFG_SAP_MAX_OFFLOAD_PEERS_DEFAULT          (2)

#define CFG_SAP_MAX_OFFLOAD_REORDER_BUFFS          "gMaxOffloadReorderBuffs"
#define CFG_SAP_MAX_OFFLOAD_REORDER_BUFFS_MIN      (0)
#define CFG_SAP_MAX_OFFLOAD_REORDER_BUFFS_MAX      (3)
#define CFG_SAP_MAX_OFFLOAD_REORDER_BUFFS_DEFAULT  (2)

#ifdef FEATURE_WLAN_RA_FILTERING
#define CFG_RA_FILTER_ENABLE_NAME                  "gRAFilterEnable"
#define CFG_RA_FILTER_ENABLE_MIN                   (0)
#define CFG_RA_FILTER_ENABLE_MAX                   (1)
#define CFG_RA_FILTER_ENABLE_DEFAULT               (1)

#define CFG_RA_RATE_LIMIT_INTERVAL_NAME            "gRArateLimitInterval"
#define CFG_RA_RATE_LIMIT_INTERVAL_MIN             (60)
#define CFG_RA_RATE_LIMIT_INTERVAL_MAX             (3600)
#define CFG_RA_RATE_LIMIT_INTERVAL_DEFAULT         (60) /*60 SEC */
#endif

/*
 * <ini>
 * gIgnorePeerErpInfo - Used for ignore peer infrormation
 * @Min: 0
 * @Max: 1
 * @Default: 0
 *
 * This ini is used to ignore default peer info
 *
 * Related: None
 *
 * Supported Feature: STA
 *
 * Usage: Internal/External
 *
 * </ini>
 */

#define CFG_IGNORE_PEER_ERP_INFO_NAME      "gIgnorePeerErpInfo"
#define CFG_IGNORE_PEER_ERP_INFO_MIN       (0)
#define CFG_IGNORE_PEER_ERP_INFO_MAX       (1)
#define CFG_IGNORE_PEER_ERP_INFO_DEFAULT   (0)

/*
 * <ini>
 * gEnableMemoryDebug - Enables the memory debug
 * @Min: 0
 * @Max: 1
 * @Default: 1
 *
 * This ini is used to enable default memory debug
 *
 * Related: None
 *
 * Supported Feature: STA
 *
 * Usage: Internal/External
 *
 * </ini>
 */

#ifdef MEMORY_DEBUG
#define CFG_ENABLE_MEMORY_DEBUG_NAME             "gEnableMemoryDebug"
#define CFG_ENABLE_MEMORY_DEBUG_MIN              (0)
#define CFG_ENABLE_MEMORY_DEBUG_MAX              (1)
#define CFG_ENABLE_MEMORY_DEBUG_DEFAULT          (1)
#endif


/*
 * <ini>
 * gInitialDwellTime - Used to set initial dwell time
 * @Min: 0
 * @Max: 0
 * @Default: 100
 *
 * This ini is used to set default initial dwell time
 *
 * Related: None
 *
 * Supported Feature: STA
 *
 * Usage: Internal/External
 *
 * </ini>
 */

#define CFG_INITIAL_DWELL_TIME_NAME            "gInitialDwellTime"
#define CFG_INITIAL_DWELL_TIME_DEFAULT         (0)
#define CFG_INITIAL_DWELL_TIME_MIN             (0)
#define CFG_INITIAL_DWELL_TIME_MAX             (100)

/*
 * <ini>
 * gInitialScanNoDFSChnl - WLAN skips scanning the DFS channels
 * @Min: 0
 * @Max: 0
 * @Default: 1
 *
 * This ini is used to set for the first scan after driver
 *
 * Related: None
 *
 * Supported Feature: STA
 *
 * Usage: Internal/External
 *
 * </ini>
 */

#define CFG_INITIAL_SCAN_NO_DFS_CHNL_NAME         "gInitialScanNoDFSChnl"
#define CFG_INITIAL_SCAN_NO_DFS_CHNL_DEFAULT      (0)
#define CFG_INITIAL_SCAN_NO_DFS_CHNL_MIN          (0)
#define CFG_INITIAL_SCAN_NO_DFS_CHNL_MAX          (1)

/*
 * <ini>
 * gAllowDFSChannelRoam - Allow dfs channel in roam
 * @Min: 0
 * @Max: 1
 * @Default: 2
 *
 * This ini is used to set default dfs channel
 *
 * Related: None
 *
 * Supported Feature: STA
 *
 * Usage: Internal/External
 *
 * </ini>
 */

#define CFG_ROAMING_DFS_CHANNEL_NAME               "gAllowDFSChannelRoam"
#define CFG_ROAMING_DFS_CHANNEL_DISABLED           (0)
#define CFG_ROAMING_DFS_CHANNEL_ENABLED_NORMAL     (1)
#define CFG_ROAMING_DFS_CHANNEL_ENABLED_ACTIVE     (2)
#define CFG_ROAMING_DFS_CHANNEL_MIN                (CFG_ROAMING_DFS_CHANNEL_DISABLED)
#define CFG_ROAMING_DFS_CHANNEL_MAX                (CFG_ROAMING_DFS_CHANNEL_ENABLED_ACTIVE)
#define CFG_ROAMING_DFS_CHANNEL_DEFAULT            (CFG_ROAMING_DFS_CHANNEL_DISABLED)

#ifdef MSM_PLATFORM
#define CFG_BUS_BANDWIDTH_HIGH_THRESHOLD           "gBusBandwidthHighThreshold"
#define CFG_BUS_BANDWIDTH_HIGH_THRESHOLD_DEFAULT   (2000)
#define CFG_BUS_BANDWIDTH_HIGH_THRESHOLD_MIN       (0)
#define CFG_BUS_BANDWIDTH_HIGH_THRESHOLD_MAX       (4294967295UL)

#define CFG_BUS_BANDWIDTH_MEDIUM_THRESHOLD         "gBusBandwidthMediumThreshold"
#define CFG_BUS_BANDWIDTH_MEDIUM_THRESHOLD_DEFAULT (500)
#define CFG_BUS_BANDWIDTH_MEDIUM_THRESHOLD_MIN     (0)
#define CFG_BUS_BANDWIDTH_MEDIUM_THRESHOLD_MAX     (4294967295UL)

#define CFG_BUS_BANDWIDTH_LOW_THRESHOLD            "gBusBandwidthLowThreshold"
#define CFG_BUS_BANDWIDTH_LOW_THRESHOLD_DEFAULT    (150)
#define CFG_BUS_BANDWIDTH_LOW_THRESHOLD_MIN        (0)
#define CFG_BUS_BANDWIDTH_LOW_THRESHOLD_MAX        (4294967295UL)

#define CFG_BUS_BANDWIDTH_COMPUTE_INTERVAL         "gBusBandwidthComputeInterval"
#define CFG_BUS_BANDWIDTH_COMPUTE_INTERVAL_DEFAULT (100)
#define CFG_BUS_BANDWIDTH_COMPUTE_INTERVAL_MIN     (0)
#define CFG_BUS_BANDWIDTH_COMPUTE_INTERVAL_MAX     (10000)
/*
 * <ini>
 * gTcpAdvWinScaleEnable - Control to enable  TCP adv window scaling
 * @Min: -0
 * @Max: 1
 * @Default: 1
 *
 * This ini is used to enable dynamic configuration of TCP adv window scaling system parameter.
 *
 * Supported Feature: Tcp Advance Window Scaling
 *
 * Usage: Internal
 *
 * </ini>
 */
#define CFG_ENABLE_TCP_ADV_WIN_SCALE                      "gTcpAdvWinScaleEnable"
#define CFG_ENABLE_TCP_ADV_WIN_SCALE_DEFAULT              (1)
#define CFG_ENABLE_TCP_ADV_WIN_SCALE_MIN                  (0)
#define CFG_ENABLE_TCP_ADV_WIN_SCALE_MAX                  (1)

/*
 * <ini>
 * gTcpDelAckEnable - Control to enable Dynamic Configuration of Tcp Delayed Ack
 * @Min: 0
 * @Max: 1
 * @Default: 1
 *
 * This ini is used to enable Dynamic Configuration of Tcp Delayed Ack
 *
 * Related: gTcpDelAckThresholdHigh, gTcpDelAckThresholdLow,
 *          gTcpDelAckTimerCount
 *
 * Supported Feature: Tcp Delayed Ack
 *
 * Usage: Internal
 *
 * </ini>
 */
#define CFG_ENABLE_TCP_DELACK                      "gTcpDelAckEnable"
#define CFG_ENABLE_TCP_DELACK_DEFAULT              (1)
#define CFG_ENABLE_TCP_DELACK_MIN                  (0)
#define CFG_ENABLE_TCP_DELACK_MAX                  (1)


/*
 * <ini>
 * gTcpDelAckThresholdHigh - High Threshold inorder to trigger TCP Del Ack
 *                                          indication
 * @Min: 0
 * @Max: 16000
 * @Default: 500
 *
 * This ini is used to mention the High Threshold inorder to trigger TCP Del Ack
 * indication i.e the threshold of packets received over a period of 100 ms.
 * i.e to have a low RX throughput requirement
 * Related: gTcpDelAckEnable, gTcpDelAckThresholdLow, gTcpDelAckTimerCount
 *
 * Supported Feature: Tcp Delayed Ack
 *
 * Usage: Internal
 *
 * </ini>
 */
#define CFG_TCP_DELACK_THRESHOLD_HIGH              "gTcpDelAckThresholdHigh"
#define CFG_TCP_DELACK_THRESHOLD_HIGH_DEFAULT      (500)
#define CFG_TCP_DELACK_THRESHOLD_HIGH_MIN          (0)
#define CFG_TCP_DELACK_THRESHOLD_HIGH_MAX          (16000)

/*
 * <ini>
 * gTcpDelAckThresholdLow - Low Threshold inorder to trigger TCP Del Ack
 *                                          indication
 * @Min: 0
 * @Max: 10000
 * @Default: 1000
 *
 * This ini is used to mention the Low Threshold inorder to trigger TCP Del Ack
 * indication i.e the threshold of packets received over a period of 100 ms.
 * i.e to have a low RX throughput requirement
 *
 * Related: gTcpDelAckEnable, gTcpDelAckThresholdHigh, gTcpDelAckTimerCount
 *
 * Supported Feature: Tcp Delayed Ack
 *
 * Usage: Internal
 *
 * </ini>
 */
#define CFG_TCP_DELACK_THRESHOLD_LOW               "gTcpDelAckThresholdLow"
#define CFG_TCP_DELACK_THRESHOLD_LOW_DEFAULT       (1000)
#define CFG_TCP_DELACK_THRESHOLD_LOW_MIN           (0)
#define CFG_TCP_DELACK_THRESHOLD_LOW_MAX           (10000)

/*
 * <ini>
 * gTcpDelAckTimerCount - Del Ack Timer Count  inorder to trigger TCP Del Ack
 *                                      indication
 * @Min: 1
 * @Max: 1000
 * @Default: 30
 *
 * This ini is used to mention the Del Ack Timer Count inorder to
 * trigger TCP Del Ack indication i.e number of 100 ms periods
 *
 * Related: gTcpDelAckEnable, gTcpDelAckThresholdHigh, gTcpDelAckThresholdLow
 *
 * Supported Feature: Tcp Delayed Ack
 *
 * Usage: Internal
 *
 * </ini>
 */
#define CFG_TCP_DELACK_TIMER_COUNT                 "gTcpDelAckTimerCount"
#define CFG_TCP_DELACK_TIMER_COUNT_DEFAULT         (30)
#define CFG_TCP_DELACK_TIMER_COUNT_MIN             (1)
#define CFG_TCP_DELACK_TIMER_COUNT_MAX             (1000)


/*
 * <ini>
 * gTcpTxHighTputThreshold - High Threshold inorder to trigger High
 *                                          Tx Throughput requirement.
 * @Min: 0
 * @Max: 16000
 * @Default: 500
 *
 * This ini specifies the threshold of packets transmitted
 * over a period of 100 ms beyond which TCP can be considered to have a high
 * TX throughput requirement. The driver uses this condition to tweak TCP TX
 * specific parameters (via cnss-daemon)
 *
 * Supported Feature: To tweak TCP TX n/w parameters
 *
 * Usage: Internal
 *
 * </ini>
 */
#define CFG_TCP_TX_HIGH_TPUT_THRESHOLD_NAME         "gTcpTxHighTputThreshold"
#define CFG_TCP_TX_HIGH_TPUT_THRESHOLD_DEFAULT      (500)
#define CFG_TCP_TX_HIGH_TPUT_THRESHOLD_MIN          (0)
#define CFG_TCP_TX_HIGH_TPUT_THRESHOLD_MAX          (16000)

#endif /* MSM_PLATFORM */

#ifdef WLAN_FEATURE_11W
/*
 * <ini>
 * pmfSaQueryMaxRetries - Control PMF SA query retries for SAP
 * @Min: 0
 * @Max: 20
 * @Default: 5
 *
 * This ini to set the number of PMF SA query retries for SAP
 *
 * Related: None.
 *
 * Supported Feature: PMF(11W)
 *
 * Usage: Internal/External
 *
 * </ini>
 */
#define CFG_PMF_SA_QUERY_MAX_RETRIES_NAME          "pmfSaQueryMaxRetries"
#define CFG_PMF_SA_QUERY_MAX_RETRIES_DEFAULT       (5)
#define CFG_PMF_SA_QUERY_MAX_RETRIES_MIN           (0)
#define CFG_PMF_SA_QUERY_MAX_RETRIES_MAX           (20)

/*
 * <ini>
 * pmfSaQueryRetryInterval - Control PMF SA query retry interval
 * for SAP in ms
 * @Min: 0
 * @Max: 2000
 * @Default: 200
 *
 * This ini to set the PMF SA query retry interval for SAP in ms
 *
 * Related: None.
 *
 * Supported Feature: PMF(11W)
 *
 * Usage: Internal/External
 *
 * </ini>
 */
#define CFG_PMF_SA_QUERY_RETRY_INTERVAL_NAME       "pmfSaQueryRetryInterval"
#define CFG_PMF_SA_QUERY_RETRY_INTERVAL_DEFAULT    (200)
#define CFG_PMF_SA_QUERY_RETRY_INTERVAL_MIN        (0)
#define CFG_PMF_SA_QUERY_RETRY_INTERVAL_MAX        (2000)
#endif

/*
 * <ini>
 * gMaxConcurrentActiveSessions - Maximum number of concurrent connections.
 * @Min: 1
 * @Max: 4
 * @Default: 3
 *
 * This ini is used to configure the maximum number of concurrent connections.
 *
 * Related: None.
 *
 * Supported Feature: Concurrency
 *
 * Usage: Internal/External
 *
 * </ini>
 */
#define CFG_MAX_CONCURRENT_CONNECTIONS_NAME        "gMaxConcurrentActiveSessions"
#define CFG_MAX_CONCURRENT_CONNECTIONS_DEFAULT     (3)
#define CFG_MAX_CONCURRENT_CONNECTIONS_MIN         (1)
#define CFG_MAX_CONCURRENT_CONNECTIONS_MAX         (4)

/*
 * <ini>
 * gIgnoreCAC - Used to ignore CAC
 * @Min: 0
 * @Max: 1
 * @Default: 0
 *
 * This ini is used to set default CAC
 *
 * Related: None
 *
 * Supported Feature: STA
 *
 * Usage: Internal/External
 *
 * </ini>
 */

#define CFG_IGNORE_CAC_NAME                        "gIgnoreCAC"
#define CFG_IGNORE_CAC_MIN                         (0)
#define CFG_IGNORE_CAC_MAX                         (1)
#define CFG_IGNORE_CAC_DEFAULT                     (0)

#define CFG_ENABLE_SAP_DFS_CH_SIFS_BURST_NAME      "gEnableSAPDfsChSifsBurst"
#define CFG_ENABLE_SAP_DFS_CH_SIFS_BURST_MIN       (0)
#define CFG_ENABLE_SAP_DFS_CH_SIFS_BURST_MAX       (1)
#define CFG_ENABLE_SAP_DFS_CH_SIFS_BURST_DEFAULT   (1)

#define CFG_DFS_RADAR_PRI_MULTIPLIER_NAME          "gDFSradarMappingPriMultiplier"
#define CFG_DFS_RADAR_PRI_MULTIPLIER_DEFAULT       (4)
#define CFG_DFS_RADAR_PRI_MULTIPLIER_MIN           (0)
#define CFG_DFS_RADAR_PRI_MULTIPLIER_MAX           (10)

/*
 * <ini>
 * gReorderOffloadSupported - Packet reordering offload to firmware
 * @Min: 0
 * @Max: 1
 * @Default: 0
 *
 * This ini is used to set default Packet reordering
 *
 * Related: None
 *
 * Supported Feature: STA
 *
 * Usage: Internal/External
 *
 * </ini>
 */

#define CFG_REORDER_OFFLOAD_SUPPORT_NAME    "gReorderOffloadSupported"
#define CFG_REORDER_OFFLOAD_SUPPORT_MIN     (0)
#define CFG_REORDER_OFFLOAD_SUPPORT_MAX     (1)
#define CFG_REORDER_OFFLOAD_SUPPORT_DEFAULT (0)

/* IpaUcTxBufCount should be power of 2 */
#define CFG_IPA_UC_TX_BUF_COUNT_NAME               "IpaUcTxBufCount"
#define CFG_IPA_UC_TX_BUF_COUNT_MIN                (0)
#define CFG_IPA_UC_TX_BUF_COUNT_MAX                (2048)
#define CFG_IPA_UC_TX_BUF_COUNT_DEFAULT            (512)

#define CFG_IPA_UC_TX_BUF_SIZE_NAME                "IpaUcTxBufSize"
#define CFG_IPA_UC_TX_BUF_SIZE_MIN                (0)
#define CFG_IPA_UC_TX_BUF_SIZE_MAX                (4096)
#define CFG_IPA_UC_TX_BUF_SIZE_DEFAULT            (2048)

/* IpaUcRxIndRingCount should be power of 2 */
#define CFG_IPA_UC_RX_IND_RING_COUNT_NAME          "IpaUcRxIndRingCount"
#define CFG_IPA_UC_RX_IND_RING_COUNT_MIN           (0)
#define CFG_IPA_UC_RX_IND_RING_COUNT_MAX           (2048)
#define CFG_IPA_UC_RX_IND_RING_COUNT_DEFAULT       (1024)

#define CFG_IPA_UC_TX_PARTITION_BASE_NAME          "IpaUcTxPartitionBase"
#define CFG_IPA_UC_TX_PARTITION_BASE_MIN           (0)
#define CFG_IPA_UC_TX_PARTITION_BASE_MAX           (9000)
#define CFG_IPA_UC_TX_PARTITION_BASE_DEFAULT       (3000)

#ifdef WLAN_LOGGING_SOCK_SVC_ENABLE
/* Enable WLAN Logging to app space */
#define CFG_WLAN_LOGGING_SUPPORT_NAME               "wlanLoggingEnable"
#define CFG_WLAN_LOGGING_SUPPORT_ENABLE             (1)
#define CFG_WLAN_LOGGING_SUPPORT_DISABLE            (0)
#define CFG_WLAN_LOGGING_SUPPORT_DEFAULT            (1)

/* Enable forwarding the driver logs to kmsg console */
#define CFG_WLAN_LOGGING_CONSOLE_SUPPORT_NAME    "wlanLoggingToConsole"
#define CFG_WLAN_LOGGING_CONSOLE_SUPPORT_ENABLE  (1)
#define CFG_WLAN_LOGGING_CONSOLE_SUPPORT_DISABLE (0)
#define CFG_WLAN_LOGGING_CONSOLE_SUPPORT_DEFAULT (1)
#endif /* WLAN_LOGGING_SOCK_SVC_ENABLE */

/*
 * <ini>
 * gEnableSifsBurst - Enables Sifs Burst
 * @Min: 0
 * @Max: 3
 * @Default: 0
 *
 * Sifs burst mode configuration
 *     0) disabled
 *     1) enabled, but disabled for legacy mode
 *     3) enabled
 *
 * Related: None
 *
 * Supported Feature: STA
 *
 * Usage: Internal/External
 *
 * </ini>
 */

#define CFG_ENABLE_SIFS_BURST                      "gEnableSifsBurst"
#define CFG_ENABLE_SIFS_BURST_MIN                  (0)
#define CFG_ENABLE_SIFS_BURST_MAX                  (3)
#define CFG_ENABLE_SIFS_BURST_DEFAULT              (0)

#ifdef WLAN_FEATURE_LPSS
#define CFG_ENABLE_LPASS_SUPPORT                          "gEnableLpassSupport"
#define CFG_ENABLE_LPASS_SUPPORT_DEFAULT                  (0)
#define CFG_ENABLE_LPASS_SUPPORT_MIN                      (0)
#define CFG_ENABLE_LPASS_SUPPORT_MAX                      (1)
#endif

/*
 * NaN feature support configuration
 * gEnableNanSupport = 0 means NaN is not supported
 * gEnableNanSupport = 1 means NaN is supported
 */
#ifdef WLAN_FEATURE_NAN
#define CFG_ENABLE_NAN_SUPPORT                          "gEnableNanSupport"
#define CFG_ENABLE_NAN_SUPPORT_DEFAULT                  (0)
#define CFG_ENABLE_NAN_SUPPORT_MIN                      (0)
#define CFG_ENABLE_NAN_SUPPORT_MAX                      (1)
#endif

#define CFG_ENABLE_SELF_RECOVERY                   "gEnableSelfRecovery"
#define CFG_ENABLE_SELF_RECOVERY_MIN               (0)
#define CFG_ENABLE_SELF_RECOVERY_MAX               (1)
#define CFG_ENABLE_SELF_RECOVERY_DEFAULT           (0)

#define CFG_ENABLE_SAP_SUSPEND                     "gEnableSapSuspend"
#define CFG_ENABLE_SAP_SUSPEND_MIN                 (0)
#define CFG_ENABLE_SAP_SUSPEND_MAX                 (1)
#define CFG_ENABLE_SAP_SUSPEND_DEFAULT             (1)

/*
 * <ini>
 * gEnableDeauthToDisassocMap - Enables deauth to disassoc map
 * @Min: 0
 * @Max: 1
 * @Default: 0
 *
 * This ini is used to set default  disassoc map
 *
 * Related: None
 *
 * Supported Feature: STA
 *
 * Usage: Internal/External
 *
 * </ini>
 */

#define CFG_ENABLE_DEAUTH_TO_DISASSOC_MAP_NAME    "gEnableDeauthToDisassocMap"
#define CFG_ENABLE_DEAUTH_TO_DISASSOC_MAP_MIN     (0)
#define CFG_ENABLE_DEAUTH_TO_DISASSOC_MAP_MAX     (1)
#define CFG_ENABLE_DEAUTH_TO_DISASSOC_MAP_DEFAULT (0)

#ifdef DHCP_SERVER_OFFLOAD
#define CFG_DHCP_SERVER_OFFLOAD_SUPPORT_NAME      "gDHCPServerOffloadEnable"
#define CFG_DHCP_SERVER_OFFLOAD_SUPPORT_MIN       (0)
#define CFG_DHCP_SERVER_OFFLOAD_SUPPORT_MAX       (1)
#define CFG_DHCP_SERVER_OFFLOAD_SUPPORT_DEFAULT   (CFG_DHCP_SERVER_OFFLOAD_SUPPORT_MIN)

#define CFG_DHCP_SERVER_OFFLOAD_NUM_CLIENT_NAME     "gDHCPMaxNumClients"
#define CFG_DHCP_SERVER_OFFLOAD_NUM_CLIENT_MIN      (1)
#define CFG_DHCP_SERVER_OFFLOAD_NUM_CLIENT_MAX      (8)
#define CFG_DHCP_SERVER_OFFLOAD_NUM_CLIENT_DEFAULT  (CFG_DHCP_SERVER_OFFLOAD_NUM_CLIENT_MAX)

#define CFG_DHCP_SERVER_IP_NAME     "gDHCPServerIP"
#define CFG_DHCP_SERVER_IP_DEFAULT  ""
#endif /* DHCP_SERVER_OFFLOAD */

/*
 * <ini>
 * gSendDeauthBeforeCon - It will send deauth before connection
 * @Min: 0
 * @Max: 1
 * @Default: 0
 *
 * This ini is used to set default DeauthBeforeCon
 * If last disconnection was due to HB failure and we reconnect
 * to same AP next time, send Deauth before starting connection
 *
 * Related: None
 *
 * Supported Feature: STA
 *
 * Usage: Internal/External
 *
 * </ini>
 */

#define CFG_ENABLE_DEAUTH_BEFORE_CONNECTION                  "gSendDeauthBeforeCon"
#define CFG_ENABLE_DEAUTH_BEFORE_CONNECTION_MIN              (0)
#define CFG_ENABLE_DEAUTH_BEFORE_CONNECTION_MAX              (1)
#define CFG_ENABLE_DEAUTH_BEFORE_CONNECTION_DEFAULT          (0)

/*
 * <ini>
 * gEnableCustomConcRule1 - Enable custom concurrency rule1.
 * @Min: 0
 * @Max: 1
 * @Default: 0
 *
 * This ini is used to enable/disable custom concurrency rule1.
 * If SAP comes up first and STA comes up later then SAP needs to follow STA's
 * channel.
 *
 * Related: None.
 *
 * Supported Feature: Concurrency
 *
 * Usage: Internal/External
 *
 * </ini>
 */
#define CFG_ENABLE_CUSTOM_CONC_RULE1_NAME         "gEnableCustomConcRule1"
#define CFG_ENABLE_CUSTOM_CONC_RULE1_NAME_MIN     (0)
#define CFG_ENABLE_CUSTOM_CONC_RULE1_NAME_MAX     (1)
#define CFG_ENABLE_CUSTOM_CONC_RULE1_NAME_DEFAULT (0)

/*
 * <ini>
 * gEnableCustomConcRule2 - Enable custom concurrency rule2.
 * @Min: 0
 * @Max: 1
 * @Default: 0
 *
 * This ini is used to enable/disable custom concurrency rule2.
 * If P2PGO comes up first and STA comes up later then P2PGO need to follow
 * STA's channel in 5Ghz. In following if condition we are just adding sanity
 * check to make sure that by this time P2PGO's channel is same as STA's
 * channel.
 *
 * Related: None.
 *
 * Supported Feature: Concurrency
 *
 * Usage: Internal/External
 *
 * </ini>
 */
#define CFG_ENABLE_CUSTOM_CONC_RULE2_NAME         "gEnableCustomConcRule2"
#define CFG_ENABLE_CUSTOM_CONC_RULE2_NAME_MIN     (0)
#define CFG_ENABLE_CUSTOM_CONC_RULE2_NAME_MAX     (1)
#define CFG_ENABLE_CUSTOM_CONC_RULE2_NAME_DEFAULT (0)

#define CFG_ENABLE_STA_CONNECTION_IN_5GHZ         "gEnableStaConnectionIn5Ghz"
#define CFG_ENABLE_STA_CONNECTION_IN_5GHZ_MIN     (0)
#define CFG_ENABLE_STA_CONNECTION_IN_5GHZ_MAX     (1)
#define CFG_ENABLE_STA_CONNECTION_IN_5GHZ_DEFAULT (1)

#define CFG_ENABLE_MAC_ADDR_SPOOFING                "gEnableMacAddrSpoof"
#define CFG_ENABLE_MAC_ADDR_SPOOFING_MIN            (0)
#define CFG_ENABLE_MAC_ADDR_SPOOFING_MAX            (1)
#define CFG_ENABLE_MAC_ADDR_SPOOFING_DEFAULT        (1)

#define CFG_P2P_LISTEN_DEFER_INTERVAL_NAME        "gP2PListenDeferInterval"
#define CFG_P2P_LISTEN_DEFER_INTERVAL_MIN         (100)
#define CFG_P2P_LISTEN_DEFER_INTERVAL_MAX         (200)
#define CFG_P2P_LISTEN_DEFER_INTERVAL_DEFAULT     (100)

/*
 * <ini>
 * gStaMiracastMccRestTimeVal - Rest time when Miracast is running.
 * @Min: 100
 * @Max: 500
 * @Default: 400
 *
 * This ini is used to set rest time for home channel for Miracast before
 * going for scan.
 *
 * Related: None.
 *
 * Supported Feature: Concurrency
 *
 * Usage: Internal/External
 *
 * </ini>
 */
#define CFG_STA_MIRACAST_MCC_REST_TIME_VAL          "gStaMiracastMccRestTimeVal"
#define CFG_STA_MIRACAST_MCC_REST_TIME_VAL_MIN     (100)
#define CFG_STA_MIRACAST_MCC_REST_TIME_VAL_MAX     (500)
#define CFG_STA_MIRACAST_MCC_REST_TIME_VAL_DEFAULT (400)

/*
 * <ini>
 * sta_scan_burst_duration - Burst duration in case of split scan.
 * @Min: 0
 * @Max: 180
 * @Default: 0
 *
 * This ini is used to set burst duration of scan only when STA is active.
 *
 * Related: None.
 *
 * Supported Feature: Concurrency
 *
 * Usage: External
 *
 * </ini>
 */
#define CFG_STA_SCAN_BURST_DURATION_VAL                 "sta_scan_burst_duration"
#define CFG_STA_SCAN_BURST_DURATION_VAL_MIN             (0)
#define CFG_STA_SCAN_BURST_DURATION_VAL_MAX             (180)
#define CFG_STA_SCAN_BURST_DURATION_VAL_DEFAULT         (0)

/*
 * <ini>
 * p2p_scan_burst_duration - Burst duration in case of split scan for p2p scan.
 * @Min: 0
 * @Max: 180
 * @Default: 0
 *
 * This ini is used to set burst duration of scan for p2p scan requests.
 *
 * Related: None.
 *
 * Supported Feature: Concurrency
 *
 * Usage: External
 *
 * </ini>
 */
#define CFG_P2P_SCAN_BURST_DURATION_VAL                 "p2p_scan_burst_duration"
#define CFG_P2P_SCAN_BURST_DURATION_VAL_MIN             (0)
#define CFG_P2P_SCAN_BURST_DURATION_VAL_MAX             (180)
#define CFG_P2P_SCAN_BURST_DURATION_VAL_DEFAULT         (0)

/*
 * <ini>
 * go_scan_burst_duration - Burst duration in case of split scan when GO is
 * active.
 * @Min: 0
 * @Max: 180
 * @Default: 0
 *
 * This ini is used to set burst duration of scan when GO is active.
 *
 * Related: None.
 *
 * Supported Feature: Concurrency
 *
 * Usage: External
 *
 * </ini>
 */
#define CFG_GO_SCAN_BURST_DURATION_VAL                 "go_scan_burst_duration"
#define CFG_GO_SCAN_BURST_DURATION_VAL_MIN             (0)
#define CFG_GO_SCAN_BURST_DURATION_VAL_MAX             (180)
#define CFG_GO_SCAN_BURST_DURATION_VAL_DEFAULT         (0)

/*
 * <ini>
 * ap_scan_burst_duration - Burst duration in case of split scan when ap
 * is active.
 * @Min: 0
 * @Max: 32
 * @Default: 0
 *
 * This ini is used to set burst duration of scan when SAP is active.
 *
 * Related: None.
 *
 * Supported Feature: Concurrency
 *
 * Usage: External
 *
 * </ini>
 */
#define CFG_AP_SCAN_BURST_DURATION_VAL                 "ap_scan_burst_duration"
#define CFG_AP_SCAN_BURST_DURATION_VAL_MIN             (0)
#define CFG_AP_SCAN_BURST_DURATION_VAL_MAX             (32)
#define CFG_AP_SCAN_BURST_DURATION_VAL_DEFAULT         (0)


#ifdef FEATURE_AP_MCC_CH_AVOIDANCE
/*
 * <ini>
 * gSapChannelAvoidance - SAP MCC channel avoidance.
 * @Min: 0
 * @Max: 1
 * @Default: 0
 *
 * This ini is used to sets sap mcc channel avoidance.
 *
 * Related: None.
 *
 * Supported Feature: Concurrency
 *
 * Usage: Internal/External
 *
 * </ini>
 */
#define CFG_SAP_MCC_CHANNEL_AVOIDANCE_NAME         "gSapChannelAvoidance"
#define CFG_SAP_MCC_CHANNEL_AVOIDANCE_MIN          (0)
#define CFG_SAP_MCC_CHANNEL_AVOIDANCE_MAX          (1)
#define CFG_SAP_MCC_CHANNEL_AVOIDANCE_DEFAULT      (0)
#endif /* FEATURE_AP_MCC_CH_AVOIDANCE */
/*
 * <ini>
 * gAP11ACOverride - Override 11AC when GO follow SAP channel
 * @Min: 0
 * @Max: 1
 * @Default: 1
 *
 * This ini is used to enable/disable 11AC override.
 * 1. P2P GO also follows start_bss and since p2p GO could not be
 *    configured to setup VHT channel width in wpa_supplicant, driver
 *    can override 11AC.
 * 2. Android UI does not provide advanced configuration options
 *    for SoftAP
 *    Default override enabled for android. MDM shall
 *    disable it in ini
 *
 *
 * Supported Feature: P2P
 *
 *
 * Usage: Internal/External
 *
 * </ini>
 */
#define CFG_SAP_P2P_11AC_OVERRIDE_NAME             "gAP11ACOverride"
#define CFG_SAP_P2P_11AC_OVERRIDE_MIN              (0)
#define CFG_SAP_P2P_11AC_OVERRIDE_MAX              (1)
#define CFG_SAP_P2P_11AC_OVERRIDE_DEFAULT          (1)

#define CFG_SAP_DOT11MC               "gSapDot11mc"
#define CFG_SAP_DOT11MC_MIN           (0)
#define CFG_SAP_DOT11MC_MAX           (1)
#define CFG_SAP_DOT11MC_DEFAULT       (0)

#define CFG_ENABLE_NON_DFS_CHAN_ON_RADAR           "gPreferNonDfsChanOnRadar"
#define CFG_ENABLE_NON_DFS_CHAN_ON_RADAR_MIN       (0)
#define CFG_ENABLE_NON_DFS_CHAN_ON_RADAR_MAX       (1)
#define CFG_ENABLE_NON_DFS_CHAN_ON_RADAR_DEFAULT   (0)

#define CFG_MULTICAST_HOST_FW_MSGS          "gMulticastHostFwMsgs"
#define CFG_MULTICAST_HOST_FW_MSGS_MIN      (0)
#define CFG_MULTICAST_HOST_FW_MSGS_MAX      (1)
#define CFG_MULTICAST_HOST_FW_MSGS_DEFAULT  (1)

/*
 * <ini>
 * gSystemPref - Configure wlan system preference for PCL.
 * @Min: 0
 * @Max: 2
 * @Default: 0
 *
 * This ini is used to configure wlan system preference option to help
 * policy manager decide on Preferred Channel List for a new connection.
 * For possible values refer to enum hdd_conc_priority_mode
 *
 * Related: None.
 *
 * Supported Feature: DBS
 *
 * Usage: Internal/External
 *
 * </ini>
 */
#define CFG_CONC_SYSTEM_PREF               "gSystemPref"
#define CFG_CONC_SYSTEM_PREF_MIN           (0)
#define CFG_CONC_SYSTEM_PREF_MAX           (2)
#define CFG_CONC_SYSTEM_PREF_DEFAULT       (0)

/*
 * <ini>
 * TSOEnable - Control to enable tso feature
 *
 * @Min: 0
 * @Max: 1
 * @Default: 0
 *
 * This ini is used to enable TSO feature
 *
 * Supported Feature: TSO Feature
 *
 * Usage: Internal
 *
 * </ini>
 */
#define CFG_TSO_ENABLED_NAME           "TSOEnable"
#define CFG_TSO_ENABLED_MIN            (0)
#define CFG_TSO_ENABLED_MAX            (1)
#define CFG_TSO_ENABLED_DEFAULT        (0)

/*
 * <ini>
 * LROEnable - Control to enable lro feature
 *
 * @Min: 0
 * @Max: 1
 * @Default: 0
 *
 * This ini is used to enable LRO feature
 *
 * Supported Feature: LRO
 *
 * Usage: Internal
 *
 * </ini>
 */
#define CFG_LRO_ENABLED_NAME           "LROEnable"
#define CFG_LRO_ENABLED_MIN            (0)
#define CFG_LRO_ENABLED_MAX            (1)
#define CFG_LRO_ENABLED_DEFAULT        (0)

/*
 * Enable Rx traffic flow steering to enable Rx interrupts on multiple CEs based
 * on the flows. Different CEs<==>different IRQs<==>probably different CPUs.
 * Parallel Rx paths.
 * 1 - enable  0 - disable
 */
#define CFG_FLOW_STEERING_ENABLED_NAME        "gEnableFlowSteering"
#define CFG_FLOW_STEERING_ENABLED_MIN         (0)
#define CFG_FLOW_STEERING_ENABLED_MAX         (1)
#define CFG_FLOW_STEERING_ENABLED_DEFAULT     (0)

/*
 * Max number of MSDUs per HTT RX IN ORDER INDICATION msg.
 * Note that this has a direct impact on the size of source CE rings.
 * It is possible to go below 8, but would require testing; so we are
 * restricting the lower limit to 8 artificially
 *
 * It is recommended that this value is a POWER OF 2.
 *
 * Values lower than 8 are for experimental purposes only.
 */
#define CFG_MAX_MSDUS_PER_RXIND_NAME          "maxMSDUsPerRxInd"
#define CFG_MAX_MSDUS_PER_RXIND_MIN           (4)
#define CFG_MAX_MSDUS_PER_RXIND_MAX           (32)
#define CFG_MAX_MSDUS_PER_RXIND_DEFAULT       (32)
/*
 * In static display use case when APPS is in stand alone power save mode enable
 * active offload mode which helps FW to filter out MC/BC data packets to avoid
 * APPS wake up and save more power.
 *
 * By default enable active mode offload as it helps to save more power in
 * static display usecase(APPS stand alone power collapse).
 *
 * If active mode offload(gActiveModeOffload=1) is enabled then all applicable
 * data offload/filtering is enabled immediately in FW once config is available
 * in WLAN driver and FW caches this configuration accross suspend/resume
 *
 * If active mode offload is disabled(gActiveModeOffload=0) then all applicable
 * data offload/filtering is enabled during cfg80211 suspend and disabled
 * during cfg80211 resume
 *
 * Active mode offload feature is bydefault enabled for adrastea and disabled
 * for non adrastea targets like ROME
 */

#define CFG_ACTIVE_MODE_OFFLOAD            "gActiveModeOffload"
#define CFG_ACTIVE_MODE_OFFLOAD_MIN        (0)
#define CFG_ACTIVE_MODE_OFFLOAD_MAX        (1)
#ifdef QCA_WIFI_3_0_ADRASTEA
#define CFG_ACTIVE_MODE_OFFLOAD_DEFAULT    (1)
#else
#define CFG_ACTIVE_MODE_OFFLOAD_DEFAULT    (0)
#endif

/*
 * 0: Disable BPF packet filter
 * 1: Enable BPF packet filter
 */
#define CFG_BPF_PACKET_FILTER_OFFLOAD           "gBpfFilterEnable"
#define CFG_BPF_PACKET_FILTER_OFFLOAD_MIN       (0)
#define CFG_BPF_PACKET_FILTER_OFFLOAD_MAX       (1)
#define CFG_BPF_PACKET_FILTER_OFFLOAD_DEFAULT   (1)

/*
 * <ini>
 * gCckChainMaskEnable - Used to enable/disable Cck ChainMask
 * @Min: 0
 * @Max: 1
 * @Default: 0
 *
 * This ini is used to set default Cck ChainMask
 * 0: disable the cck tx chain mask (default)
 * 1: enable the cck tx chain mask
 *
 * Related: None
 *
 * Supported Feature: STA
 *
 * Usage: Internal/External
 *
 * </ini>
 */

#define CFG_TX_CHAIN_MASK_CCK          "gCckChainMaskEnable"
#define CFG_TX_CHAIN_MASK_CCK_MIN      (0)
#define CFG_TX_CHAIN_MASK_CCK_MAX      (1)
#define CFG_TX_CHAIN_MASK_CCK_DEFAULT  (0)
/*
 * <ini>
 * gTxChainMask1ss - Enables/disables tx chain Mask1ss
 * @Min: 0
 * @Max: 3
 * @Default: 1
 *
 * This ini is used to set default tx chain Mask1ss
 *
 * Related: None
 *
 * Supported Feature: STA
 *
 * Usage: Internal/External
 *
 * </ini>
 */

#define CFG_TX_CHAIN_MASK_1SS       "gTxChainMask1ss"
#define CFG_TX_CHAIN_MASK_1SS_MIN      (0)
#define CFG_TX_CHAIN_MASK_1SS_MAX      (3)
#define CFG_TX_CHAIN_MASK_1SS_DEFAULT  (1)

/*
 * <ini>
 * gEnableSmartChainmask - Enable Smart Chainmask
 * @Min: 0
 * @Max: 1
 * @Default: 0
 *
 * This ini is used to enable/disable the Smart Chainmask feature via
 * the WMI_PDEV_PARAM_SMART_CHAINMASK_SCHEME firmware parameter.
 *
 * Related: None
 *
 * Supported Feature: STA
 *
 * Usage: Internal/External
 *
 * </ini>
 */
#define CFG_ENABLE_SMART_CHAINMASK_NAME    "gEnableSmartChainmask"
#define CFG_ENABLE_SMART_CHAINMASK_MIN     (0)
#define CFG_ENABLE_SMART_CHAINMASK_MAX     (1)
#define CFG_ENABLE_SMART_CHAINMASK_DEFAULT (0)

/*
 * <ini>
 * gEnableAlternativeChainmask - Enable Co-Ex Alternative Chainmask
 * @Min: 0
 * @Max: 1
 * @Default: 0
 *
 * This ini is used to enable/disable the Co-ex Alternative Chainmask
 * feature via the WMI_PDEV_PARAM_ALTERNATIVE_CHAINMASK_SCHEME
 * firmware parameter.
 *
 * Related: None
 *
 * Supported Feature: STA
 *
 * Usage: Internal/External
 *
 * </ini>
 */
#define CFG_ENABLE_COEX_ALT_CHAINMASK_NAME    "gEnableAlternativeChainmask"
#define CFG_ENABLE_COEX_ALT_CHAINMASK_MIN     (0)
#define CFG_ENABLE_COEX_ALT_CHAINMASK_MAX     (1)
#define CFG_ENABLE_COEX_ALT_CHAINMASK_DEFAULT (0)

/*
 * set the self gen power value from
 * 0 to 0xffff
 */
#define CFG_SELF_GEN_FRM_PWR        "gSelfGenFrmPwr"
#define CFG_SELF_GEN_FRM_PWR_MIN      (0)
#define CFG_SELF_GEN_FRM_PWR_MAX      (0xffff)
#define CFG_SELF_GEN_FRM_PWR_DEFAULT  (0)

/*
 * <ini>
 * gTxAggregationSize - Gives an option to configure Tx aggregation size
 * in no of MPDUs
 * @Min: 0
 * @Max: 64
 * @Default: 64
 *
 * gTxAggregationSize gives an option to configure Tx aggregation size
 * in no of MPDUs.This can be useful in debugging throughput issues
 *
 * Related: None
 *
 * Supported Feature: STA
 *
 * Usage: Internal/External
 *
 * </ini>
 */

#define CFG_TX_AGGREGATION_SIZE      "gTxAggregationSize"
#define CFG_TX_AGGREGATION_SIZE_MIN      (0)
#define CFG_TX_AGGREGATION_SIZE_MAX      (64)
#define CFG_TX_AGGREGATION_SIZE_DEFAULT  (64)

/*
 * <ini>
 * gRxAggregationSize - Gives an option to configure Rx aggregation size
 * in no of MPDUs
 * @Min: 1
 * @Max: 64
 * @Default: 64
 *
 * gRxAggregationSize gives an option to configure Rx aggregation size
 * in no of MPDUs. This can be useful in debugging throughput issues
 *
 * Related: None
 *
 * Supported Feature: STA
 *
 * Usage: Internal/External
 *
 * </ini>
 */

#define CFG_RX_AGGREGATION_SIZE      "gRxAggregationSize"
#define CFG_RX_AGGREGATION_SIZE_MIN      (1)
#define CFG_RX_AGGREGATION_SIZE_MAX      (64)
#define CFG_RX_AGGREGATION_SIZE_DEFAULT  (64)

/*
 * fine timing measurement capability information
 *
 * <----- fine_time_meas_cap (in bits) ----->
 *+----------+-----+-----+------+------+-------+-------+-----+-----+
 *|   9-31   |  8  |  7  |   5  |   4  |   3   |   2   |  1  |  0  |
 *+----------+-----+-----+------+------+-------+-------+-----+-----+
 *| reserved | SAP | SAP |P2P-GO|P2P-GO|P2P-CLI|P2P-CLI| STA | STA |
 *|          |resp |init |resp  |init  |resp   |init   |resp |init |
 *+----------+-----+-----+------+------+-------+-------+-----+-----+
 *
 * resp - responder role; init- initiator role
 *
 * CFG_FINE_TIME_MEAS_CAPABILITY_MAX computed based on the table
 * +-----------------+-----------------+-----------+
 * |  Device Role    |   Initiator     | Responder |
 * +-----------------+-----------------+-----------+
 * |   Station       |       Y         |     N     |
 * |   P2P-CLI       |       Y         |     Y     |
 * |   P2P-GO        |       Y         |     Y     |
 * |   SAP           |       N         |     Y     |
 * +-----------------+-----------------+-----------+
 */
#define CFG_FINE_TIME_MEAS_CAPABILITY              "gfine_time_meas_cap"
#define CFG_FINE_TIME_MEAS_CAPABILITY_MIN          (0x0000)
#define CFG_FINE_TIME_MEAS_CAPABILITY_MAX          (0x00BD)
#define CFG_FINE_TIME_MEAS_CAPABILITY_DEFAULT      (0x000D)

/**
 * enum dot11p_mode - The 802.11p mode of operation
 * @WLAN_HDD_11P_DISABLED:   802.11p mode is disabled
 * @WLAN_HDD_11P_STANDALONE: 802.11p-only operation
 * @WLAN_HDD_11P_CONCURRENT: 802.11p and WLAN operate concurrently
 */
enum dot11p_mode {
	WLAN_HDD_11P_DISABLED = 0,
	WLAN_HDD_11P_STANDALONE,
	WLAN_HDD_11P_CONCURRENT,
};

#define CFG_DOT11P_MODE_NAME             "gDot11PMode"
#define CFG_DOT11P_MODE_DEFAULT          (WLAN_HDD_11P_DISABLED)
#define CFG_DOT11P_MODE_MIN              (WLAN_HDD_11P_DISABLED)
#define CFG_DOT11P_MODE_MAX              (WLAN_HDD_11P_CONCURRENT)

/*
 * <ini>
 * gEnable_go_cts2self_for_sta - Indicate firmware to stop NOA and
 * start using cts2self
 * @Min: 1
 * @Max: 1
 * @Default: 0
 *
 * When gEnable_go_cts2self_for_sta is
 * enabled  then if a legacy client connects to P2P GO,
 * Host will send a WMI VDEV command to FW to stop using NOA for P2P GO
 * and start using CTS2SELF.
 *
 *
 * Supported Feature: P2P
 *
 *
 * Usage: Internal/External
 *
 * </ini>
 */
#define CFG_ENABLE_GO_CTS2SELF_FOR_STA   "gEnable_go_cts2self_for_sta"
#define CFG_ENABLE_GO_CTS2SELF_FOR_STA_DEFAULT  (0)
#define CFG_ENABLE_GO_CTS2SELF_FOR_STA_MIN      (0)
#define CFG_ENABLE_GO_CTS2SELF_FOR_STA_MAX      (1)

#define CFG_CE_CLASSIFY_ENABLE_NAME	"gCEClassifyEnable"
#define CFG_CE_CLASSIFY_ENABLE_MIN	(0)
#define CFG_CE_CLASSIFY_ENABLE_MAX	(1)
#define CFG_CE_CLASSIFY_ENABLE_DEFAULT	(1)

/*
 * <ini>
 * gDualMacFeatureDisable - Disable Dual MAC feature.
 * @Min: 0
 * @Max: 4
 * @Default: 0
 *
 * This ini is used to enable/disable dual MAC feature.
 * 0 - enable DBS
 * 1 - disable DBS
 * 2 - disable DBS for connection but keep DBS for scan
 * 3 - disable DBS for connection but keep DBS scan with async
 *			scan policy disabled.
 * 4 - enable DBS for connection as well as for scan with async
 *			scan policy disabled.
 * 5 - enable DBS for connection but disable dbs for scan.
 *
 * Note: INI item value should match 'enum dbs_support'
 *
 * Related: None.
 *
 * Supported Feature: DBS
 *
 * Usage: Internal/External
 *
 * </ini>
 */
#define CFG_DUAL_MAC_FEATURE_DISABLE               "gDualMacFeatureDisable"
#define CFG_DUAL_MAC_FEATURE_DISABLE_MIN          (0)
#define CFG_DUAL_MAC_FEATURE_DISABLE_MAX          (5)
#define CFG_DUAL_MAC_FEATURE_DISABLE_DEFAULT      (0)

/*
 * <ini>
 * gdbs_scan_selection - DBS Scan Selection.
 * @Default: ""
 *
 * This ini is used to enable DBS scan selection.
 * Example
 : @Value: "5,2,2,16,2,2"
 * 1st argument is module_id, 2nd argument is number of DBS scan,
 * 3rd argument is number of non-DBS scan,
 * and other arguments follows.
 * 5,2,2,16,2,2 means:
 * 5 is module id, 2 is num of DBS scan, 2 is num of non-DBS scan.
 * 16 is module id, 2 is num of DBS scan, 2 is num of non-DBS scan.
 *
 * Related: None.
 *
 * Supported Feature: DBS Scan
 *
 * Usage: Internal/External
 *
 * </ini>
 */
#define CFG_DBS_SCAN_SELECTION_NAME          "gdbs_scan_selection"
#define CFG_DBS_SCAN_SELECTION_DEFAULT       ""

/*
 * <ini>

 * g_sta_sap_scc_on_dfs_chan - Allow STA+SAP SCC on DFS channel with
 * master mode support disabled.
 * @Min: 0
 * @Max: 1
 * @Default: 0
 *
 * This ini is used to allow STA+SAP SCC on DFS channel with master mode
 * support disabled.
 * 0 - Disallow STA+SAP SCC on DFS channel
 * 1 - Allow STA+SAP SCC on DFS channel with master mode disabled
 *
 * Related: None.
 *
 * Supported Feature: Non-DBS, DBS
 *
 * Usage: Internal/External
 *
 * </ini>
 */
#define CFG_STA_SAP_SCC_ON_DFS_CHAN              "g_sta_sap_scc_on_dfs_chan"
#define CFG_STA_SAP_SCC_ON_DFS_CHAN_MIN          (0)
#define CFG_STA_SAP_SCC_ON_DFS_CHAN_MAX          (1)
#define CFG_STA_SAP_SCC_ON_DFS_CHAN_DEFAULT      (0)

/*
 * gPNOChannelPrediction will allow user to enable/disable the
 * PNO channel prediction feature.
 * In current PNO implementation, scan is always done until all configured
 * channels are scanned. If we can determine DUT is stationary based on
 * scanning a subset of channels, we may cancel the remaining channels.
 * Hence, we can save additional power consumption.
 */
#define CFG_PNO_CHANNEL_PREDICTION_NAME      "gPNOChannelPrediction"
#define CFG_PNO_CHANNEL_PREDICTION_MIN       (0)
#define CFG_PNO_CHANNEL_PREDICTION_MAX       (1)
#define CFG_PNO_CHANNEL_PREDICTION_DEFAULT   (0)
/*
 * The top K number of channels are used for tanimoto distance
 * calculation. These are the top channels on which the probability
 * of finding the AP's is extremely high. This number is intended
 * for tweaking the internal algorithm for experiments. This should
 * not be changed externally.
 */
#define CFG_TOP_K_NUM_OF_CHANNELS_NAME      "gTopKNumOfChannels"
#define CFG_TOP_K_NUM_OF_CHANNELS_MIN       (1)
#define CFG_TOP_K_NUM_OF_CHANNELS_MAX       (5)
#define CFG_TOP_K_NUM_OF_CHANNELS_DEFAULT   (3)
/*
 * This is the threshold value to determine that the STA is
 * stationary. If the tanimoto distance is less than this
 * value, then the device is considered to be stationary.
 * This parameter is intended to tweak the internal algorithm
 * for experiments. This should not be changed externally.
 */
#define CFG_STATIONARY_THRESHOLD_NAME      "gStationaryThreshold"
#define CFG_STATIONARY_THRESHOLD_MIN       (0)
#define CFG_STATIONARY_THRESHOLD_MAX       (100)
#define CFG_STATIONARY_THRESHOLD_DEFAULT   (10)

/* Option to report rssi in cfg80211_inform_bss_frame()
 * 0 = use rssi value based on noise floor = -96 dBm
 * 1 = use rssi value based on actual noise floor in hardware
 */
#define CFG_INFORM_BSS_RSSI_RAW_NAME               "gInformBssRssiRaw"
#define CFG_INFORM_BSS_RSSI_RAW_MIN                (0)
#define CFG_INFORM_BSS_RSSI_RAW_MAX                (1)
#define CFG_INFORM_BSS_RSSI_RAW_DEFAULT            (1)

/* GPIO pin to toggle when capture tsf */
#define CFG_SET_TSF_GPIO_PIN_NAME                  "gtsf_gpio_pin"
#define CFG_SET_TSF_GPIO_PIN_MIN                   (0)
#define CFG_SET_TSF_GPIO_PIN_MAX                   (254)
#define TSF_GPIO_PIN_INVALID                       (255)
#define CFG_SET_TSF_GPIO_PIN_DEFAULT               (TSF_GPIO_PIN_INVALID)

/*
 * Dense traffic threshold
 * traffic threshold required for dense roam scan
 * Measured in kbps
 */
#define CFG_ROAM_DENSE_TRAFFIC_THRESHOLD         "gtraffic_threshold"
#define CFG_ROAM_DENSE_TRAFFIC_THRESHOLD_MIN     (0)
#define CFG_ROAM_DENSE_TRAFFIC_THRESHOLD_MAX     (0xffffffff)
#define CFG_ROAM_DENSE_TRAFFIC_THRESHOLD_DEFAULT (400)

/*
 * Enabling gignore_peer_ht_opmode will enable 11g
 * protection only when there is a 11g AP in vicinity.
 */
#define CFG_IGNORE_PEER_HT_MODE_NAME       "gignore_peer_ht_opmode"
#define CFG_IGNORE_PEER_HT_MODE_MIN        (0)
#define CFG_IGNORE_PEER_HT_MODE_MAX        (1)
#define CFG_IGNORE_PEER_HT_MODE_DEFAULT    (0)

#ifdef WLAN_FEATURE_NAN_DATAPATH
/*
 * Enable NaN data path feature. NaN data path enables
 * NaN supported devices to exchange data over traditional
 * TCP/UDP network stack.
 */
#define CFG_ENABLE_NAN_DATAPATH_NAME    "genable_nan_datapath"
#define CFG_ENABLE_NAN_DATAPATH_MIN     (0)
#define CFG_ENABLE_NAN_DATAPATH_MAX     (1)
#define CFG_ENABLE_NAN_DATAPATH_DEFAULT (0)

/*
 * NAN channel on which NAN data interface to start
 */
#define CFG_ENABLE_NAN_NDI_CHANNEL_NAME    "gnan_datapath_ndi_channel"
#define CFG_ENABLE_NAN_NDI_CHANNEL_MIN     (6)
#define CFG_ENABLE_NAN_NDI_CHANNEL_MAX     (149)
#define CFG_ENABLE_NAN_NDI_CHANNEL_DEFAULT (6)
#endif

/*
 * Enable/Disable to initiate BUG report in case of fatal event
 * Default: Enable
 */
#define CFG_ENABLE_FATAL_EVENT_TRIGGER                 "gEnableFatalEvent"
#define CFG_ENABLE_FATAL_EVENT_TRIGGER_MIN             (0)
#define CFG_ENABLE_FATAL_EVENT_TRIGGER_MAX             (1)
#define CFG_ENABLE_FATAL_EVENT_TRIGGER_DEFAULT         (1)

/*
 * <ini>
 * gEnableEdcaParams - Enable edca parameter
 * @Min: 0
 * @Max: 1
 * @Default: 0
 *
 * This ini is used if gEnableEdcaParams is set to 1, params gEdcaVoCwmin,
 * gEdcaViCwmin, gEdcaBkCwmin, gEdcaBeCwmin, gEdcaVoCwmax,
 * gEdcaViCwmax, gEdcaBkCwmax, gEdcaBeCwmax, gEdcaVoAifs,
 * gEdcaViAifs, gEdcaBkAifs and gEdcaBeAifs values are used
 * to overwrite the values received from AP
 *
 * Related: None
 *
 * Supported Feature: STA
 *
 * Usage: Internal/External
 *
 * </ini>
 */

#define CFG_ENABLE_EDCA_INI_NAME       "gEnableEdcaParams"
#define CFG_ENABLE_EDCA_INI_MIN        (0)
#define CFG_ENABLE_EDCA_INI_MAX        (1)
#define CFG_ENABLE_EDCA_INI_DEFAULT    (0)

/*
 * <ini>
 * gEdcaVoCwmin - Set Cwmin value for EDCA_AC_VO
 * @Min: 0
 * @Max: 0x15
 * @Default: 2
 *
 * This ini is used to set default Cwmin value for EDCA_AC_VO
 * Cwmin value for EDCA_AC_VO. CWVomin = 2^gEdcaVoCwmin -1
 *
 * Related: If gEnableEdcaParams is set to 1, params gEdcaVoCwmin etc
 * are aplicable
 *
 * Supported Feature: STA
 *
 * Usage: Internal/External
 *
 * </ini>
 */

#define CFG_EDCA_VO_CWMIN_VALUE_NAME      "gEdcaVoCwmin"
#define CFG_EDCA_VO_CWMIN_VALUE_MIN       (0x0)
#define CFG_EDCA_VO_CWMIN_VALUE_MAX       (15)
#define CFG_EDCA_VO_CWMIN_VALUE_DEFAULT   (2)

/*
 * <ini>
 * gEdcaViCwmin - Set Cwmin value for EDCA_AC_VI
 * @Min: 0x0
 * @Max: 15
 * @Default: 3
 *
 * This ini is used to set default value for EDCA_AC_VI
 * Cwmin value for EDCA_AC_VI. CWVimin = 2^gEdcaViCwmin -1
 *
 * Related: If gEnableEdcaParams is set to 1, params gEdcaVoCwmin
 * etc are aplicable
 *
 * Supported Feature: STA
 *
 * Usage: Internal/External
 *
 * </ini>
 */

#define CFG_EDCA_VI_CWMIN_VALUE_NAME      "gEdcaViCwmin"
#define CFG_EDCA_VI_CWMIN_VALUE_MIN       (0x0)
#define CFG_EDCA_VI_CWMIN_VALUE_MAX       (15)
#define CFG_EDCA_VI_CWMIN_VALUE_DEFAULT   (3)

/*
 * <ini>
 * gEdcaBkCwmin - Set Cwmin value for EDCA_AC_BK
 * @Min: 0x0
 * @Max: 15
 * @Default: 4
 *
 * This ini is used to set default Cwmin value for EDCA_AC_BK
 * Cwmin value for EDCA_AC_BK. CWBkmin = 2^gEdcaBkCwmin -1
 *
 * Related: If gEnableEdcaParams is set to 1, params gEdcaVoCwmin
 * etc are aplicable
 *
 * Supported Feature: STA
 *
 * Usage: Internal/External
 * </ini>
 */

#define CFG_EDCA_BK_CWMIN_VALUE_NAME      "gEdcaBkCwmin"
#define CFG_EDCA_BK_CWMIN_VALUE_MIN       (0x0)
#define CFG_EDCA_BK_CWMIN_VALUE_MAX       (15)
#define CFG_EDCA_BK_CWMIN_VALUE_DEFAULT   (4)

/*
 * <ini>
 * gEdcaBeCwmin - Set Cwmin value for EDCA_AC_BE
 * @Min: 0x0
 * @Max: 15
 * @Default: 4
 *
 * This ini is used to set default Cwmin value for EDCA_AC_BE
 * Cwmin value for EDCA_AC_BE. CWBemin = 2^gEdcaBeCwmin
 *
 * Related: If gEnableEdcaParams is set to 1, params gEdcaVoCwmin
 * etc are aplicable
 *
 * Supported Feature: STA
 *
 * Usage: Internal/External
 *
 * </ini>
 */

#define CFG_EDCA_BE_CWMIN_VALUE_NAME      "gEdcaBeCwmin"
#define CFG_EDCA_BE_CWMIN_VALUE_MIN       (0x0)
#define CFG_EDCA_BE_CWMIN_VALUE_MAX       (15)
#define CFG_EDCA_BE_CWMIN_VALUE_DEFAULT   (4)
/*
 * <ini>
 * gP2PListenDeferInterval - Defer Remain on channel for some duration
 * @Min: 100
 * @Max: 200
 * @Default: 100
 *
 * This ini is used to defer back to back RoC request when sta is
 * connected.
 * If back to back listen received when sta is connected then fw is
 * not getting enough time to spend on home channel so it leading to
 * heartbeat failure.
 *
 * Supported Feature: P2P
 *
 *
 * Usage: Internal/External
 *
 * </ini>
 */
#define CFG_P2P_LISTEN_DEFER_INTERVAL_NAME        "gP2PListenDeferInterval"
#define CFG_P2P_LISTEN_DEFER_INTERVAL_MIN         (100)
#define CFG_P2P_LISTEN_DEFER_INTERVAL_MAX         (200)
#define CFG_P2P_LISTEN_DEFER_INTERVAL_DEFAULT     (100)

/*
 * <ini>
 * gEdcaVoCwmax - Set Cwmax value for EDCA_AC_VO
 * @Min: 0
 * @Max: 15
 * @Default: 3
 *
 * This ini is used to set default Cwmax value for EDCA_AC_VO
 * Cwmax value for EDCA_AC_VO. CWVomax = 2^gEdcaVoCwmax -1
 *
 * Related: If gEnableEdcaParams is set to 1, params gEdcaVoCwmin
 * etc are aplicable
 *
 * Supported Feature: STA
 *
 * Usage: Internal/External
 *
 * </ini>
 */

#define CFG_EDCA_VO_CWMAX_VALUE_NAME      "gEdcaVoCwmax"
#define CFG_EDCA_VO_CWMAX_VALUE_MIN       (0)
#define CFG_EDCA_VO_CWMAX_VALUE_MAX       (15)
#define CFG_EDCA_VO_CWMAX_VALUE_DEFAULT   (3)

/*
 * <ini>
 * gEdcaViCwmax - Set Cwmax value for EDCA_AC_VI
 * @Min: 0
 * @Max: 15
 * @Default: 4
 *
 * This ini is used to set default Cwmax value for EDCA_AC_VI
 * Cwmax value for EDCA_AC_VI. CWVimax = 2^gEdcaViCwmax -1
 *
 * Related: If gEnableEdcaParams is set to 1, params gEdcaVoCwmin
 * etc are aplicable
 *
 * Supported Feature: STA
 *
 * Usage: Internal/External
 *
 * </ini>
 */
#define CFG_EDCA_VI_CWMAX_VALUE_NAME      "gEdcaViCwmax"
#define CFG_EDCA_VI_CWMAX_VALUE_MIN       (0)
#define CFG_EDCA_VI_CWMAX_VALUE_MAX       (15)
#define CFG_EDCA_VI_CWMAX_VALUE_DEFAULT   (4)

/*
 * <ini>
 * gEdcaBkCwmax - Set Cwmax value for EDCA_AC_BK
 * @Min: 0
 * @Max: 15
 * @Default: 10
 *
 * This ini is used to set default Cwmax value for EDCA_AC_BK
 * Cwmax value for EDCA_AC_BK. CWBkmax = 2^gEdcaBkCwmax -1
 *
 * Related: If gEnableEdcaParams is set to 1, params gEdcaVoCwmin
 * etc are aplicable
 *
 * Supported Feature: STA
 *
 * Usage: Internal/External
 *
 * </ini>
 */

#define CFG_EDCA_BK_CWMAX_VALUE_NAME      "gEdcaBkCwmax"
#define CFG_EDCA_BK_CWMAX_VALUE_MIN       (0)
#define CFG_EDCA_BK_CWMAX_VALUE_MAX       (15)
#define CFG_EDCA_BK_CWMAX_VALUE_DEFAULT   (10)

/*
 * <ini>
 * gEdcaBeCwmax - Set Cwmax value for EDCA_AC_BE
 * @Min: 0
 * @Max: 15
 * @Default: 10
 *
 * This ini is used to set default Cwmax value for EDCA_AC_BE
 * Cwmax value for EDCA_AC_BE. CWBemax = 2^gEdcaBeCwmax -1
 *
 * Related: If gEnableEdcaParams is set to 1, params gEdcaVoCwmin
 * etc are aplicable
 *
 * Supported Feature: STA
 *
 * Usage: Internal/External
 *
 * </ini>
 */

#define CFG_EDCA_BE_CWMAX_VALUE_NAME      "gEdcaBeCwmax"
#define CFG_EDCA_BE_CWMAX_VALUE_MIN       (0)
#define CFG_EDCA_BE_CWMAX_VALUE_MAX       (15)
#define CFG_EDCA_BE_CWMAX_VALUE_DEFAULT   (10)

/*
 * <ini>
 * gEdcaVoAifs - Set Aifs value for EDCA_AC_VO
 * @Min: 0
 * @Max: 15
 * @Default: 2
 *
 * This ini is used to set default Aifs value for EDCA_AC_VO
 *
 * Related: If gEnableEdcaParams is set to 1, params gEdcaVoCwmin
 * etc are aplicable
 *
 * Supported Feature: STA
 *
 * Usage: Internal/External
 *
 * </ini>
 */

#define CFG_EDCA_VO_AIFS_VALUE_NAME       "gEdcaVoAifs"
#define CFG_EDCA_VO_AIFS_VALUE_MIN        (0)
#define CFG_EDCA_VO_AIFS_VALUE_MAX        (15)
#define CFG_EDCA_VO_AIFS_VALUE_DEFAULT    (2)

/*
 * <ini>
 * gEdcaViAifs - Set Aifs value for EDCA_AC_VI
 * @Min: 0
 * @Max: 15
 * @Default: 2
 *
 * This ini is used to set default Aifs value for EDCA_AC_VI
 *
 * Related: If gEnableEdcaParams is set to 1, params gEdcaVoCwmin
 * etc are aplicable
 *
 * Supported Feature: STA
 *
 * Usage: Internal/External
 *
 * </ini>
 */

#define CFG_EDCA_VI_AIFS_VALUE_NAME       "gEdcaViAifs"
#define CFG_EDCA_VI_AIFS_VALUE_MIN        (0)
#define CFG_EDCA_VI_AIFS_VALUE_MAX        (15)
#define CFG_EDCA_VI_AIFS_VALUE_DEFAULT    (2)

/*
 * <ini>
 * gEdcaBkAifs - Set Aifs value for EDCA_AC_BK
 * @Min: 0
 * @Max: 15
 * @Default: 7
 *
 * This ini is used to set default Aifs value for EDCA_AC_BK
 *
 * Related: If gEnableEdcaParams is set to 1, params gEdcaVoCwmin
 * etc are aplicable
 *
 * Supported Feature: STA
 *
 * Usage: Internal/External
 *
 * </ini>
 */

#define CFG_EDCA_BK_AIFS_VALUE_NAME       "gEdcaBkAifs"
#define CFG_EDCA_BK_AIFS_VALUE_MIN        (0)
#define CFG_EDCA_BK_AIFS_VALUE_MAX        (15)
#define CFG_EDCA_BK_AIFS_VALUE_DEFAULT    (7)

/*
 * <ini>
 * gEdcaBeAifs - Set Aifs value for EDCA_AC_BE
 * @Min: 0
 * @Max: 15
 * @Default: 3
 *
 * This ini is used to set default Aifs value for EDCA_AC_BE
 *
 * Related: If gEnableEdcaParams is set to 1, params gEdcaVoCwmin
 * etc are aplicable
 *
 * Supported Feature: STA
 *
 * Usage: Internal/External
 *
 * </ini>
 */

#define CFG_EDCA_BE_AIFS_VALUE_NAME       "gEdcaBeAifs"
#define CFG_EDCA_BE_AIFS_VALUE_MIN        (0)
#define CFG_EDCA_BE_AIFS_VALUE_MAX        (15)
#define CFG_EDCA_BE_AIFS_VALUE_DEFAULT    (3)

/*
 * This key is mapping to VO defined in data path module through
 * OL_TX_SCHED_WRR_ADV_CAT_CFG_SPEC. The user can tune the
 * WRR TX sched parameters such as skip, credit, limit, credit, disc for VO.
 * e.g., gEnableTxSchedWrrVO = 10, 9, 8, 1, 8
 */
#define CFG_ENABLE_TX_SCHED_WRR_VO          "gEnableTxSchedWrrVO"
#define CFG_ENABLE_TX_SCHED_WRR_VO_DEFAULT  ""

/*
 * This key is mapping to VI defined in data path module through
 * OL_TX_SCHED_WRR_ADV_CAT_CFG_SPEC. The user can tune the
 * WRR TX sched parameters such as skip, credit, limit, credit, disc for VI.
 * e.g., gEnableTxSchedWrrVI = 10, 9, 8, 1, 8
 */
#define CFG_ENABLE_TX_SCHED_WRR_VI          "gEnableTxSchedWrrVI"
#define CFG_ENABLE_TX_SCHED_WRR_VI_DEFAULT  ""

/*
 * This key is mapping to BE defined in data path module through
 * OL_TX_SCHED_WRR_ADV_CAT_CFG_SPEC. The user can tune the
 * WRR TX sched parameters such as skip, credit, limit, credit, disc for BE.
 * e.g., gEnableTxSchedWrrBE = 10, 9, 8, 1, 8
 */
#define CFG_ENABLE_TX_SCHED_WRR_BE          "gEnableTxSchedWrrBE"
#define CFG_ENABLE_TX_SCHED_WRR_BE_DEFAULT  ""

/*
 * This key is mapping to BK defined in data path module through
 * OL_TX_SCHED_WRR_ADV_CAT_CFG_SPEC. The user can tune the
 * WRR TX sched parameters such as skip, credit, limit, credit, disc for BK.
 * e.g., gEnableTxSchedWrrBK = 10, 9, 8, 1, 8
 */
#define CFG_ENABLE_TX_SCHED_WRR_BK          "gEnableTxSchedWrrBK"
#define CFG_ENABLE_TX_SCHED_WRR_BK_DEFAULT  ""

/*
 * Enable/disable DPTRACE
 * Enabling this might have performace impact.
 */
#define CFG_ENABLE_DP_TRACE		"enable_dp_trace"
#define CFG_ENABLE_DP_TRACE_MIN		(0)
#define CFG_ENABLE_DP_TRACE_MAX	(1)
#define CFG_ENABLE_DP_TRACE_DEFAULT	(1)

/* Max length of gDptraceConfig string. e.g.- "1, 6, 1, 62" */
#define DP_TRACE_CONFIG_STRING_LENGTH		(20)

/* At max 4 DP Trace config parameters are allowed. Refer - gDptraceConfig */
#define DP_TRACE_CONFIG_NUM_PARAMS		(4)

/*
 * Default value of live mode in case it cannot be determined from cfg string
 * gDptraceConfig
 */
#define DP_TRACE_CONFIG_DEFAULT_LIVE_MODE	(1)

/*
 * Default value of thresh (packets/second) beyond which DP Trace is disabled.
 * Use this default in case the value cannot be determined from cfg string
 * gDptraceConfig
 */
#define DP_TRACE_CONFIG_DEFAULT_THRESH		(4)

/*
 * Number of intervals of BW timer to wait before enabling/disabling DP Trace.
 * Since throughput threshold to disable live logging for DP Trace is very low,
 * we calculate throughput based on # packets received in a second.
 * For example assuming bandwidth timer interval is 100ms, and if more than 4
 * packets are received in 10 * 100 ms interval, we want to disable DP Trace
 * live logging. DP_TRACE_CONFIG_DEFAULT_THRESH_TIME_LIMIT is the default
 * value, to be used in case the real value cannot be derived from
 * bw timer interval
 */
#define DP_TRACE_CONFIG_DEFAULT_THRESH_TIME_LIMIT (10)

/* Default proto bitmap in case its missing in gDptraceConfig string */
#define DP_TRACE_CONFIG_DEFAULT_BITMAP \
			(QDF_NBUF_PKT_TRAC_TYPE_EAPOL |\
			QDF_NBUF_PKT_TRAC_TYPE_DHCP |\
			QDF_NBUF_PKT_TRAC_TYPE_MGMT_ACTION |\
			QDF_NBUF_PKT_TRAC_TYPE_ARP |\
			QDF_NBUF_PKT_TRAC_TYPE_ICMP |\
			QDF_NBUF_PKT_TRAC_TYPE_ICMPv6)\

/* Default verbosity, in case its missing in gDptraceConfig string*/
#define DP_TRACE_CONFIG_DEFAULT_VERBOSTY QDF_DP_TRACE_VERBOSITY_LOW
/*
 * Config DPTRACE
 * The sequence of params is important. If some param is missing, defaults are
 * considered.
 * Param 1: Enable/Disable DP Trace live mode (uint8_t)
 * Param 2: DP Trace live mode high bandwidth thresh.(uint8_t)
 *          (packets/second) beyond which DP Trace is disabled. Decimal Val.
 *          MGMT, DHCP, EAPOL, ARP pkts are not counted. ICMP and Data are.
 * Param 3: Default Verbosity (0-3)
 * Param 4: Proto Bitmap (uint8_t). Decimal Value.
 *          (decimal 62 = 0x3e)
 * e.g., to disable live mode, use the following param in the ini file.
 * gDptraceConfig = 0
 * e.g., to enable dptrace live mode and set the thresh as 4,
 * use the following param in the ini file.
 * gDptraceConfig = 1, 4
 */
#define CFG_ENABLE_DP_TRACE_CONFIG		"gDptraceConfig"
#define CFG_ENABLE_DP_TRACE_CONFIG_DEFAULT	"1, 8, 1, 126"

/*
 * This parameter will set the weight to calculate the average low pass
 * filter for channel congestion.
 * Acceptable values for this: 0-100 (In %)
 */
#define CFG_ADAPT_DWELL_LPF_WEIGHT_NAME       "adapt_dwell_lpf_weight"
#define CFG_ADAPT_DWELL_LPF_WEIGHT_MIN        (0)
#define CFG_ADAPT_DWELL_LPF_WEIGHT_MAX        (100)
#define CFG_ADAPT_DWELL_LPF_WEIGHT_DEFAULT    (80)

/*
 * This parameter will set interval to monitor wifi activity
 * in passive scan in msec.
 * Acceptable values for this: 0-25
 */
#define CFG_ADAPT_DWELL_PASMON_INTVAL_NAME     "adapt_dwell_passive_mon_intval"
#define CFG_ADAPT_DWELL_PASMON_INTVAL_MIN      (0)
#define CFG_ADAPT_DWELL_PASMON_INTVAL_MAX      (25)
#define CFG_ADAPT_DWELL_PASMON_INTVAL_DEFAULT  (10)

/*
 * This parameter will set % of wifi activity used in passive scan 0-100.
 * Acceptable values for this: 0-100 (in %)
 */
#define CFG_ADAPT_DWELL_WIFI_THRESH_NAME       "adapt_dwell_wifi_act_threshold"
#define CFG_ADAPT_DWELL_WIFI_THRESH_MIN        (0)
#define CFG_ADAPT_DWELL_WIFI_THRESH_MAX        (100)
#define CFG_ADAPT_DWELL_WIFI_THRESH_DEFAULT    (10)

/*
 * <ini>
 * g_bug_on_reinit_failure  - Enable/Disable bug on reinit
 * @Min: 0
 * @Max: 1
 * @Default: 1
 *
 * This ini is used to debug ssr reinit failure issues by raising vos bug so
 * dumps can be collected.
 * g_bug_on_reinit_failure = 0 wlan driver will only recover after driver
 * unload and load
 * g_bug_on_reinit_failure = 1 raise vos bug to collect dumps
 *
 * Related: gEnableSSR
 *
 * Supported Feature: SSR
 *
 * Usage: Internal/External
 *
 * </ini>
 */
#define CFG_BUG_ON_REINIT_FAILURE_NAME     "g_bug_on_reinit_failure"
#define CFG_BUG_ON_REINIT_FAILURE_MIN      (0)
#define CFG_BUG_ON_REINIT_FAILURE_MAX      (1)
#define CFG_BUG_ON_REINIT_FAILURE_DEFAULT  (1)

/*
 * <ini>
 * gSub20ChannelWidth - Control sub 20 channel width (5/10 Mhz)
 * @Min: 0
 * @Max: 2
 * @Default: 0
 *
 * This ini is used to set the sub 20 channel width.
 * gSub20ChannelWidth=0: indicates do not use Sub 20 MHz bandwidth
 * gSub20ChannelWidth=1: Bring up SAP/STA in 5 MHz bandwidth
 * gSub20ChannelWidth=2: Bring up SAP/STA in 10 MHz bandwidth
 *
 * Related: None
 *
 * Supported Feature: 5/10 Mhz channel width support
 *
 * Usage: Internal/External
 *
 * </ini>
 */
#define CFG_SUB_20_CHANNEL_WIDTH_NAME              "gSub20ChannelWidth"
#define CFG_SUB_20_CHANNEL_WIDTH_MIN               (WLAN_SUB_20_CH_WIDTH_NONE)
#define CFG_SUB_20_CHANNEL_WIDTH_MAX               (WLAN_SUB_20_CH_WIDTH_10)
#define CFG_SUB_20_CHANNEL_WIDTH_DEFAULT           (WLAN_SUB_20_CH_WIDTH_NONE)

#define CFG_TGT_GTX_USR_CFG_NAME    "tgt_gtx_usr_cfg"
#define CFG_TGT_GTX_USR_CFG_MIN     (0)
#define CFG_TGT_GTX_USR_CFG_MAX     (32)
#define CFG_TGT_GTX_USR_CFG_DEFAULT (32)

#define CFG_SAP_INTERNAL_RESTART_NAME    "gEnableSapInternalRestart"
#define CFG_SAP_INTERNAL_RESTART_MIN     (0)
#define CFG_SAP_INTERNAL_RESTART_MAX     (1)
#define CFG_SAP_INTERNAL_RESTART_DEFAULT (1)

/*
 * <ini>
 * restart_beaconing_on_chan_avoid_event - control the beaconing entity to move
 * away from active LTE channels
 * @Min: 0
 * @Max: 2
 * @Default: 1
 *
 * This ini is used to control the beaconing entity (SAP/GO) to move away from
 * active LTE channels when channel avoidance event is received
 * restart_beaconing_on_chan_avoid_event=0: Don't allow beaconing entity move
 * from active LTE channels
 * restart_beaconing_on_chan_avoid_event=1: Allow beaconing entity move from
 * active LTE channels
 * restart_beaconing_on_chan_avoid_event=2: Allow beaconing entity move from
 * 2.4G active LTE channels only
 *
 * Related: None
 *
 * Supported Feature: channel avoidance
 *
 * Usage: Internal/External
 *
 * </ini>
 */
enum restart_beaconing_on_ch_avoid_rule {
	DO_NOT_RESTART,
	RESTART,
	RESTART_24G_ONLY,
};

#define CFG_RESTART_BEACONING_ON_CH_AVOID_NAME    "restart_beaconing_on_chan_avoid_event"
#define CFG_RESTART_BEACONING_ON_CH_AVOID_MIN     (DO_NOT_RESTART)
#define CFG_RESTART_BEACONING_ON_CH_AVOID_MAX     (RESTART_24G_ONLY)
#define CFG_RESTART_BEACONING_ON_CH_AVOID_DEFAULT (RESTART)
/*
 * This parameter will avoid updating ap_sta_inactivity from hostapd.conf
 * file. If a station does not send anything in ap_max_inactivity seconds, an
 * empty data frame is sent to it in order to verify whether it is
 * still in range. If this frame is not ACKed, the station will be
 * disassociated and then deauthenticated. This feature is used to
 * clear station table of old entries when the STAs move out of the
 * range.
 * Default : Disable
 */
#define CFG_SAP_MAX_INACTIVITY_OVERRIDE_NAME     "gSapMaxInactivityOverride"
#define CFG_SAP_MAX_INACTIVITY_OVERRIDE_MIN      (0)
#define CFG_SAP_MAX_INACTIVITY_OVERRIDE_MAX      (1)
#define CFG_SAP_MAX_INACTIVITY_OVERRIDE_DEFAULT  (0)

/*
 * <ini>
 * rx_mode - Control to decide rx mode
 *
 * @Min: 0
 * @Max: (CFG_ENABLE_RX_THREAD | CFG_ENABLE_RPS | CFG_ENABLE_NAPI)
 * @Default: MDM_PLATFORM   -  0
 *           HELIUMPLUS     -  CFG_ENABLE_NAPI
 *           Other cases    -  (CFG_ENABLE_RX_THREAD | CFG_ENABLE_NAPI)
 *
 * This ini is used to decide mode for the rx path
 *
 * Supported Feature: NAPI
 *
 * Usage: Internal
 *
 * </ini>
 */
#define CFG_RX_MODE_NAME     "rx_mode"
#define CFG_RX_MODE_MIN      (0)
#define CFG_RX_MODE_MAX      (CFG_ENABLE_RX_THREAD | CFG_ENABLE_RPS | \
				 CFG_ENABLE_NAPI)
#ifdef MDM_PLATFORM
#define CFG_RX_MODE_DEFAULT  (0)
#elif defined(HELIUMPLUS)
#define CFG_RX_MODE_DEFAULT  CFG_ENABLE_NAPI
#else
#define CFG_RX_MODE_DEFAULT  (CFG_ENABLE_RX_THREAD | CFG_ENABLE_NAPI)
#endif

/*
 * <ini>
 * ce_service_max_yield_time - Control to set ce service max yield time (in us)
 *
 * @Min: 500
 * @Max: 10000
 * @Default: 10000
 *
 * This ini is used to set ce service max yield time (in us)
 *
 * Supported Feature: NAPI
 *
 * Usage: Internal
 *
 * </ini>
 */
#define CFG_CE_SERVICE_MAX_YIELD_TIME_NAME     "ce_service_max_yield_time"
#define CFG_CE_SERVICE_MAX_YIELD_TIME_MIN      (500)
#define CFG_CE_SERVICE_MAX_YIELD_TIME_MAX      (10000)
#define CFG_CE_SERVICE_MAX_YIELD_TIME_DEFAULT  (10000)

/*
 * <ini>
 * ce_service_max_rx_ind_flush - Control to set ce service max rx ind flush
 *
 * @Min: 1
 * @Max: 32
 * @Default: 1
 *
 * This ini is used to set ce service max rx ind flush
 *
 * Supported Feature: NAPI
 *
 * Usage: Internal
 *
 * </ini>
 */
#define CFG_CE_SERVICE_MAX_RX_IND_FLUSH_NAME     "ce_service_max_rx_ind_flush"
#define CFG_CE_SERVICE_MAX_RX_IND_FLUSH_MIN      (1)
#define CFG_CE_SERVICE_MAX_RX_IND_FLUSH_MAX      (32)
#define CFG_CE_SERVICE_MAX_RX_IND_FLUSH_DEFAULT  (32)


/* List of RPS CPU maps for different rx queues registered by WLAN driver
 * Ref - Kernel/Documentation/networking/scaling.txt
 * RPS CPU map for a particular RX queue, selects CPU(s) for bottom half
 * processing of RX packets. For example, for a system with 4 CPUs,
 * 0xe: Use CPU1 - CPU3 and donot use CPU0.
 * 0x0: RPS is disabled, packets are processed on the interrupting CPU.
.*
 * WLAN driver registers NUM_TX_QUEUES queues for tx and rx each during
 * alloc_netdev_mq. Hence, we need to have a cpu mask for each of the rx queues.
 *
 * For example, if the NUM_TX_QUEUES is 4, a sample WLAN ini entry may look like
 * rpsRxQueueCpuMapList=a b c d
 * For a 4 CPU system (CPU0 - CPU3), this implies:
 * 0xa - (1010) use CPU1, CPU3 for rx queue 0
 * 0xb - (1011) use CPU0, CPU1 and CPU3 for rx queue 1
 * 0xc - (1100) use CPU2, CPU3 for rx queue 2
 * 0xd - (1101) use CPU0, CPU2 and CPU3 for rx queue 3

 * In practice, we may want to avoid the cores which are heavily loaded.
 */

/* Name of the ini file entry to specify RPS map for different RX queus */
#define CFG_RPS_RX_QUEUE_CPU_MAP_LIST_NAME         "rpsRxQueueCpuMapList"

/* Default value of rpsRxQueueCpuMapList. Different platforms may have
 * different configurations for NUM_TX_QUEUES and # of cpus, and will need to
 * configure an appropriate value via ini file. Setting default value to 'e' to
 * avoid use of CPU0 (since its heavily used by other system processes) by rx
 * queue 0, which is currently being used for rx packet processing.
 */
#define CFG_RPS_RX_QUEUE_CPU_MAP_LIST_DEFAULT      "e"

/* Maximum length of string used to hold a list of cpu maps for various rx
 * queues. Considering a 16 core system with 5 rx queues, a RPS CPU map
 * list may look like -
 * rpsRxQueueCpuMapList = ffff ffff ffff ffff ffff
 * (all 5 rx queues can be processed on all 16 cores)
 * max string len = 24 + 1(for '\0'). Considering 30 to be on safe side.
 */
#define CFG_RPS_RX_QUEUE_CPU_MAP_LIST_LEN 30

#ifdef WLAN_FEATURE_WOW_PULSE
/*
 * Enable/Disable  WOW PULSE feature
 * Set the wakeup pulse which FW use to wake up HOST
 * Default : Disable
 */
#define CFG_WOW_PULSE_SUPPORT_NAME     "gwow_pulse_support"
#define CFG_WOW_PULSE_SUPPORT_MIN      (0)
#define CFG_WOW_PULSE_SUPPORT_MAX      (1)
#define CFG_WOW_PULSE_SUPPORT_DEFAULT  (CFG_WOW_PULSE_SUPPORT_MIN)

/*
 * GPIO PIN for Pulse
 * Which PIN to send the Pulse
 */
#define CFG_WOW_PULSE_PIN_NAME         "gwow_pulse_pin"
#define CFG_WOW_PULSE_PIN_MIN          (CFG_SET_TSF_GPIO_PIN_MIN)
#define CFG_WOW_PULSE_PIN_MAX          (CFG_SET_TSF_GPIO_PIN_MAX)
#define CFG_WOW_PULSE_PIN_DEFAULT      (35)

/*
 * Pulse interval low
 * The interval of low level in the pulse
 * The value which defined by customer should between 160 and 480
 */
#define CFG_WOW_PULSE_INTERVAL_LOW_NAME     "gwow_pulse_interval_low"
#define CFG_WOW_PULSE_INTERVAL_LOW_MIN      (160)
#define CFG_WOW_PULSE_INTERVAL_LOW_MAX      (480)
#define CFG_WOW_PULSE_INTERVAL_LOW_DEFAULT  (180)

/*
 * Pulse interval high
 * The interval of high level in the pulse
 * The value which defined by customer should between 20 and 40
 */
#define CFG_WOW_PULSE_INTERVAL_HIGH_NAME    "gwow_pulse_interval_high"
#define CFG_WOW_PULSE_INTERVAL_HIGH_MIN     (20)
#define CFG_WOW_PULSE_INTERVAL_HIGH_MAX     (40)
#define CFG_WOW_PULSE_INTERVAL_HIGH_DEFAULT (20)
#endif

/*
 * Support to start sap in indoor channel
 * Customer can config this item to enable/disable sap in indoor channel
 * Default: Disable
 */
#define CFG_INDOOR_CHANNEL_SUPPORT_NAME     "gindoor_channel_support"
#define CFG_INDOOR_CHANNEL_SUPPORT_MIN      (0)
#define CFG_INDOOR_CHANNEL_SUPPORT_MAX      (1)
#define CFG_INDOOR_CHANNEL_SUPPORT_DEFAULT  (0)

/*
 * <ini>
 * g_mark_indoor_as_disable - Enable/Disable Indoor channel
 * @Min: 0
 * @Max: 1
 * @Default: 0
 *
 * This ini is used to mark the Indoor channel as
 * disable when SAP start and revert it on SAP stop,
 * so SAP will not turn on indoor channel and
 * sta will not scan/associate and roam on indoor
 * channels.
 *
 * Related: If g_mark_indoor_as_disable set, turn the
 * indoor channels to disable and update Wiphy & fw.
 *
 * Supported Feature: SAP/STA
 *
 * Usage: External
 *
 * </ini>
 */
#define CFG_MARK_INDOOR_AS_DISABLE_NAME     "g_mark_indoor_as_disable"
#define CFG_MARK_INDOOR_AS_DISABLE_MIN      (0)
#define CFG_MARK_INDOOR_AS_DISABLE_MAX      (1)
#define CFG_MARK_INDOOR_AS_DISABLE_DEFAULT  (0)

/*
 * Force softap to 11n, when gSapForce11NFor11AC is set to 1 from ini
 * despite of hostapd.conf request for 11ac
 */
#define CFG_SAP_FORCE_11N_FOR_11AC_NAME    "gSapForce11NFor11AC"
#define CFG_SAP_FORCE_11N_FOR_11AC_MIN     (0)
#define CFG_SAP_FORCE_11N_FOR_11AC_MAX     (1)
#define CFG_SAP_FORCE_11N_FOR_11AC_DEFAULT (0)

/*
 * sap tx leakage threshold
 * customer can set this value from 100 to 1000 which means
 * sap tx leakage threshold is -10db to -100db
 */
#define CFG_SAP_TX_LEAKAGE_THRESHOLD_NAME    "gsap_tx_leakage_threshold"
#define CFG_SAP_TX_LEAKAGE_THRESHOLD_MIN     (100)
#define CFG_SAP_TX_LEAKAGE_THRESHOLD_MAX     (1000)
#define CFG_SAP_TX_LEAKAGE_THRESHOLD_DEFAULT (310)


/*
 * Enable filtering of replayed multicast packets
 * In a typical infrastructure setup, it is quite normal to receive
 * replayed multicast packets. These packets may cause more harm than
 * help if not handled properly. Providing a configuration option
 * to enable filtering of such packets
 */
#define CFG_FILTER_MULTICAST_REPLAY_NAME    "enable_multicast_replay_filter"
#define CFG_FILTER_MULTICAST_REPLAY_MIN      (0)
#define CFG_FILTER_MULTICAST_REPLAY_MAX      (1)
#define CFG_FILTER_MULTICAST_REPLAY_DEFAULT  (1)

/*
 * This parameter will control SIFS burst duration in FW from 0 to 12 ms.
 * Default value is set to 8ms.
 */
#define CFG_SIFS_BURST_DURATION_NAME     "g_sifs_burst_duration"
#define CFG_SIFS_BURST_DURATION_MIN      (0)
#define CFG_SIFS_BURST_DURATION_MAX      (12)
#define CFG_SIFS_BURST_DURATION_DEFAULT  (8)

/* Optimize channel avoidance indication comming from firmware */
#define CFG_OPTIMIZE_CA_EVENT_NAME       "goptimize_chan_avoid_event"
#define CFG_OPTIMIZE_CA_EVENT_DISABLE    (0)
#define CFG_OPTIMIZE_CA_EVENT_ENABLE     (1)
#define CFG_OPTIMIZE_CA_EVENT_DEFAULT    (0)

/*
 * <ini>
 * fw_timeout_crash - Enable/Disable BUG ON
 * @Min: 0
 * @Max: 1
 * @Default: 0
 *
 * This ini is used to Trigger host crash when firmware fails to send the
 * response to host
 * fw_timeout_crash = 0 Disabled
 * fw_timeout_crash = 1 Trigger host crash
 *
 * Related: None
 *
 * Supported Feature: SSR
 *
 * Usage: Internal/External
 *
 * </ini>
 */
#define CFG_CRASH_FW_TIMEOUT_NAME       "fw_timeout_crash"
#define CFG_CRASH_FW_TIMEOUT_DISABLE    (0)
#define CFG_CRASH_FW_TIMEOUT_ENABLE     (1)
#define CFG_CRASH_FW_TIMEOUT_DEFAULT    (0)

/* Hold wakelock for unicast RX packets for the specified duration  */
#define CFG_RX_WAKELOCK_TIMEOUT_NAME     "rx_wakelock_timeout"
#define CFG_RX_WAKELOCK_TIMEOUT_DEFAULT  (50)
#define CFG_RX_WAKELOCK_TIMEOUT_MIN      (0)
#define CFG_RX_WAKELOCK_TIMEOUT_MAX      (100)

/*
 * <ini>
 * enable_5g_band_pref - Enable preference for 5G from INI.
 * @Min: 0
 * @Max: 1
 * @Default: 0
 * This ini is used to enable 5G preference parameters.
 *
 * Related: 5g_rssi_boost_threshold, 5g_rssi_boost_factor, 5g_max_rssi_boost
 * 5g_rssi_penalize_threshold, 5g_rssi_penalize_factor, 5g_max_rssi_penalize
 *
 * Supported Feature: 5G band preference
 *
 * Usage: External
 *
 * </ini>
 */

#define CFG_ENABLE_5G_BAND_PREF_NAME             "enable_5g_band_pref"
#define CFG_ENABLE_5G_BAND_PREF_MIN              (0)
#define CFG_ENABLE_5G_BAND_PREF_MAX              (1)
#define CFG_ENABLE_5G_BAND_PREF_DEFAULT          (0)

/*
 * <ini>
 * 5g_rssi_boost_threshold - A_band_boost_threshold above which 5 GHz is favored.
 * @Min: -70
 * @Max: -55
 * @Default: -60
 * This ini is used to set threshold for 5GHz band preference.
 *
 * Related: 5g_rssi_boost_factor, 5g_max_rssi_boost
 * 5g_rssi_penalize_threshold, 5g_rssi_penalize_factor, 5g_max_rssi_penalize
 *
 * Supported Feature: 5G band preference
 *
 * Usage: External
 *
 * </ini>
 */
#define CFG_5G_RSSI_BOOST_THRESHOLD_NAME         "5g_rssi_boost_threshold"
#define CFG_5G_RSSI_BOOST_THRESHOLD_MIN          (-70)
#define CFG_5G_RSSI_BOOST_THRESHOLD_MAX          (-55)
#define CFG_5G_RSSI_BOOST_THRESHOLD_DEFAULT      (-60)

/*
 * <ini>
 * 5g_rssi_boost_factor - Factor by which 5GHz RSSI is boosted.
 * @Min: 0
 * @Max: 2
 * @Default: 1
 * This ini is used to set the 5Ghz boost factor.
 *
 * Related: 5g_rssi_boost_threshold, 5g_max_rssi_boost
 * 5g_rssi_penalize_threshold, 5g_rssi_penalize_factor, 5g_max_rssi_penalize
 *
 * Supported Feature: 5G band preference
 *
 * Usage: External
 *
 * </ini>
 */
#define CFG_5G_RSSI_BOOST_FACTOR_NAME            "5g_rssi_boost_factor"
#define CFG_5G_RSSI_BOOST_FACTOR_MIN             (0)
#define CFG_5G_RSSI_BOOST_FACTOR_MAX             (2)
#define CFG_5G_RSSI_BOOST_FACTOR_DEFAULT         (1)

/*
 * <ini>
 * 5g_max_rssi_boost - Maximum boost that can be applied to 5GHz RSSI.
 * @Min: 0
 * @Max: 20
 * @Default: 10
 * This ini is used to set maximum boost which can be given to a 5Ghz network.
 *
 * Related: 5g_rssi_boost_threshold, 5g_rssi_boost_factor
 * 5g_rssi_penalize_threshold, 5g_rssi_penalize_factor, 5g_max_rssi_penalize
 *
 * Supported Feature: 5G band preference
 *
 * Usage: External
 *
 * </ini>
 */
#define CFG_5G_MAX_RSSI_BOOST_NAME               "5g_max_rssi_boost"
#define CFG_5G_MAX_RSSI_BOOST_MIN                (0)
#define CFG_5G_MAX_RSSI_BOOST_MAX                (20)
#define CFG_5G_MAX_RSSI_BOOST_DEFAULT            (10)

/*
 * <ini>
 * 5g_rssi_penalize_threshold - A_band_penalize_threshold above which
 * 5 GHz is not favored.
 * @Min: -80
 * @Max: -65
 * @Default: -70
 * This ini is used to set threshold for 5GHz band preference.
 *
 * Related: 5g_rssi_penalize_factor, 5g_max_rssi_penalize
 * 5g_rssi_boost_threshold, 5g_rssi_boost_factor, 5g_max_rssi_boost
 *
 * Supported Feature: 5G band preference
 *
 * Usage: External
 *
 * </ini>
 */
#define CFG_5G_RSSI_PENALIZE_THRESHOLD_NAME      "5g_rssi_penalize_threshold"
#define CFG_5G_RSSI_PENALIZE_THRESHOLD_MIN       (-80)
#define CFG_5G_RSSI_PENALIZE_THRESHOLD_MAX       (-65)
#define CFG_5G_RSSI_PENALIZE_THRESHOLD_DEFAULT   (-70)

/*
 * <ini>
 * 5g_rssi_penalize_factor - Factor by which 5GHz RSSI is penalizeed.
 * @Min: 0
 * @Max: 2
 * @Default: 1
 * This ini is used to set the 5Ghz penalize factor.
 *
 * Related: 5g_rssi_penalize_threshold, 5g_max_rssi_penalize
 * 5g_rssi_boost_threshold, 5g_rssi_boost_factor, 5g_max_rssi_boost
 *
 * Supported Feature: 5G band preference
 *
 * Usage: External
 *
 * </ini>
 */
#define CFG_5G_RSSI_PENALIZE_FACTOR_NAME         "5g_rssi_penalize_factor"
#define CFG_5G_RSSI_PENALIZE_FACTOR_MIN          (0)
#define CFG_5G_RSSI_PENALIZE_FACTOR_MAX          (2)
#define CFG_5G_RSSI_PENALIZE_FACTOR_DEFAULT      (1)

/*
 * <ini>
 * 5g_max_rssi_penalize - Maximum penalty that can be applied to 5GHz RSSI.
 * @Min: 0
 * @Max: 20
 * @Default: 10
 * This ini is used to set maximum penalty which can be given to a 5Ghz network.
 *
 * Related: 5g_rssi_penalize_threshold, 5g_rssi_penalize_factor
 * 5g_rssi_boost_threshold, 5g_rssi_boost_factor, 5g_max_rssi_boost
 *
 * Supported Feature: 5G band preference
 *
 * Usage: External
 *
 * </ini>
 */
#define CFG_5G_MAX_RSSI_PENALIZE_NAME            "5g_max_rssi_penalize"
#define CFG_5G_MAX_RSSI_PENALIZE_MIN             (0)
#define CFG_5G_MAX_RSSI_PENALIZE_MAX             (20)
#define CFG_5G_MAX_RSSI_PENALIZE_DEFAULT         (10)

#ifdef WLAN_FEATURE_UDP_RESPONSE_OFFLOAD
/*
 * Enable/Disable  UDP response offload feature
 * Default : Disable
 */
#define CFG_UDP_RESP_OFFLOAD_SUPPORT_NAME           "gudp_resp_offload_support"
#define CFG_UDP_RESP_OFFLOAD_SUPPORT_MIN            (0)
#define CFG_UDP_RESP_OFFLOAD_SUPPORT_MAX            (1)
#define CFG_UDP_RESP_OFFLOAD_SUPPORT_DEFAULT        (CFG_UDP_RESP_OFFLOAD_SUPPORT_MIN)

/* Dest port of specific UDP packet */
#define CFG_UDP_RESP_OFFLOAD_DEST_PORT_NAME         "gudp_resp_offload_dest_port"
#define CFG_UDP_RESP_OFFLOAD_DEST_PORT_MIN          (0)
#define CFG_UDP_RESP_OFFLOAD_DEST_PORT_MAX          (65535)
#define CFG_UDP_RESP_OFFLOAD_DEST_PORT_DEFAULT      (CFG_UDP_RESP_OFFLOAD_DEST_PORT_MAX)

/*
 * Payload filter of specific UDP packet
 * Firmware will use this filter to identify the specific UDP packet
 */
#define CFG_UDP_RESP_OFFLOAD_PAYLOAD_FILTER_NAME       "gudp_resp_offload_payload_filter"
#define CFG_UDP_RESP_OFFLOAD_PAYLOAD_FILTER_DEFAULT    ""

/*
 * Payload of the response UDP
 * The specific response UDP packet payload
 */
#define CFG_UDP_RESP_OFFLOAD_RESPONSE_PAYLOAD_NAME     "gudp_resp_offload_response_payload"
#define CFG_UDP_RESP_OFFLOAD_RESPONSE_PAYLOAD_DEFAULT  "status=off"
#endif

/*
 * <ini>
 * g_max_sched_scan_plan_int - pno sched max scan plan interval.
 * @Min: 1
 * @Max: 7200
 * @Default: 3600
 * This ini is used to set max sched scan plan interval for pno scan
 * (value in seconds).
 *
 * Related: gPNOScanSupport
 *
 * Supported Feature: PNO scan
 *
 * Usage: External
 *
 * </ini>
 */
#define CFG_MAX_SCHED_SCAN_PLAN_INT_NAME       "g_max_sched_scan_plan_int"
#define CFG_MAX_SCHED_SCAN_PLAN_INT_MIN        (1)
#define CFG_MAX_SCHED_SCAN_PLAN_INT_MAX        (7200)
#define CFG_MAX_SCHED_SCAN_PLAN_INT_DEFAULT    (3600)

/*
 * <ini>
 * g_max_sched_scan_plan_iterations - pno sched max scan plan iterations.
 * @Min: 1
 * @Max: 100
 * @Default: 10
 *
 * This ini is used to set max sched scan plan iterations for pno scan
 * (value in seconds).
 * Related: gPNOScanSupport
 * Supported Feature: PNO scan
 *
 * Usage: External
 *
 * </ini>
 */
#define CFG_MAX_SCHED_SCAN_PLAN_ITRNS_NAME   "g_max_sched_scan_plan_iterations"
#define CFG_MAX_SCHED_SCAN_PLAN_ITRNS_MIN     (1)
#define CFG_MAX_SCHED_SCAN_PLAN_ITRNS_MAX     (100)
#define CFG_MAX_SCHED_SCAN_PLAN_ITRNS_DEFAULT (10)

/*
 * <ini>
 * gper_roam_enabled - To enabled/disable PER based roaming in FW
 * @Min: 0
 * @Max: 3
 * @Default: 0
 *
 * This ini is used to enable/disable Packet error based roaming, enabling this
 * will cause DUT to monitor Tx and Rx traffic and roam to a better candidate
 * if current is not good enough.
 *
 * Values supported:
 * 0: disabled
 * 1: enabled for Rx traffic
 * 2: enabled for Tx traffic
 * 3: enabled for Tx and Rx traffic
 *
 * Related: gper_roam_high_rate_th, gper_roam_low_rate_th,
 *          gper_roam_th_percent, gper_roam_rest_time
 *
 * Supported Feature: LFR-3.0
 *
 * Usage: Internal
 *
 * </ini>
 */
#define CFG_PER_ROAM_ENABLE_NAME           "gper_roam_enabled"
#define CFG_PER_ROAM_ENABLE_MIN            (0)
#define CFG_PER_ROAM_ENABLE_MAX            (3)
#define CFG_PER_ROAM_ENABLE_DEFAULT        (3)

/*
 * <ini>
 * gper_roam_high_rate_th - Rate at which PER based roam will stop
 * @Min: 1 Mbps
 * @Max: 0xffffffff
 * @Default: 40 Mbps
 *
 * This ini is used to define the data rate in mbps*10 at which FW will stop
 * monitoring the traffic for PER based roam.
 *
 * Related: gper_roam_enabled, gper_roam_low_rate_th,
 *          gper_roam_th_percent, gper_roam_rest_time
 *
 * Supported Feature: LFR-3.0
 *
 * Usage: Internal
 *
 * </ini>
 */
#define CFG_PER_ROAM_CONFIG_HIGH_RATE_TH_NAME    "gper_roam_high_rate_th"
#define CFG_PER_ROAM_CONFIG_HIGH_RATE_TH_MIN     (10)
#define CFG_PER_ROAM_CONFIG_HIGH_RATE_TH_MAX     (0xffffffff)
#define CFG_PER_ROAM_CONFIG_HIGH_RATE_TH_DEFAULT (400)

/*
 * <ini>
 * gper_roam_low_rate_th - Rate at which FW starts considering traffic for PER
 * based roam.
 *
 * @Min: 1 Mbps
 * @Max: 0xffffffff
 * @Default: 20 Mbps
 *
 * This ini is used to define the rate in mbps*10 at which FW starts considering
 * traffic for PER based roam, if gper_roam_th_percent of data is below this
 * rate, FW will issue a roam scan.
 *
 * Related: gper_roam_enabled, gper_roam_high_rate_th,
 *          gper_roam_th_percent, gper_roam_rest_time
 *
 * Supported Feature: LFR-3.0
 *
 * Usage: Internal
 *
 * </ini>
 */
#define CFG_PER_ROAM_CONFIG_LOW_RATE_TH_NAME    "gper_roam_low_rate_th"
#define CFG_PER_ROAM_CONFIG_LOW_RATE_TH_MIN     (10)
#define CFG_PER_ROAM_CONFIG_LOW_RATE_TH_MAX     (0xffffffff)
#define CFG_PER_ROAM_CONFIG_LOW_RATE_TH_DEFAULT (200)

/*
 * <ini>
 * gper_roam_th_percent - Percentage at which FW will issue a roam scan if
 * traffic is below gper_roam_low_rate_th rate.
 *
 * @Min: 10%
 * @Max: 100%
 * @Default: 60%
 *
 * This ini is used to define the percentage at which FW will issue a roam scan
 * if traffic is below gper_roam_low_rate_th rate.
 *
 * Related: gper_roam_enabled, gper_roam_high_rate_th,
 *          gper_roam_high_rate_th, gper_roam_rest_time
 *
 * Supported Feature: LFR-3.0
 *
 * Usage: Internal
 *
 * </ini>
 */
#define CFG_PER_ROAM_CONFIG_RATE_TH_PERCENT_NAME      "gper_roam_th_percent"
#define CFG_PER_ROAM_CONFIG_RATE_TH_PERCENT_MIN       (10)
#define CFG_PER_ROAM_CONFIG_RATE_TH_PERCENT_MAX       (100)
#define CFG_PER_ROAM_CONFIG_RATE_TH_PERCENT_DEFAULT   (60)

/*
 * <ini>
 * gper_roam_rest_time - Time for which FW will wait once it issues a
 * roam scan.
 *
 * @Min: 10 seconds
 * @Max: 3600 seconds
 * @Default: 300 seconds
 *
 * This ini is used to define the time for which FW will wait once it issues a
 * PER based roam scan.
 *
 * Related: gper_roam_enabled, gper_roam_high_rate_th,
 *          gper_roam_high_rate_th, gper_roam_th_percent
 *
 * Supported Feature: LFR-3.0
 *
 * Usage: Internal
 *
 * </ini>
 */
#define CFG_PER_ROAM_REST_TIME_NAME     "gper_roam_rest_time"
#define CFG_PER_ROAM_REST_TIME_MIN      (10)
#define CFG_PER_ROAM_REST_TIME_MAX      (3600)
#define CFG_PER_ROAM_REST_TIME_DEFAULT  (300)

/*
 * <ini>
 * gper_roam_mon_time - Minimum time required in seconds to
 * be considered as valid scenario for PER based roam
 * @Min: 5
 * @Max: 25
 * @Default: 25
 *
 * This ini is used to define minimum time in seconds for which DUT has
 * collected the PER stats before it can consider the stats hysteresis to be
 * valid for PER based scan.
 * DUT collects following information during this period:
 *     1. % of packets below gper_roam_low_rate_th
 *     2. # packets above gper_roam_high_rate_th
 * if DUT gets (1) greater than gper_roam_th_percent and (2) is zero during
 * this period, it triggers PER based roam scan.
 *
 * Related: gper_roam_enabled, gper_roam_high_rate_th, gper_roam_low_rate_th,
 *          gper_roam_th_percent, gper_roam_rest_time
 *
 * Supported Feature: LFR-3.0
 *
 * Usage: Internal
 *
 * </ini>
 */
#define CFG_PER_ROAM_MONITOR_TIME                "gper_roam_mon_time"
#define CFG_PER_ROAM_MONITOR_TIME_MIN            (5)
#define CFG_PER_ROAM_MONITOR_TIME_MAX            (25)
#define CFG_PER_ROAM_MONTIOR_TIME_DEFAULT        (25)

/*
 * <ini>
 * gper_min_rssi_threshold_for_roam -  Minimum roamable AP RSSI for
 * candidate selection for PER based roam
 * @Min: 0
 * @Max: 96
 * @Default: 83
 *
 * Minimum roamable AP RSSI for candidate selection for PER based roam
 *
 * Related: gper_roam_enabled, gper_roam_high_rate_th, gper_roam_low_rate_th,
 *          gper_roam_th_percent, gper_roam_rest_time
 *
 * Supported Feature: LFR-3.0
 *
 * Usage: Internal
 *
 * </ini>
 */
#define CFG_PER_ROAM_MIN_CANDIDATE_RSSI           "gper_min_rssi_threshold_for_roam"
#define CFG_PER_ROAM_MIN_CANDIDATE_RSSI_MIN       (0)
#define CFG_PER_ROAM_MIN_CANDIDATE_RSSI_MAX       (96)
#define CFG_PER_ROAM_MIN_CANDIDATE_RSSI_DEFAULT   (83)

/*
 * <ini>
 * gPowerUsage - Preferred Power Usage
 * @Min: Min
 * @Max: Max
 * @Default: Mod
 *
 * This ini is used to set the preferred power usage
 *
 * Related: None
 *
 * Supported Feature: Power Save
 *
 * Usage: External
 *
 * </ini>
 */
#define CFG_POWER_USAGE_NAME                   "gPowerUsage"
#define CFG_POWER_USAGE_MIN                    "Min"
#define CFG_POWER_USAGE_MAX                    "Max"
#define CFG_POWER_USAGE_DEFAULT                "Mod"

/*
 * <ini>
 * gWowlPattern - WOW Pattern to used when PBM filtering is enabled
 * @Default:
 *
 * This ini is used to set the WOW Pattern to be used for PBM Filtering
 *
 * Related: gMaxWoWFilters
 *
 * Supported Feature: Power Save
 *
 * Usage: External
 *
 * </ini>
 */
#define CFG_WOWL_PATTERN_NAME                  "gWowlPattern"
#define CFG_WOWL_PATTERN_DEFAULT               ""

/*
 * <ini>
 * gMaxWoWFilters - Maximum WoW patterns that can be configured
 * @Min: 0
 * @Max: WOW_MAX_BITMAP_FILTERS(32)
 * @Default: WOW_MAX_BITMAP_FILTERS(32)
 *
 * This ini is used to set the maximum WoW patterns that can be configured
 *
 * Related: gWowlPattern
 *
 * Supported Feature: Power Save
 *
 * Usage: External
 *
 * </ini>
 */
#define CFG_MAX_WOW_FILTERS_NAME                       "gMaxWoWFilters"
#define CFG_MAX_WOW_FILTERS_MIN                        (0)
#define CFG_MAX_WOW_FILTERS_MAX                        (WOW_MAX_BITMAP_FILTERS)
#define CFG_MAX_WOW_FILTERS_DEFAULT                    (WOW_MAX_BITMAP_FILTERS)

/*
 * <ini>
 * gEnableImps - Enable/Disable IMPS
 * @Min: 0
 * @Max: 1
 * @Default: 1
 *
 * This ini is used to enable/Disable IMPS(IdleModePowerSave) Mode
 *
 * Related: None
 *
 * Supported Feature: Power Save
 *
 * Usage: External
 *
 * </ini>
 */
#define CFG_ENABLE_IMPS_NAME                   "gEnableImps"
#define CFG_ENABLE_IMPS_MIN                    (0)
#define CFG_ENABLE_IMPS_MAX                    (1)
#define CFG_ENABLE_IMPS_DEFAULT                (1)

/*
 * <ini>
 * gEnableBmps - Enable/Disable BMPS
 * @Min: 0
 * @Max: 1
 * @Default: 1
 *
 * This ini is used to enable/Disable BMPS(BeaconModePowerSave) Mode
 *
 * Related: None
 *
 * Supported Feature: Power Save
 *
 * Usage: External
 *
 * </ini>
 */
#define CFG_ENABLE_PS_NAME                     "gEnableBmps"
#define CFG_ENABLE_PS_MIN                      (0)
#define CFG_ENABLE_PS_MAX                      (1)
#define CFG_ENABLE_PS_DEFAULT                  (1)

/*
 * <ini>
 * gAutoBmpsTimerValue - Set Auto BMPS Timer value
 * @Min: 0
 * @Max: 120
 * @Default: 0
 *
 * This ini is used to set Auto BMPS Timer value in seconds
 *
 * Related: gEnableBmps
 *
 * Supported Feature: Power Save
 *
 * Usage: External
 *
 * </ini>
 */
#define CFG_AUTO_PS_ENABLE_TIMER_NAME          "gAutoBmpsTimerValue"
#define CFG_AUTO_PS_ENABLE_TIMER_MIN           (0)
#define CFG_AUTO_PS_ENABLE_TIMER_MAX           (120)
#define CFG_AUTO_PS_ENABLE_TIMER_DEFAULT       (0)

#ifdef WLAN_ICMP_DISABLE_PS
/*
 * <ini>
 * gIcmpDisablePsValue - Set ICMP packet disable power save value
 * @Min:     0
 * @Max:     10000
 * @Default: 5000
 *
 * This ini is used to set ICMP packet disable power save value in
 * millisecond.
 *
 * Related: gEnableBmps
 *
 * Supported Feature: Power Save
 *
 * Usage: External
 *
 * </ini>
 */
#define CFG_ICMP_DISABLE_PS_NAME               "gIcmpDisablePsValue"
#define CFG_ICMP_DISABLE_PS_MIN                (0)
#define CFG_ICMP_DISABLE_PS_MAX                (10000)
#define CFG_ICMP_DISABLE_PS_DEFAULT            (5000)
#endif

/*
 * <ini>
 * gBmpsMinListenInterval - Set BMPS Minimum Listen Interval
 * @Min: 1
 * @Max: 65535
 * @Default: 1
 *
 * This ini is used to set BMPS Minimum Listen Interval. If gPowerUsage
 * is set "Min", this INI need to be set.
 *
 * Related: gEnableBmps, gPowerUsage
 *
 * Supported Feature: Power Save
 *
 * Usage: External
 *
 * </ini>
 */
#define CFG_BMPS_MINIMUM_LI_NAME               "gBmpsMinListenInterval"
#define CFG_BMPS_MINIMUM_LI_MIN                (1)
#define CFG_BMPS_MINIMUM_LI_MAX                (65535)
#define CFG_BMPS_MINIMUM_LI_DEFAULT            (1)

/*
 * <ini>
 * gBmpsModListenInterval - Set BMPS Moderate Listen Interval
 * @Min: 1
 * @Max: 65535
 * @Default: 1
 *
 * This ini is used to set BMPS Moderate Listen Interval. If gPowerUsage
 * is set "Mod", this INI need to be set.
 *
 * Related: gEnableBmps, gPowerUsage
 *
 * Supported Feature: Power Save
 *
 * Usage: External
 *
 * </ini>
 */
#define CFG_BMPS_MODERATE_LI_NAME              "gBmpsModListenInterval"
#define CFG_BMPS_MODERATE_LI_MIN               (1)
#define CFG_BMPS_MODERATE_LI_MAX               (65535)
#define CFG_BMPS_MODERATE_LI_DEFAULT           (1)

/*
 * <ini>
 * gBmpsMaxListenInterval - Set BMPS Maximum Listen Interval
 * @Min: 1
 * @Max: 65535
 * @Default: 1
 *
 * This ini is used to set BMPS Maximum Listen Interval. If gPowerUsage
 * is set "Max", this INI need to be set.
 *
 * Related: gEnableBmps, gPowerUsage
 *
 * Supported Feature: Power Save
 *
 * Usage: External
 *
 * </ini>
 */
#define CFG_BMPS_MAXIMUM_LI_NAME               "gBmpsMaxListenInterval"
#define CFG_BMPS_MAXIMUM_LI_MIN                (1)
#define CFG_BMPS_MAXIMUM_LI_MAX                (65535)
#define CFG_BMPS_MAXIMUM_LI_DEFAULT            (1)

#ifdef FEATURE_RUNTIME_PM
/*
 * <ini>
 * gRuntimePM - enable runtime suspend
 * @Min: 0
 * @Max: 1
 * @Default: 0
 *
 * This ini is used to enable runtime_suspend
 *
 * Related: None
 *
 * Supported Feature: Power Save
 *
 * Usage: External
 *
 * </ini>
 */
#define CFG_ENABLE_RUNTIME_PM                  "gRuntimePM"
#define CFG_ENABLE_RUNTIME_PM_MIN              (0)
#define CFG_ENABLE_RUNTIME_PM_MAX              (1)
#define CFG_ENABLE_RUNTIME_PM_DEFAULT          (0)

/*
 * <ini>
 * gRuntimePMDelay - Set runtime pm's inactivity timer
 * @Min: 0
 * @Max: 1
 * @Default: 0
 *
 * This ini is used to set runtime pm's inactivity timer value.
 * the wlan driver will wait for this number of milliseconds of
 * inactivity before performing a runtime suspend.
 *
 * Related: gRuntimePM
 *
 * Supported Feature: Power Save
 *
 * Usage: External
 *
 * </ini>
 */
#define CFG_RUNTIME_PM_DELAY_NAME               "gRuntimePMDelay"
#define CFG_RUNTIME_PM_DELAY_MIN                (100)
#define CFG_RUNTIME_PM_DELAY_MAX                (10000)
#define CFG_RUNTIME_PM_DELAY_DEFAULT            (500)
#endif

/*
 * <ini>
 * gEnablePowerSaveOffload - Enable Power Save Offload
 * @Min: 0
 * @Max: 5
 * @Default: 0
 *
 * This ini is used to set Power Save Offload configuration:
 * Current values of gEnablePowerSaveOffload:
 * 0 -> Power save offload is disabled
 * 1 -> Legacy Power save enabled + Deep sleep Disabled
 * 2 -> QPower enabled + Deep sleep Disabled
 * 3 -> Legacy Power save enabled + Deep sleep Enabled
 * 4 -> QPower enabled + Deep sleep Enabled
 * 5 -> Duty cycling QPower enabled
 *
 * Related: None
 *
 * Supported Feature: Power Save
 *
 * Usage: External
 *
 * </ini>
 */
#define CFG_POWERSAVE_OFFLOAD_NAME                "gEnablePowerSaveOffload"
#define CFG_POWERSAVE_OFFLOAD_MIN                 (0)
#define CFG_POWERSAVE_OFFLOAD_MAX                 (PS_DUTY_CYCLING_QPOWER)
#define CFG_POWERSAVE_OFFLOAD_DEFAULT             (CFG_POWERSAVE_OFFLOAD_MIN)

/*
 * <ini>
 * gEnableWoW - Enable/Disable WoW
 * @Min: 0
 * @Max: 3
 * @Default: 3
 *
 * This ini is used to enable/disable WoW. Configurations are as follows:
 * 0 - Disable both magic pattern match and pattern byte match.
 * 1 - Enable magic pattern match on all interfaces.
 * 2 - Enable pattern byte match on all interfaces.
 * 3 - Enable both magic patter and pattern byte match on all interfaces.
 *
 * Related: None
 *
 * Supported Feature: Power Save
 *
 * Usage: External
 *
 * </ini>
 */
#define CFG_WOW_STATUS_NAME                           "gEnableWoW"
#define CFG_WOW_ENABLE_MIN                            (0)
#define CFG_WOW_ENABLE_MAX                            (3)
#define CFG_WOW_STATUS_DEFAULT                        (3)

#ifdef WLAN_FEATURE_EXTWOW_SUPPORT
/*
 * <ini>
 * gExtWoWgotoSuspend - Enable/Disable Extended WoW
 * @Min: 0
 * @Max: 1
 * @Default: 1
 *
 * This ini is used to enable/disable Extended WoW.
 *
 * Related: None
 *
 * Supported Feature: Power Save
 *
 * Usage: External
 *
 * </ini>
 */
#define CFG_EXTWOW_GO_TO_SUSPEND                   "gExtWoWgotoSuspend"
#define CFG_EXTWOW_GO_TO_SUSPEND_MIN               (0)
#define CFG_EXTWOW_GO_TO_SUSPEND_MAX               (1)
#define CFG_EXTWOW_GO_TO_SUSPEND_DEFAULT           (1)

/*
 * <ini>
 * gExtWowApp1WakeupPinNumber - Set wakeup1 PIN number
 * @Min: 0
 * @Max: 255
 * @Default: 12
 *
 * This ini is used to set EXT WOW APP1 wakeup PIN number
 *
 * Related: None
 *
 * Supported Feature: Power Save
 *
 * Usage: External
 *
 * </ini>
 */
#define CFG_EXTWOW_APP1_WAKE_PIN_NUMBER            "gExtWowApp1WakeupPinNumber"
#define CFG_EXTWOW_APP1_WAKE_PIN_NUMBER_MIN        (0)
#define CFG_EXTWOW_APP1_WAKE_PIN_NUMBER_MAX        (255)
#define CFG_EXTWOW_APP1_WAKE_PIN_NUMBER_DEFAULT    (12)

/*
 * <ini>
 * gExtWowApp2WakeupPinNumber - Set wakeup2 PIN number
 * @Min: 0
 * @Max: 255
 * @Default: 16
 *
 * This ini is used to set EXT WOW APP2 wakeup PIN number
 *
 * Related: None
 *
 * Supported Feature: Power Save
 *
 * Usage: External
 *
 * </ini>
 */
#define CFG_EXTWOW_APP2_WAKE_PIN_NUMBER            "gExtWowApp2WakeupPinNumber"
#define CFG_EXTWOW_APP2_WAKE_PIN_NUMBER_MIN        (0)
#define CFG_EXTWOW_APP2_WAKE_PIN_NUMBER_MAX        (255)
#define CFG_EXTWOW_APP2_WAKE_PIN_NUMBER_DEFAULT    (16)

/*
 * <ini>
 * gExtWoWApp2KAInitPingInterval - Set Keep Alive Init Ping Interval
 * @Min: 0
 * @Max: 0xffffffff
 * @Default: 240
 *
 * This ini is used to set Keep Alive Init Ping Interval for EXT WOW
 *
 * Related: None
 *
 * Supported Feature: Power Save
 *
 * Usage: External
 *
 * </ini>
 */
#define CFG_EXTWOW_KA_INIT_PING_INTERVAL           "gExtWoWApp2KAInitPingInterval"
#define CFG_EXTWOW_KA_INIT_PING_INTERVAL_MIN       (0)
#define CFG_EXTWOW_KA_INIT_PING_INTERVAL_MAX       (0xffffffff)
#define CFG_EXTWOW_KA_INIT_PING_INTERVAL_DEFAULT   (240)

/*
 * <ini>
 * gExtWoWApp2KAMinPingInterval - Set Keep Alive Minimum Ping Interval
 * @Min: 0
 * @Max: 0xffffffff
 * @Default: 240
 *
 * This ini is used to set Keep Alive Minimum Ping Interval for EXT WOW
 *
 * Related: None
 *
 * Supported Feature: Power Save
 *
 * Usage: External
 *
 * </ini>
 */
#define CFG_EXTWOW_KA_MIN_PING_INTERVAL            "gExtWoWApp2KAMinPingInterval"
#define CFG_EXTWOW_KA_MIN_PING_INTERVAL_MIN        (0)
#define CFG_EXTWOW_KA_MIN_PING_INTERVAL_MAX        (0xffffffff)
#define CFG_EXTWOW_KA_MIN_PING_INTERVAL_DEFAULT    (240)

/*
 * <ini>
 * gExtWoWApp2KAMaxPingInterval - Set Keep Alive Maximum Ping Interval
 * @Min: 0
 * @Max: 0xffffffff
 * @Default: 1280
 *
 * This ini is used to set Keep Alive Maximum Ping Interval for EXT WOW
 *
 * Related: None
 *
 * Supported Feature: Power Save
 *
 * Usage: External
 *
 * </ini>
 */
#define CFG_EXTWOW_KA_MAX_PING_INTERVAL            "gExtWoWApp2KAMaxPingInterval"
#define CFG_EXTWOW_KA_MAX_PING_INTERVAL_MIN        (0)
#define CFG_EXTWOW_KA_MAX_PING_INTERVAL_MAX        (0xffffffff)
#define CFG_EXTWOW_KA_MAX_PING_INTERVAL_DEFAULT    (1280)

/*
 * <ini>
 * gExtWoWApp2KAIncPingInterval - Set Keep Alive increment of Ping Interval
 * @Min: 0
 * @Max: 0xffffffff
 * @Default: 4
 *
 * This ini is used to set Keep Alive increment of Ping Interval for EXT WOW
 *
 * Related: None
 *
 * Supported Feature: Power Save
 *
 * Usage: External
 *
 * </ini>
 */
#define CFG_EXTWOW_KA_INC_PING_INTERVAL            "gExtWoWApp2KAIncPingInterval"
#define CFG_EXTWOW_KA_INC_PING_INTERVAL_MIN        (0)
#define CFG_EXTWOW_KA_INC_PING_INTERVAL_MAX        (0xffffffff)
#define CFG_EXTWOW_KA_INC_PING_INTERVAL_DEFAULT    (4)

/*
 * <ini>
 * gExtWoWApp2KAIncPingInterval - Set TCP source port
 * @Min: 0
 * @Max: 65535
 * @Default: 5000
 *
 * This ini is used to set TCP source port when EXT WOW is enabled
 *
 * Related: None
 *
 * Supported Feature: Power Save
 *
 * Usage: External
 *
 * </ini>
 */
#define CFG_EXTWOW_TCP_SRC_PORT                    "gExtWoWApp2TcpSrcPort"
#define CFG_EXTWOW_TCP_SRC_PORT_MIN                (0)
#define CFG_EXTWOW_TCP_SRC_PORT_MAX                (65535)
#define CFG_EXTWOW_TCP_SRC_PORT_DEFAULT            (5000)

/*
 * <ini>
 * gExtWoWApp2TcpDstPort - Set TCP Destination port
 * @Min: 0
 * @Max: 65535
 * @Default: 5001
 *
 * This ini is used to set TCP Destination port when EXT WOW is enabled
 *
 * Related: None
 *
 * Supported Feature: Power Save
 *
 * Usage: External
 *
 * </ini>
 */
#define CFG_EXTWOW_TCP_DST_PORT                    "gExtWoWApp2TcpDstPort"
#define CFG_EXTWOW_TCP_DST_PORT_MIN                (0)
#define CFG_EXTWOW_TCP_DST_PORT_MAX                (65535)
#define CFG_EXTWOW_TCP_DST_PORT_DEFAULT            (5001)

/*
 * <ini>
 * gExtWoWApp2TcpTxTimeout - Set TCP tx timeout
 * @Min: 0
 * @Max: 0xffffffff
 * @Default: 200
 *
 * This ini is used to set TCP Tx timeout when EXT WOW is enabled
 *
 * Related: None
 *
 * Supported Feature: Power Save
 *
 * Usage: External
 *
 * </ini>
 */
#define CFG_EXTWOW_TCP_TX_TIMEOUT                  "gExtWoWApp2TcpTxTimeout"
#define CFG_EXTWOW_TCP_TX_TIMEOUT_MIN              (0)
#define CFG_EXTWOW_TCP_TX_TIMEOUT_MAX              (0xffffffff)
#define CFG_EXTWOW_TCP_TX_TIMEOUT_DEFAULT          (200)

/*
 * <ini>
 * gExtWoWApp2TcpRxTimeout - Set TCP rx timeout
 * @Min: 0
 * @Max: 0xffffffff
 * @Default: 200
 *
 * This ini is used to set TCP Rx timeout when EXT WOW is enabled
 *
 * Related: None
 *
 * Supported Feature: Power Save
 *
 * Usage: External
 *
 * </ini>
 */
#define CFG_EXTWOW_TCP_RX_TIMEOUT                  "gExtWoWApp2TcpRxTimeout"
#define CFG_EXTWOW_TCP_RX_TIMEOUT_MIN              (0)
#define CFG_EXTWOW_TCP_RX_TIMEOUT_MAX              (0xffffffff)
#define CFG_EXTWOW_TCP_RX_TIMEOUT_DEFAULT          (200)
#endif


/*
 * <ini>
 * gEnableFastPwrTransition - Configuration for fast power transition
 * @Min: 0
 * @Max: 2
 * @Default: 0
 *
 * This ini supported values:
 * 0x0: Phy register retention disabled (Higher timeline, Good for power)
 * 0x1: Phy register retention statically enabled
 * 0x2: Phy register retention enabled/disabled dynamically
 *
 * Usage: Internal
 *
 * </ini>
 */
#define CFG_ENABLE_PHY_REG_NAME         "gEnableFastPwrTransition"
#define CFG_PHY_REG_DEFAULT         (0x0)
#define CFG_PHY_REG_MIN             (0x0)
#define CFG_PHY_REG_MAX             (0x2)

/*
 * <ini>
 * gActiveUcBpfMode - Control UC active BPF mode
 * @Min: 0 (disabled)
 * @Max: 2 (adaptive)
 * @Default: 0 (disabled)
 *
 * This config item is used to control UC BPF in active mode. There are 3 modes:
 *	0) disabled - BPF is disabled in active mode
 *	1) enabled - BPF is enabled for all packets in active mode
 *	2) adaptive - BPF is enabled for packets up to some throughput threshold
 *
 * Related: N/A
 *
 * Supported Feature: Active Mode BPF
 *
 * Usage: Internal/External
 * </ini>
 */
#define CFG_ACTIVE_UC_BPF_MODE_NAME    "gActiveUcBpfMode"
#define CFG_ACTIVE_UC_BPF_MODE_MIN     (ACTIVE_BPF_DISABLED)
#define CFG_ACTIVE_UC_BPF_MODE_MAX     (ACTIVE_BPF_MODE_COUNT - 1)
#define CFG_ACTIVE_UC_BPF_MODE_DEFAULT (ACTIVE_BPF_DISABLED)

/*
 * <ini>
 * g_mc_bc_active_bpf_mode - Control MC/BC active BPF mode
 * @Min: 0 (disabled)
 * @Max: 1 (enabled)
 * @Default: 0 (disabled)
 *
 * This config item is used to control MC/BC BPF mode.
 * g_mc_bc_active_bpf_mode=disabled(0): BPF is disabled in active mode
 * g_mc_bc_active_bpf_mode=enabled(1): BPF is enabled for all packets in active
 * mode
 * g_mc_bc_active_bpf_mode=adaptive(2): BPF is enabled for packets up to some
 * throughput threshold
 *
 * Related: N/A
 *
 * Supported Feature: Active Mode BPF
 *
 * Usage: Internal/External
 * </ini>
 */
#define CFG_ACTIVE_MC_BC_BPF_MODE_NAME    "gActiveMcBcBpfMode"
#define CFG_ACTIVE_MC_BC_BPF_MODE_MIN     (ACTIVE_BPF_DISABLED)
#define CFG_ACTIVE_MC_BC_BPF_MODE_MAX     (ACTIVE_BPF_ENABLED)
#define CFG_ACTIVE_MC_BC_BPF_MODE_DEFAULT (ACTIVE_BPF_DISABLED)

enum hw_filter_mode {
	HW_FILTER_DISABLED = 0,
	HW_FILTER_NON_ARP_BC = 1,
	HW_FILTER_NON_ICMPV6_MC = 2,
};

/*
 * <ini>
 * gHwFilterMode - configure hardware filter for DTIM mode
 * @Min: 0
 * @Max: 3
 * @Default: 1
 *
 * The hardware filter is only effective in DTIM mode. Use this configuration
 * to blanket drop broadcast/multicast packets at the hardware level, without
 * waking up the firmware
 *
 * Takes a bitmap of frame types to drop
 * @E.g.
 *	# disable feature
 *	gHwFilterMode=0
 *	# drop all broadcast frames, except ARP (default)
 *	gHwFilterMode=1
 *	# drop all multicast frames, except ICMPv6
 *	gHwFilterMode=2
 *	# drop all broadcast and multicast frames, except ARP and ICMPv6
 *	gHwFilterMode=3
 *
 * Related: N/A
 *
 * Usage: Internal/External
 *
 * </ini>
 */
#define CFG_HW_FILTER_MODE_NAME		"gHwFilterMode"
#define CFG_HW_FILTER_MODE_MIN		(0)
#define CFG_HW_FILTER_MODE_MAX		(3)
#define CFG_HW_FILTER_MODE_DEFAULT	(1)

/*
 * <ini>
 * g_enable_bcast_probe_rsp - Enable Broadcast probe response.
 * @Min: 0
 * @Max: 1
 * @Default: 1
 *
 * This ini is used to enable/disable broadcast probe response
 *
 * Related: None
 *
 * Supported Feature: FILS
 *
 * Usage: External
 *
 * </ini>
 */
#define CFG_ENABLE_BCAST_PROBE_RESP_NAME    "g_enable_bcast_probe_rsp"
#define CFG_ENABLE_BCAST_PROBE_RESP_MIN     (0)
#define CFG_ENABLE_BCAST_PROBE_RESP_MAX     (1)
#define CFG_ENABLE_BCAST_PROBE_RESP_DEFAULT (1)

/*
 * <ini>
 * g_qcn_ie_support - QCN IE Support
 * @Min: 0 (disabled)
 * @Max: 1 (enabled)
 * @Default: 1 (enabled)
 *
 * This config item is used to support QCN IE in probe/assoc/reassoc request
 * for STA mode. QCN IE support is not added for SAP mode.
 *
 * Related: N/A
 *
 * Supported Feature: N/A
 *
 * Usage: Internal/External
 *
 * </ini>
 */
#define CFG_QCN_IE_SUPPORT_NAME     "g_qcn_ie_support"
#define CFG_QCN_IE_SUPPORT_MIN      0
#define CFG_QCN_IE_SUPPORT_MAX      1
#define CFG_QCN_IE_SUPPORT_DEFAULT  1

/*
 * <ini>
 * g_fils_max_chan_guard_time - Set maximum channel guard time(ms)
 * @Min: 0
 * @Max: 10
 * @Default: 0
 *
 * This ini is used to set maximum channel guard time in milli seconds
 *
 * Related: None
 *
 * Supported Feature: FILS
 *
 * Usage: External
 *
 * </ini>
 */
#define CFG_FILS_MAX_CHAN_GUARD_TIME_NAME    "g_fils_max_chan_guard_time"
#define CFG_FILS_MAX_CHAN_GUARD_TIME_MIN     (0)
#define CFG_FILS_MAX_CHAN_GUARD_TIME_MAX     (10)
#define CFG_FILS_MAX_CHAN_GUARD_TIME_DEFAULT (0)

/*
 * <ini>
 * g_enable_packet_filter_bitmap - Enable Packet filters before going into
 * suspend mode
 * @Min: 0
 * @Max: 63
 * @Default: 0
 * Below is the Detailed bit map of the Filters
 * bit-0 : IPv6 multicast
 * bit-1 : IPv4 multicast
 * bit-2 : IPv4 broadcast
 * bit-3 : XID - Exchange station Identification packet, solicits the
 * identification of the receiving station
 * bit-4 : STP - Spanning Tree Protocol, builds logical loop free topology
 * bit-5 : DTP/LLC/CDP
 * DTP - Dynamic Trunking Protocol is used by Ciscoswitches to negotiate
 * whether an interconnection between two switches should be put into access or
 * trunk mode
 * LLC - Logical link control, used for multiplexing, flow & error control
 * CDP - Cisco Discovery Protocol packet contains information about the cisco
 * devices in the network
 *
 * This ini support to enable above mentioned packet filters
 * when target goes to suspend mode, clear those when resume
 *
 * Related: None
 *
 * Usage: Internal/External
 *
 * Supported Feature: PACKET FILTERING
 */
#define CFG_ENABLE_PACKET_FILTERS_NAME     "g_enable_packet_filter_bitmap"
#define CFG_ENABLE_PACKET_FILTERS_DEFAULT  (0)
#define CFG_ENABLE_PACKET_FILTERS_MIN      (0)
#define CFG_ENABLE_PACKET_FILTERS_MAX      (63)

/*
 * <ini>
 * arp_ac_category - ARP access category
 * @Min: 0
 * @Max: 3
 * @Default: 3
 *
 * Firmware by default categorizes ARP packets with VOICE TID.
 * This ini shall be used to override the default configuration.
 * Access category enums are referenced in ieee80211_common.h
 * WME_AC_BE = 0 (Best effort)
 * WME_AC_BK = 1 (Background)
 * WME_AC_VI = 2 (Video)
 * WME_AC_VO = 3 (Voice)
 *
 * Related: none
 *
 * Usage: Internal/External
 *
 * </ini>
 */
#define CFG_ARP_AC_CATEGORY                "arp_ac_category"
#define CFG_ARP_AC_CATEGORY_MIN            (0)
#define CFG_ARP_AC_CATEGORY_MAX            (3)
#define CFG_ARP_AC_CATEGORY_DEFAULT        (3)


/*
 * <ini>
 * g_enable_probereq_whitelist_ies - Enable IE white listing
 * @Min: 0
 * @Max: 1
 * @Default: 0
 *
 * This ini is used to enable/disable probe request IE white listing feature.
 * Values 0 and 1 are used to disable and enable respectively, by default this
 * feature is disabled.
 *
 * Related: None
 *
 * Supported Feature: Probe request IE whitelisting
 *
 * Usage: Internal/External
 *
 * </ini>
 */
#define CFG_PRB_REQ_IE_WHITELIST_NAME    "g_enable_probereq_whitelist_ies"
#define CFG_PRB_REQ_IE_WHITELIST_MIN     (0)
#define CFG_PRB_REQ_IE_WHITELIST_MAX     (1)
#define CFG_PRB_REQ_IE_WHITELIST_DEFAULT (0)

/*
 * For IE white listing in Probe Req, following ini parameters from
 * g_probe_req_ie_bitmap_0 to g_probe_req_ie_bitmap_7 are used. User needs to
 * input this values in hexa decimal format, when bit is set in bitmap,
 * corresponding IE needs to be included in probe request.
 *
 * Example:
 * ========
 * If IE 221 needs to be in the probe request, set the corresponding bit
 * as follows:
 * a= IE/32 = 221/32 = 6 = g_probe_req_ie_bitmap_6
 * b = IE modulo 32 = 29,
 * means set the bth bit in g_probe_req_ie_bitmap_a,
 * therefore set 29th bit in g_probe_req_ie_bitmap_6,
 * as a result, g_probe_req_ie_bitmap_6=20000000
 *
 * Note: For IE 221, its mandatory to set the gProbeReqOUIs.
 */

/*
 * <ini>
 * g_probe_req_ie_bitmap_0 - Used to set the bitmap of IEs from 0 to 31
 * @Min: 0x00000000
 * @Max: 0xFFFFFFFF
 * @Default: 0x00000000
 *
 * This ini is used to include the IEs from 0 to 31 in probe request,
 * when corresponding bit is set.
 *
 * Related: Need to enable g_enable_probereq_whitelist_ies.
 *
 * Supported Feature: Probe request ie whitelisting
 *
 * Usage: Internal/External
 *
 * </ini>
 */
#define CFG_PRB_REQ_IE_BIT_MAP0_NAME    "g_probe_req_ie_bitmap_0"
#define CFG_PRB_REQ_IE_BIT_MAP0_MIN     (0x00000000)
#define CFG_PRB_REQ_IE_BIT_MAP0_MAX     (0xFFFFFFFF)
#define CFG_PRB_REQ_IE_BIT_MAP0_DEFAULT (0x00000000)

/*
 * <ini>
 * g_probe_req_ie_bitmap_1 - Used to set the bitmap of IEs from 32 to 63
 * @Min: 0x00000000
 * @Max: 0xFFFFFFFF
 * @Default: 0x00000000
 *
 * This ini is used to include the IEs from 32 to 63 in probe request,
 * when corresponding bit is set.
 *
 * Related: Need to enable g_enable_probereq_whitelist_ies.
 *
 * Supported Feature: Probe request ie whitelisting
 *
 * Usage: Internal/External
 *
 * </ini>
 */
#define CFG_PRB_REQ_IE_BIT_MAP1_NAME    "g_probe_req_ie_bitmap_1"
#define CFG_PRB_REQ_IE_BIT_MAP1_MIN     (0x00000000)
#define CFG_PRB_REQ_IE_BIT_MAP1_MAX     (0xFFFFFFFF)
#define CFG_PRB_REQ_IE_BIT_MAP1_DEFAULT (0x00000000)

/*
 * <ini>
 * g_probe_req_ie_bitmap_2 - Used to set the bitmap of IEs from 64 to 95
 * @Min: 0x00000000
 * @Max: 0xFFFFFFFF
 * @Default: 0x00000000
 *
 * This ini is used to include the IEs from 64 to 95 in probe request,
 * when corresponding bit is set.
 *
 * Related: Need to enable g_enable_probereq_whitelist_ies.
 *
 * Supported Feature: Probe request ie whitelisting
 *
 * Usage: Internal/External
 *
 * </ini>
 */
#define CFG_PRB_REQ_IE_BIT_MAP2_NAME    "g_probe_req_ie_bitmap_2"
#define CFG_PRB_REQ_IE_BIT_MAP2_MIN     (0x00000000)
#define CFG_PRB_REQ_IE_BIT_MAP2_MAX     (0xFFFFFFFF)
#define CFG_PRB_REQ_IE_BIT_MAP2_DEFAULT (0x00000000)

/*
 * <ini>
 * g_probe_req_ie_bitmap_3 - Used to set the bitmap of IEs from 96 to 127
 * @Min: 0x00000000
 * @Max: 0xFFFFFFFF
 * @Default: 0x00000000
 *
 * This ini is used to include the IEs from 96 to 127 in probe request,
 * when corresponding bit is set.
 *
 * Related: Need to enable g_enable_probereq_whitelist_ies.
 *
 * Supported Feature: Probe request ie whitelisting
 *
 * Usage: Internal/External
 *
 * </ini>
 */
#define CFG_PRB_REQ_IE_BIT_MAP3_NAME    "g_probe_req_ie_bitmap_3"
#define CFG_PRB_REQ_IE_BIT_MAP3_MIN     (0x00000000)
#define CFG_PRB_REQ_IE_BIT_MAP3_MAX     (0xFFFFFFFF)
#define CFG_PRB_REQ_IE_BIT_MAP3_DEFAULT (0x00000000)

/*
 * <ini>
 * g_probe_req_ie_bitmap_4 - Used to set the bitmap of IEs from 128 to 159
 * @Min: 0x00000000
 * @Max: 0xFFFFFFFF
 * @Default: 0x00000000
 *
 * This ini is used to include the IEs from 128 to 159 in probe request,
 * when corresponding bit is set.
 *
 * Related: Need to enable g_enable_probereq_whitelist_ies.
 *
 * Supported Feature: Probe request ie whitelisting
 *
 * Usage: Internal/External
 *
 * </ini>
 */
#define CFG_PRB_REQ_IE_BIT_MAP4_NAME    "g_probe_req_ie_bitmap_4"
#define CFG_PRB_REQ_IE_BIT_MAP4_MIN     (0x00000000)
#define CFG_PRB_REQ_IE_BIT_MAP4_MAX     (0xFFFFFFFF)
#define CFG_PRB_REQ_IE_BIT_MAP4_DEFAULT (0x00000000)

/*
 * <ini>
 * g_probe_req_ie_bitmap_5 - Used to set the bitmap of IEs from 160 to 191
 * @Min: 0x00000000
 * @Max: 0xFFFFFFFF
 * @Default: 0x00000000
 *
 * This ini is used to include the IEs from 160 to 191 in probe request,
 * when corresponding bit is set.
 *
 * Related: Need to enable g_enable_probereq_whitelist_ies.
 *
 * Supported Feature: Probe request ie whitelisting
 *
 * Usage: Internal/External
 *
 * </ini>
 */
#define CFG_PRB_REQ_IE_BIT_MAP5_NAME    "g_probe_req_ie_bitmap_5"
#define CFG_PRB_REQ_IE_BIT_MAP5_MIN     (0x00000000)
#define CFG_PRB_REQ_IE_BIT_MAP5_MAX     (0xFFFFFFFF)
#define CFG_PRB_REQ_IE_BIT_MAP5_DEFAULT (0x00000000)

/*
 * <ini>
 * g_probe_req_ie_bitmap_6 - Used to set the bitmap of IEs from 192 to 223
 * @Min: 0x00000000
 * @Max: 0xFFFFFFFF
 * @Default: 0x00000000
 *
 * This ini is used to include the IEs from 192 to 223 in probe request,
 * when corresponding bit is set.
 *
 * Related: Need to enable g_enable_probereq_whitelist_ies.
 *
 * Supported Feature: Probe request ie whitelisting
 *
 * Usage: Internal/External
 *
 * </ini>
 */
#define CFG_PRB_REQ_IE_BIT_MAP6_NAME    "g_probe_req_ie_bitmap_6"
#define CFG_PRB_REQ_IE_BIT_MAP6_MIN     (0x00000000)
#define CFG_PRB_REQ_IE_BIT_MAP6_MAX     (0xFFFFFFFF)
#define CFG_PRB_REQ_IE_BIT_MAP6_DEFAULT (0x00000000)

/*
 * <ini>
 * g_probe_req_ie_bitmap_7 - Used to set the bitmap of IEs from 224 to 255
 * @Min: 0x00000000
 * @Max: 0xFFFFFFFF
 * @Default: 0x00000000
 *
 * This ini is used to include the IEs from 224 to 255 in probe request,
 * when corresponding bit is set.
 *
 * Related: Need to enable g_enable_probereq_whitelist_ies.
 *
 * Supported Feature: Probe request ie whitelisting
 *
 * Usage: Internal/External
 *
 * </ini>
 */
#define CFG_PRB_REQ_IE_BIT_MAP7_NAME    "g_probe_req_ie_bitmap_7"
#define CFG_PRB_REQ_IE_BIT_MAP7_MIN     (0x00000000)
#define CFG_PRB_REQ_IE_BIT_MAP7_MAX     (0xFFFFFFFF)
#define CFG_PRB_REQ_IE_BIT_MAP7_DEFAULT (0x00000000)

/*
 * For vendor specific IE, Probe Req OUI types and sub types which are
 * to be white listed are specified in gProbeReqOUIs in the following
 * example format - gProbeReqOUIs=AABBCCDD EEFF1122
 */

/*
 * <ini>
 * gProbeReqOUIs - Used to specify vendor specific OUIs
 * @Default: Empty string
 *
 * This ini is used to include the specified OUIs in vendor specific IE
 * of probe request.
 *
 * Related: Need to enable g_enable_probereq_whitelist_ies and
 * vendor specific IE should be set in g_probe_req_ie_bitmap_6.
 *
 * Supported Feature: Probe request ie whitelisting
 *
 * Usage: Internal/External
 *
 * </ini>
 */
#define CFG_PROBE_REQ_OUI_NAME    "gProbeReqOUIs"
#define CFG_PROBE_REQ_OUI_DEFAULT ""

/*
 * <ini>
 * g_mbo_candidate_rssi_thres - Candidate AP's minimum RSSI to accept
 * @Min: -120
 * @Max: 0
 * @Default: -72
 *
 * This ini specifies the minimum RSSI value a candidate should have to accept
 * it as a target for transition.
 *
 * Related: N/A
 *
 * Supported Feature: MBO
 *
 * Usage: Internal
 *
 * </ini>
 */
#define CFG_MBO_CANDIDATE_RSSI_THRESHOLD_NAME   "g_mbo_candidate_rssi_thres"
#define CFG_CANDIDATE_RSSI_THRESHOLD_DEFAULT    (-72)
#define CFG_CANDIDATE_RSSI_THRESHOLD_MIN        (-120)
#define CFG_CANDIDATE_RSSI_THRESHOLD_MAX        (0)

/*
 * <ini>
 * g_mbo_current_rssi_thres - Connected AP's RSSI threshold to consider a
 * transition
 * @Min: -120
 * @Max: 0
 * @Default: -65
 *
 * This ini is used to configure connected AP's RSSI threshold value to consider
 * a transition.
 *
 * Related: N/A
 *
 * Supported Feature: MBO
 *
 * Usage: Internal
 *
 * </ini>
 */
#define CFG_MBO_CURRENT_RSSI_THRESHOLD_NAME     "g_mbo_current_rssi_thres"
#define CFG_CURRENT_RSSI_THRESHOLD_DEFAULT      (-65)
#define CFG_CURRENT_RSSI_THRESHOLD_MIN          (-120)
#define CFG_CURRENT_RSSI_THRESHOLD_MAX          (0)

/*
 * <ini>
 * g_mbo_current_rssi_mcc_thres - connected AP's RSSI threshold value to prefer
 * against a MCC
 * @Min: -120
 * @Max: 0
 * @Default: -75
 *
 * This ini is used to configure connected AP's minimum RSSI threshold that is
 * preferred against a MCC case, if the candidate can cause MCC.
 *
 * Related: N/A
 *
 * Supported Feature: MBO
 *
 * Usage: Internal
 *
 * </ini>
 */
#define CFG_MBO_CUR_RSSI_MCC_THRESHOLD_NAME       "g_mbo_current_rssi_mcc_thres"
#define CFG_MBO_CUR_RSSI_MCC_THRESHOLD_DEFAULT    (-75)
#define CFG_MBO_CUR_RSSI_MCC_THRESHOLD_MIN        (-120)
#define CFG_MBO_CUR_RSSI_MCC_THRESHOLD_MAX        (0)

/*
 * <ini>
 * g_mbo_candidate_rssi_btc_thres -  Candidate AP's minimum RSSI threshold to
 * prefer it even in case of BT coex
 * @Min: -120
 * @Max: 0
 * @Default: -70
 *
 * This ini is used to configure candidate AP's minimum RSSI threshold to prefer
 * it for transition even in case of BT coex.
 *
 * Related: N/A
 *
 * Supported Feature: MBO
 *
 * Usage: Internal
 *
 * </ini>
 */
#define CFG_MBO_CAND_RSSI_BTC_THRESHOLD_NAME    "g_mbo_candidate_rssi_btc_thres"
#define CFG_MBO_CAND_RSSI_BTC_THRESHOLD_DEFAULT (-70)
#define CFG_MBO_CAND_RSSI_BTC_THRESHOLD_MIN     (-120)
#define CFG_MBO_CAND_RSSI_BTC_THRESHOLD_MAX     (0)

/*
 * Start of action oui inis
 *
 * To enable action oui feature, set gEnableActionOUI
 *
 * Each action oui is expected in the following format:
 * <Extension 1> <Extension 2> ..... <Extension 10> (maximum 10)
 *
 * whereas, each Extension is separated by space and have the following format:
 * <Token1> <Token2> <Token3> <Token4> <Token5> <Token6> <Token7> <Token8>
 * where each Token is a string of hexa-decimal digits and
 * following are the details about each token
 *
 * Token1 = OUI
 * Token2 = Data_Length
 * Token3 = Data
 * Token4 = Data_Mask
 * Token5 = Info_Presence_Bit
 * Token6 = MAC_Address
 * Token7 = Mac_Address Mask
 * Token8 = Capability
 *
 * <OUI> is mandatory and it can be either 3 or 5 bytes means 6 or 10
 * hexa-decimal characters
 *
 * <Data_Length> is mandatory field and should give length of
 * the <Data> if present else zero
 *
 * Presence of <Data> is controlled by <Data_Length>, if <Data_Length> is 0,
 * then <Data> is not expected else Data of the size Data Length bytes are
 * expected which means the length of Data string is 2 * Data Length,
 * since every byte constitutes two hexa-decimal characters.
 *
 * <Data_Mask> is mandatory if <Data> is present and length of the
 * Data mask string depends on the <Data Length>
 * If <Data Length> is 06, then length of Data Mask string is
 * 2 characters (represents 1 byte)
 * data_mask_length = ((Data_Length - (Data_Length % 8)) / 8) +
 *                    ((Data_Length % 8) ? 1 : 0)
 * and <Data_Mask> has to be constructed from left to right.
 *
 * Presence of <Mac_Address> and <Capability> is
 * controlled by <Info_Presence_Bit> which is mandatory
 * <Info_Presence_Bit> will give the information for
 *   OUI – bit 0 (set/reset don't effect the behaviour,
 *                always enabled in the code)
 *   Mac Address present – bit 1
 *   NSS – bit 2
 *   HT check – bit 3
 *   VHT check – bit 4
 *   Band info – bit 5
 *   reserved – bit 6 (should always be zero)
 *   reserved – bit 7 (should always be zero)
 * and should be constructed from right to left (b7b6b5b4b3b2b1b0)
 *
 * <Mac_Address_Mask> for <Mac_Address> should be constructed from left to right
 *
 * <Capability> is 1 byte long and it contains the below info
 *   NSS – 4 bits starting from LSB (b0 – b3)
 *   HT enabled – bit 4
 *   VHT enabled – bit 5
 *   2G band – bit 6
 *   5G band – bit 7
 * and should be constructed from right to left (b7b6b5b4b3b2b1b0)
 * <Capability> is present if atleast one of the bit is set
 * from b2 - b6 in <Info_Presence_Bit>
 *
 * Example 1:
 *
 * OUI is 00-10-18, data length is 05 (hex form), data is 02-11-04-5C-DE and
 * need to consider first 3 bytes and last byte of data for comparision
 * mac-addr EE-1A-59-FE-FD-AF is present and first 3 bytes and last byte of
 * mac address should be considered for comparision
 * capability is not present
 * then action OUI for gActionOUIITOExtension is as follows:
 *
 * gActionOUIITOExtension=001018 05 0211045CDE E8 03 EE1A59FEFDAF E4
 *
 * data mask calculation in above example:
 * Data[0] = 02 ---- d0 = 1
 * Data[1] = 11 ---- d1 = 1
 * Data[2] = 04 ---- d2 = 1
 * Data[3] = 5C ---- d3 = 0
 * Data[4] = DE ---- d4 = 1
 * data_mask = d0d1d2d3d4 + append with zeros to complete 8-bit = 11101000 = E8
 *
 * mac mask calculation in above example:
 * mac_addr[0] = EE ---- m0 = 1
 * mac_addr[1] = 1A ---- m1 = 1
 * mac_addr[2] = 59 ---- m2 = 1
 * mac_addr[3] = FE ---- m3 = 0
 * mac_addr[4] = FD ---- m4 = 0
 * mac_addr[5] = AF ---- m5 = 1
 * mac_mask = m0m1m2m3m4m5 + append with zeros to complete 8-bit = 11100100 = E4
 *
 * Example 2:
 *
 * OUI is 00-10-18, data length is 00 and no Mac Address and capability
 *
 * gActionOUIITOExtension=001018 00 01
 *
 */

/*
 * <ini>
 * gEnableActionOUI - Enable/Disable action oui feature
 * @Min: 0 (disable)
 * @Max: 1 (enable)
 * @Default: 1 (enable)
 *
 * This ini is used to enable the action oui feature to control
 * mode of connection, connected AP's in-activity time, Tx rate etc.,
 *
 * Related: If gEnableActionOUI is set, then at least one of the following inis
 * must be set with the proper action oui extensions:
 * gActionOUIConnect1x1, gActionOUIITOExtension, gActionOUICCKM1X1
 *
 * Supported Feature: action ouis
 *
 * Usage: External
 *
 * </ini>
 */
#define CFG_ENABLE_ACTION_OUI         "gEnableActionOUI"
#define CFG_ENABLE_ACTION_OUI_MIN     (0)
#define CFG_ENABLE_ACTION_OUI_MAX     (1)
#define CFG_ENABLE_ACTION_OUI_DEFAULT (1)

/*
 * <ini>
 * gActionOUIConnect1x1 - Used to specify action OUIs for 1x1 connection
 * @Default: 000C43 00 25 42 001018 06 02FFF02C0000 BC 25 42 001018 06 02FF040C0000 BC 25 42 00037F 00 35 6C
 * Note: User should strictly add new action OUIs at the end of this
 * default value.
 *
 * Default OUIs: (All values in Hex)
 * OUI 1 : 000C43
 *   OUI data Len : 00
 *   Info Mask : 25 - Check for NSS and Band
 *   Capabilities: 42 - NSS == 2 && Band == 2G
 * OUI 2 : 001018
 *   OUI data Len : 06
 *   OUI Data : 02FFF02C0000
 *   OUI data Mask: BC - 10111100
 *   Info Mask : 25 - Check for NSS and Band
 *   Capabilities: 42 - NSS == 2 && Band == 2G
 * OUI 3 : 001018
 *   OUI data Len : 06
 *   OUI Data : 02FF040C0000
 *   OUI data Mask: BC - 10111100
 *   Info Mask : 25 - Check for NSS and Band
 *   Capabilities: 42 - NSS == 2 && Band == 2G
 * OUI 4 : 00037F
 *   OUI data Len : 00
 *   Info Mask : 35 - Check for NSS, VHT Caps and Band
 *   Capabilities: 6C - (NSS == 3 or 4) && VHT Caps Preset && Band == 2G
 *
 * This ini is used to specify the AP OUIs with which only 1x1 connection
 * is allowed.
 *
 * Related: None
 *
 * Supported Feature: Action OUIs
 *
 * Usage: External
 *
 * </ini>
 */
#define CFG_ACTION_OUI_CONNECT_1X1_NAME    "gActionOUIConnect1x1"
#define CFG_ACTION_OUI_CONNECT_1X1_DEFAULT "000C43 00 25 42 001018 06 02FFF02C0000 BC 25 42 001018 06 02FF040C0000 BC 25 42 00037F 00 35 6C"

/*
 * <ini>
 * gActionOUIITOExtension - Used to extend in-activity time for specified APs
 * @Default: 00037F 06 01010000FF7F FC 01 000AEB 02 0100 C0 01
 * Note: User should strictly add new action OUIs at the end of this
 * default value.
 *
 * Default OUIs: (All values in Hex)
 * OUI 1: 00037F
 *   OUI data Len: 06
 *   OUI Data: 01010000FF7F
 *   OUI data Mask: FC - 11111100
 *   Info Mask : 01 - only OUI present in Info mask
 *
 * OUI 2: 000AEB
 *   OUI data Len: 02
 *   OUI Data: 0100
 *   OUI data Mask: C0 - 11000000
 *   Info Mask : 01 - only OUI present in Info mask
 *
 * This ini is used to specify AP OUIs using which station's in-activity time
 * can be extended with the respective APs
 *
 * Related: None
 *
 * Supported Feature: Action OUIs
 *
 * Usage: External
 *
 * </ini>
 */
#define CFG_ACTION_OUI_ITO_EXTENSION_NAME    "gActionOUIITOExtension"
#define CFG_ACTION_OUI_ITO_EXTENSION_DEFAULT "00037F 06 01010000FF7F FC 01 000AEB 02 0100 C0 01"

/*
 * <ini>
 * gActionOUICCKM1X1 - Used to specify action OUIs to control station's TX rates
 *
 * This ini is used to specify AP OUIs for which station's CCKM TX rates
 * should be 1x1 only.
 *
 * Related: None
 *
 * Supported Feature: Action OUIs
 *
 * Usage: External
 *
 * </ini>
 */
#define CFG_ACTION_OUI_CCKM_1X1_NAME    "gActionOUICCKM1X1"
#define CFG_ACTION_OUI_CCKM_1X1_DEFAULT ""

/* End of action oui inis */

/*
 * <ini>
 * g_sap_chanswitch_beacon_cnt - channel switch beacon count
 * @Min: 1
 * @Max: 5
 * @Default: 5
 *
 * This ini is used to configure channel switch beacon count
 *
 * Related: none
 *
 * Usage: External
 *
 * </ini>
 */
#define CFG_SAP_CH_SWITCH_BEACON_CNT         "g_sap_chanswitch_beacon_cnt"
#define CFG_SAP_CH_SWITCH_BEACON_CNT_MIN     (1)
#define CFG_SAP_CH_SWITCH_BEACON_CNT_MAX     (10)
#define CFG_SAP_CH_SWITCH_BEACON_CNT_DEFAULT (5)

/*
 * <ini>
 * g_auto_detect_power_failure_mode - auto detect power save failure mode
 * @Min: 0 : Recovery
 * @Max: 1 : WMI
 * @Default: 0
 *
 * This ini specifies the behavior of FW in case of
 * CHIP_POWER_SAVE_FAIL_DETECTED event
 *
 * Usage: External
 *
 * </ini>
 */
#define CFG_AUTO_DETECT_POWER_FAIL_MODE_NAME "g_auto_detect_power_failure_mode"
#define CFG_AUTO_DETECT_POWER_FAIL_MODE_MIN             (0)
#define CFG_AUTO_DETECT_POWER_FAIL_MODE_MAX             (1)
#define CFG_AUTO_DETECT_POWER_FAIL_MODE_DEFAULT         (0)

/*
 * <ini>
 * g_sap_chanswitch_mode - channel switch mode
 * @Min: 0
 * @Max: 1
 * @Default: 1
 *
 * This ini is used to configure channel switch mode
 *
 * Related: none
 *
 * Usage: External
 *
 * </ini>
 */
#define CFG_SAP_CH_SWITCH_MODE         "g_sap_chanswitch_mode"
#define CFG_SAP_CH_SWITCH_MODE_MIN     (0)
#define CFG_SAP_CH_SWITCH_MODE_MAX     (1)
#define CFG_SAP_CH_SWITCH_MODE_DEFAULT (1)

/*
 * <ini>
 * gReducedBeaconInterval - beacon interval reduced
 * @Min: 0
 * @Max: 100
 * @Default: 0
 *
 * This ini is used to reduce beacon interval before channel
 * switch (when val great than 0, or the feature is disabled).
 * It would reduce the downtime on the STA side which is
 * waiting for beacons from the AP to resume back transmission.
 * Switch back the beacon_interval to its original value after
 * channel switch based on the timeout.
 *
 * Related: none
 *
 * Usage: External
 *
 * </ini>
 */
#define CFG_REDUCED_BEACON_INTERVAL         "gReducedBeaconInterval"
#define CFG_REDUCED_BEACON_INTERVAL_MIN     (0)
#define CFG_REDUCED_BEACON_INTERVAL_MAX     (100)
#define CFG_REDUCED_BEACON_INTERVAL_DEFAULT (0)

/*
 * <ini>
 * gEnableANI - Enable Adaptive Noise Immunity
 * @Min: 0
 * @Max: 1
 * @Default: 1
 *
 * This ini is used to enable or disable Adaptive Noise Immunity.
 *
 * Related: None
 *
 * Supported Feature: ANI
 *
 * Usage: External
 *
 * </ini>
 */
#define CFG_ENABLE_ANI_NAME              "gEnableANI"
#define CFG_ENABLE_ANI_MIN               (0)
#define CFG_ENABLE_ANI_MAX               (1)
#define CFG_ENABLE_ANI_DEFAULT           (1)

/**
 * <ini>
 * gSetRTSForSIFSBursting - set rts for sifs bursting
 * @Min: 0
 * @Max: 1
 * @Default: 0
 *
 * This ini set rts for sifs bursting
 *
 * Usage: External
 *
 * </ini>
 */
#define CFG_SET_RTS_FOR_SIFS_BURSTING           "gSetRTSForSIFSBursting"
#define CFG_SET_RTS_FOR_SIFS_BURSTING_MIN       (0)
#define CFG_SET_RTS_FOR_SIFS_BURSTING_MAX       (1)
#define CFG_SET_RTS_FOR_SIFS_BURSTING_DEFAULT   (0)

/**
 * <ini>
 * gMaxMPDUsInAMPDU - max mpdus in ampdu
 * @Min: 0
 * @Max: 64
 * @Default: 0
 *
 * This ini configure max mpdus in ampdu
 *
 * Usage: External
 *
 * </ini>
 */
#define CFG_MAX_MPDUS_IN_AMPDU                  "gMaxMPDUsInAMPDU"
#define CFG_MAX_MPDUS_IN_AMPDU_MIN              (0)
#define CFG_MAX_MPDUS_IN_AMPDU_MAX              (64)
#define CFG_MAX_MPDUS_IN_AMPDU_DEFAULT          (0)

/*
 * <ini>
 * gSapMaxMCSForTxData - sap 11n max mcs
 * @Min: 0
 * @Max: 383
 * @Default: 0
 *
 * This ini configure SAP 11n max mcs
 *
 * Usage: External
 *
 * </ini>
 */
#define CFG_SAP_MAX_MCS_FOR_TX_DATA                 "gSapMaxMCSForTxData"
#define CFG_SAP_MAX_MCS_FOR_TX_DATA_MIN             (0)
#define CFG_SAP_MAX_MCS_FOR_TX_DATA_MAX             (383)
#define CFG_SAP_MAX_MCS_FOR_TX_DATA_DEFAULT         (0)

/*
 * <ini>
 * g_is_bssid_hint_priority - Set priority for connection with bssid_hint
 * BSSID.
 * @Min: 0
 * @Max: 1
 * @Default: 1
 *
 * This ini is used to give priority to BSS for connection which comes
 * as part of bssid_hint
 *
 * Related: None
 *
 * Supported Feature: STA
 *
 * Usage: External
 *
 * </ini>
 */
#define CFG_IS_BSSID_HINT_PRIORITY_NAME    "g_is_bssid_hint_priority"
#define CFG_IS_BSSID_HINT_PRIORITY_DEFAULT (0)
#define CFG_IS_BSSID_HINT_PRIORITY_MIN     (0)
#define CFG_IS_BSSID_HINT_PRIORITY_MAX     (1)

/*
 * <ini>
 * g_is_fils_enabled - Enable/Disable FILS support in driver
 * @Min: 0
 * @Max: 1
 * @Default: 1
 *
 * This ini is used to enable/disable FILS support in driver
 * Driver will update config to supplicant based on this config.
 *
 * Related: None
 *
 * Supported Feature: FILS
 *
 * Usage: External
 *
 * </ini>
 */
#define CFG_IS_FILS_ENABLED_NAME    "g_is_fils_enabled"
#define CFG_IS_FILS_ENABLED_DEFAULT (1)
#define CFG_IS_FILS_ENABLED_MIN     (0)
#define CFG_IS_FILS_ENABLED_MAX     (1)

/*
 * <ini>
 * gDfsBeaconTxEnhanced - beacon tx enhanced
 * @Min: 0
 * @Max: 1
 * @Default: 0
 *
 * This ini is used to enhance dfs beacon tx
 *
 * Related: none
 *
 * Usage: External
 *
 * </ini>
 */
#define CFG_DFS_BEACON_TX_ENHANCED         "gDfsBeaconTxEnhanced"
#define CFG_DFS_BEACON_TX_ENHANCED_MIN     (0)
#define CFG_DFS_BEACON_TX_ENHANCED_MAX     (1)
#define CFG_DFS_BEACON_TX_ENHANCED_DEFAULT (0)

/*
 * <ini>
 * gScanBackoffMultiplier - For NLO/PNO, multiply fast scan period by this every
 *	max cycles
 * @Min: 0
 * @Max: 255
 * @Default: 0
 *
 * For Network Listen Offload and Perfered Network Offload, multiply the fast
 * scan period by this value after max cycles have occurred. Setting this to 0
 * disables the feature.
 *
 * @E.g.
 *	# Disable scan backoff multiplier
 *	gScanBackoffMultiplier=0
 *	# Effectively the same
 *	gScanBackoffMultiplier=1
 *	# Double the scan period after each max cycles have occurred
 *	gScanBackoffMultiplier=2
 *
 * Related: NLO, PNO
 *
 * Usage: Internal/External
 *
 * </ini>
 */
#define CFG_SCAN_BACKOFF_MULTIPLIER_NAME	"gScanBackoffMultiplier"
#define CFG_SCAN_BACKOFF_MULTIPLIER_MIN		(0)
#define CFG_SCAN_BACKOFF_MULTIPLIER_MAX		(255)
#define CFG_SCAN_BACKOFF_MULTIPLIER_DEFAULT	(0)

/*
 * <ini>
 * gAutoChannelSelectWeight - ACS channel weight
 * @Min: 0x1
 * @Max: 0xFFFFFFFF
 * @Default: 0x000000FF
 *
 * This ini is used to adjust weight of factors in
 * acs algorithm.
 *
 * Supported Feature: ACS
 *
 * Usage: Internal/External
 *
 * bits 0-3:   rssi weight
 * bits 4-7:   bss count weight
 * bits 8-11:  noise floor weight
 * bits 12-15: channel free weight
 * bits 16-19: tx power range weight
 * bits 20-23: tx power throughput weight
 * bits 24-31: reserved
 *
 * </ini>
 */
#define CFG_AUTO_CHANNEL_SELECT_WEIGHT          "gAutoChannelSelectWeight"
#define CFG_AUTO_CHANNEL_SELECT_WEIGHT_MIN      (0x1)
#define CFG_AUTO_CHANNEL_SELECT_WEIGHT_MAX      (0xFFFFFFFF)
#define CFG_AUTO_CHANNEL_SELECT_WEIGHT_DEFAULT  (0x000000FF)

/*
 * <ini>
 * groam_disallow_duration -disallow duration before roaming
 * @Min: 0
 * @Max: 3600
 * @Default: 30
 *
 * This ini is used to configure how long LCA[Last Connected AP] AP will
 * be disallowed before it can be a roaming candidate again, in units of
 * seconds.
 *
 * Related: LFR
 *
 * Usage: Internal
 *
 * </ini>
 */
#define CFG_ROAM_DISALLOW_DURATION_NAME    "groam_disallow_duration"
#define CFG_ROAM_DISALLOW_DURATION_MIN     (0)
#define CFG_ROAM_DISALLOW_DURATION_MAX     (3600)
#define CFG_ROAM_DISALLOW_DURATION_DEFAULT (30)

/*
 * <ini>
 * grssi_channel_penalization - RSSI penalization
 * @Min: 0
 * @Max: 15
 * @Default: 5
 *
 * This ini is used to configure RSSI that will be penalized if candidate(s)
 * are found to be in the same channel as disallowed AP's, in units of db.
 *
 * Related: LFR
 *
 * Usage: Internal
 *
 * </ini>
 */
#define CFG_ROAM_RSSI_CHANNEL_PENALIZATION_NAME    "grssi_channel_penalization"
#define CFG_ROAM_RSSI_CHANNEL_PENALIZATION_MIN     (0)
#define CFG_ROAM_RSSI_CHANNEL_PENALIZATION_MAX     (15)
#define CFG_ROAM_RSSI_CHANNEL_PENALIZATION_DEFAULT (5)

/*
 * <ini>
 * groam_num_disallowed_aps - Max number of AP's to maintain in LCA list
 * @Min: 0
 * @Max: 8
 * @Default: 3
 *
 * This ini is used to set the maximum number of AP's to be maintained
 * in LCA [Last Connected AP] list.
 *
 * Related: LFR
 *
 * Usage: Internal
 *
 * </ini>
 */
#define CFG_ROAM_NUM_DISALLOWED_APS_NAME    "groam_num_disallowed_aps"
#define CFG_ROAM_NUM_DISALLOWED_APS_MIN     (0)
#define CFG_ROAM_NUM_DISALLOWED_APS_MAX     (8)
#define CFG_ROAM_NUM_DISALLOWED_APS_DEFAULT (3)
/*
 * <ini>
 * gEnableTxOrphan- Enable/Disable orphaning of Tx packets
 * @Min: 0
 * @Max: 1
 * @Default: 0
 *
 * This ini is used to enable/disable orphaning of Tx packets.
 *
 * Related: None
 *
 * Usage: External
 *
 * </ini>
 */
#define CFG_TX_ORPHAN_ENABLE_NAME    "gEnableTxOrphan"
#define CFG_TX_ORPHAN_ENABLE_DEFAULT (0)
#define CFG_TX_ORPHAN_ENABLE_MIN     (0)
#define CFG_TX_ORPHAN_ENABLE_MAX     (1)


/*
 * <ini>
 * gEnableNDIMacRandomization - When enabled this will randomize NDI Mac
 * @Min: 0
 * @Max: 1
 * @Default: 1
 *
 * When enabled this will randomize NDI Mac
 *
 *
 * Related: None
 *
 * Supported Feature: NAN
 *
 * Usage: External
 *
 * </ini>
 */
#define CFG_RANDOMIZE_NDI_MAC_NAME      "gEnableNDIMacRandomization"
#define CFG_RANDOMIZE_NDI_MAC_MIN       (0)
#define CFG_RANDOMIZE_NDI_MAC_MAX       (1)
#define CFG_RANDOMIZE_NDI_MAC_DEFAULT   (1)

/*
 * <ini>
 * gItoRepeatCount - sets ito repeated count
 * @Min: 0
 * @Max: 5
 * @Default: 0
 *
 * This ini sets the ito count in FW
 *
 * Usage: External
 *
 * </ini>
 */

#define CFG_ITO_REPEAT_COUNT_NAME "gItoRepeatCount"
#define CFG_ITO_REPEAT_COUNT_MIN        (0)
#define CFG_ITO_REPEAT_COUNT_MAX        (5)
#define CFG_ITO_REPEAT_COUNT_DEFAULT    (0)

/*
 * <ini>
 * gEnableLPRx - Enable/Disable LPRx
 * @Min: 0
 * @Max: 1
 * @Default: 1
 *
 * This ini Enables or disables the LPRx in FW
 *
 * Usage: External
 *
 * </ini>
 */
#define CFG_LPRx_NAME       "gEnableLPRx"
#define CFG_LPRx_MIN         (0)
#define CFG_LPRx_MAX         (1)
#define CFG_LPRx_DEFAULT     (1)

/*
 * <ini>
 * gUpperBrssiThresh - Sets Upper threshold for beacon RSSI
 * @Min: 36
 * @Max: 66
 * @Default: 46
 *
 * This ini sets Upper beacon threshold for beacon RSSI in FW
 *
 * Usage: External
 *
 * </ini>
 */

#define CFG_UPPER_BRSSI_THRESH_NAME             "gUpperBrssiThresh"
#define CFG_UPPER_BRSSI_THRESH_MIN              (36)
#define CFG_UPPER_BRSSI_THRESH_MAX              (66)
#define CFG_UPPER_BRSSI_THRESH_DEFAULT          (46)

/*
 * <ini>
 * gLowerrBrssiThresh - Sets Lower threshold for beacon RSSI
 * @Min: 6
 * @Max: 36
 * @Default: 26
 *
 * This ini sets Lower beacon threshold for beacon RSSI in FW
 *
 * Usage: External
 *
 * </ini>
 */

#define CFG_LOWER_BRSSI_THRESH_NAME     "gLowerBrssiThresh"
#define CFG_LOWER_BRSSI_THRESH_MIN      (6)
#define CFG_LOWER_BRSSI_THRESH_MAX      (36)
#define CFG_LOWER_BRSSI_THRESH_DEFAULT  (26)

/*
 * <ini>
 * gDtim1ChRxEnable - Enable/Disable DTIM 1Chrx feature
 * @Min: 0
 * @Max: 1
 * @Default: 1
 *
 * This ini Enables or Disables DTIM 1CHRX feature in FW
 *
 * Usage: External
 *
 * </ini>
 */

#define CFG_DTIM_1CHRX_ENABLE_NAME      "gDtim1ChRxEnable"
#define CFG_DTIM_1CHRX_ENABLE_MIN       (0)
#define CFG_DTIM_1CHRX_ENABLE_MAX       (1)
#define CFG_DTIM_1CHRX_ENABLE_DEFAULT   (1)

/*
 * <ini>
 * oce_sta_enable - Enable/disable oce feature for STA
 * @Min: 0
 * @Max: 1
 * @Default: 1
 *
 * This ini is used to enable/disable oce feature for STA
 *
 * Related: None
 *
 * Supported Feature: OCE
 *
 * Usage: External
 *
 * </ini>
 */
#define CFG_OCE_ENABLE_STA_NAME    "oce_sta_enable"
#define CFG_OCE_ENABLE_STA_MIN     (0)
#define CFG_OCE_ENABLE_STA_MAX     (1)
#define CFG_OCE_ENABLE_STA_DEFAULT (1)

/*
 * <ini>
 * oce_sap_enable - Enable/disable oce feature for SAP
 * @Min: 0
 * @Max: 1
 * @Default: 1
 *
 * This ini is used to enable/disable oce feature for SAP
 *
 * Related: None
 *
 * Supported Feature: OCE
 *
 * Usage: External
 *
 * </ini>
 */
#define CFG_OCE_ENABLE_SAP_NAME    "oce_sap_enable"
#define CFG_OCE_ENABLE_SAP_MIN     (0)
#define CFG_OCE_ENABLE_SAP_MAX     (1)
#define CFG_OCE_ENABLE_SAP_DEFAULT (1)

/*
 * <ini>
 * enable_11d_in_world_mode - enable 11d in world mode
 * @Min: 0
 * @Max: 1
 * @Default: 0
 *
 * This ini enables 11d in world mode
 *
 * Usage: External
 *
 * </ini>
 */

#define CFG_ENABLE_11D_IN_WORLD_MODE_NAME "enable_11d_in_world_mode"
#define CFG_ENABLE_11D_IN_WORLD_MODE_MIN     (0)
#define CFG_ENABLE_11D_IN_WORLD_MODE_MAX     (1)
#define CFG_ENABLE_11D_IN_WORLD_MODE_DEFAULT (0)

/*
 * <ini>
 * rssi_weightage - RSSI Weightage to calculate best candidate
 * @Min: 0
 * @Max: 100
 * @Default: 20
 *
 * This ini is used to increase/decrease RSSI weightage in best candidate
 * selection. AP with better RSSI will get more weightage.
 *
 * Related: None
 *
 * Supported Feature: STA Candidate selection
 *
 * Usage: External
 *
 * </ini>
 */
#define CFG_RSSI_WEIGHTAGE_NAME    "rssi_weightage"
#define CFG_RSSI_WEIGHTAGE_DEFAULT (20)
#define CFG_RSSI_WEIGHTAGE_MIN     (0)
#define CFG_RSSI_WEIGHTAGE_MAX     (100)

/*
 * <ini>
 * ht_caps_weightage - HT caps weightage to calculate best candidate
 * @Min: 0
 * @Max: 100
 * @Default: 2
 *
 * This ini is used to increase/decrease HT caps weightage in best candidate
 * selection. If AP supports HT caps, AP will get additional Weightage with
 * this param. Weightage will be given only if dot11mode is HT capable.
 *
 * Related: None
 *
 * Supported Feature: STA Candidate selection
 *
 * Usage: External
 *
 * </ini>
 */
#define CFG_HT_CAPABILITY_WEIGHTAGE_NAME   "ht_caps_weightage"
#define CFG_HT_CAPABILITY_WEIGHTAGE_DEFAULT (2)
#define CFG_HT_CAPABILITY_WEIGHTAGE_MIN     (0)
#define CFG_HT_CAPABILITY_WEIGHTAGE_MAX     (100)

/*
 * <ini>
 * vht_caps_weightage - VHT caps Weightage to calculate best candidate
 * @Min: 0
 * @Max: 100
 * @Default: 1
 *
 * This ini is used to increase/decrease VHT caps weightage in best candidate
 * selection. If AP supports VHT caps, AP will get additional weightage with
 * this param. Weightage will be given only if dot11mode is VHT capable.
 *
 * Related: None
 *
 * Supported Feature: STA Candidate selection
 *
 * Usage: External
 *
 * </ini>
 */
#define CFG_VHT_CAPABILITY_WEIGHTAGE_NAME    "vht_caps_weightage"
#define CFG_VHT_CAPABILITY_WEIGHTAGE_DEFAULT (1)
#define CFG_VHT_CAPABILITY_WEIGHTAGE_MIN     (0)
#define CFG_VHT_CAPABILITY_WEIGHTAGE_MAX     (100)

/*
 * <ini>
 * chan_width_weightage - Channel Width Weightage to calculate best candidate
 * @Min: 0
 * @Max: 100
 * @Default: 17
 *
 * This ini is used to increase/decrease Channel Width weightage in best
 * candidate selection. AP with Higher channel width will get higher weightage
 *
 * Related: bandwidth_weight_per_index
 *
 * Supported Feature: STA Candidate selection
 *
 * Usage: External
 *
 * </ini>
 */
#define CFG_CHAN_WIDTH_WEIGHTAGE_NAME    "chan_width_weightage"
#define CFG_CHAN_WIDTH_WEIGHTAGE_DEFAULT (17)
#define CFG_CHAN_WIDTH_WEIGHTAGE_MIN     (0)
#define CFG_CHAN_WIDTH_WEIGHTAGE_MAX     (100)

/*
 * <ini>
 * chan_band_weightage - Channel Band perferance to 5GHZ to
 * calculate best candidate
 * @Min: 0
 * @Max: 100
 * @Default: 2
 *
 * This ini is used to increase/decrease Channel Band Preference weightage
 * in best candidate selection. 5GHZ AP get this additional boost compare to
 * 2GHZ AP before   rssi_pref_5g_rssi_thresh and 2.4Ghz get weightage after
 * rssi_pref_5g_rssi_thresh.
 *
 * Related: rssi_pref_5g_rssi_thresh, band_weight_per_index
 *
 * Supported Feature: STA Candidate selection
 *
 * Usage: External
 *
 * </ini>
 */
#define CFG_CHAN_BAND_WEIGHTAGE_NAME    "chan_band_weightage"
#define CFG_CHAN_BAND_WEIGHTAGE_DEFAULT (2)
#define CFG_CHAN_BAND_WEIGHTAGE_MIN     (0)
#define CFG_CHAN_BAND_WEIGHTAGE_MAX     (100)

/*
 * <ini>
 * nss_weightage - NSS Weightage to calculate best candidate
 * @Min: 0
 * @Max: 100
 * @Default: 16
 *
 * This ini is used to increase/decrease NSS weightage in best candidate
 * selection. If there are two AP, one AP supports 2x2 and another one supports
 * 1x1 and station supports 2X2, first A will get this additional weightage
 * depending on self-capability.
 *
 * Related: nss_weight_per_index
 *
 * Supported Feature: STA Candidate selection
 *
 * Usage: External
 *
 * </ini>
 */
#define CFG_NSS_WEIGHTAGE_NAME    "nss_weightage"
#define CFG_NSS_WEIGHTAGE_DEFAULT (16)
#define CFG_NSS_WEIGHTAGE_MIN     (0)
#define CFG_NSS_WEIGHTAGE_MAX     (100)

/*
 * <ini>
 * beamforming_cap_weightage - Beam Forming Weightage to
 *                             calculate best candidate
 * @Min: 0
 * @Max: 100
 * @Default: 2
 *
 * This ini is used to increase/decrease Beam forming Weightage if some AP
 * support Beam forming or not. If AP supports Beam forming, that AP will get
 * additional boost of this weightage.
 *
 * Related: None
 *
 * Supported Feature: STA Candidate selection
 *
 * Usage: External
 *
 * </ini>
 */
#define CFG_BEAMFORMING_CAP_WEIGHTAGE_NAME "beamforming_cap_weightage"
#define CFG_BEAMFORMING_CAP_WEIGHTAGE_DEFAULT (2)
#define CFG_BEAMFORMING_CAP_WEIGHTAGE_MIN     (0)
#define CFG_BEAMFORMING_CAP_WEIGHTAGE_MAX     (100)

/*
 * <ini>
 * pcl_weightage - PCL Weightage to calculate best candidate
 * @Min: 0
 * @Max: 100
 * @Default: 10
 *
 * This ini is used to increase/decrease PCL weightage in best candidate
 * selection. If some APs are in PCL list, those AP will get addition
 * weightage.
 *
 * Related: None
 *
 * Supported Feature: STA Candidate selection
 *
 * Usage: External
 *
 * </ini>
 */
#define CFG_PCL_WEIGHT_WEIGHTAGE_NAME "pcl_weightage"
#define CFG_PCL_WEIGHT_DEFAULT        (0)
#define CFG_PCL_WEIGHT_MIN            (0)
#define CFG_PCL_WEIGHT_MAX            (100)

/*
 * <ini>
 * channel_congestion_weightage - channel Congestion Weightage to
 * calculate best candidate
 * @Min: 0
 * @Max: 100
 * @Default: 5
 *
 * This ini is used to increase/decrease channel congestion weightage in
 * candidate selection. Congestion is measured with the help of ESP/QBSS load.
 *
 * Related: num_esp_qbss_slots
 *
 * Supported Feature: STA Candidate selection
 *
 * Usage: External
 *
 * </ini>
 */
#define CFG_CHANNEL_CONGESTION_WEIGHTAGE_NAME "channel_congestion_weightage"
#define CFG_CHANNEL_CONGESTION_WEIGHTAGE_DEFAULT (5)
#define CFG_CHANNEL_CONGESTION_WEIGHTAGE_MIN     (0)
#define CFG_CHANNEL_CONGESTION_WEIGHTAGE_MAX     (100)

/*
 * <ini>
 * oce_wan_weightage - OCE WAN DL capacity Weightage to calculate best candidate
 * @Min: 0
 * @Max: 100
 * @Default: 0
 *
 * This ini is used to increase/decrease OCE WAN caps weightage in best
 * candidate selection. If AP have OCE WAN information, give weightage depending
 * on the downaload available capacity.
 *
 * Related: num_oce_wan_slots
 *
 * Supported Feature: STA Candidate selection
 *
 * Usage: External
 *
 * </ini>
 */
#define CFG_OCE_WAN_WEIGHTAGE_NAME    "oce_wan_weightage"
#define CFG_OCE_WAN_WEIGHTAGE_DEFAULT (0)
#define CFG_OCE_WAN_WEIGHTAGE_MIN     (0)
#define CFG_OCE_WAN_WEIGHTAGE_MAX     (100)

/*
 * <ini>
 * best_rssi_threshold - Best Rssi for score calculation
 * @Min: 0
 * @Max: 96
 * @Default: 55
 *
 * This ini tells limit for best RSSI. RSSI better than this limit are
 * considered as best RSSI. The best RSSI is given full rssi_weightage.
 *
 * Related: rssi_weightage
 *
 * Supported Feature: STA Candidate selection
 *
 * Usage: External
 *
 * </ini>
 */
#define CFG_BEST_RSSI_THRESHOLD_NAME         "best_rssi_threshold"
#define CFG_BEST_RSSI_THRESHOLD_DEFAULT      (55)
#define CFG_BEST_RSSI_THRESHOLD_MIN          (0)
#define CFG_BEST_RSSI_THRESHOLD_MAX          (96)

/*
 * <ini>
 * good_rssi_threshold - Good Rssi for score calculation
 * @Min: 0
 * @Max: 96
 * @Default: 70
 *
 * This ini tells limit for good RSSI. RSSI better than this limit and less
 * than best_rssi_threshold is considered as good RSSI.
 *
 * Related: rssi_weightage, best_rssi_threshold
 *
 * Supported Feature: STA Candidate selection
 *
 * Usage: External
 *
 * </ini>
 */
#define CFG_GOOD_RSSI_THRESHOLD_NAME          "good_rssi_threshold"
#define CFG_GOOD_RSSI_THRESHOLD_DEFAULT       (70)
#define CFG_GOOD_RSSI_THRESHOLD_MIN           (0)
#define CFG_GOOD_RSSI_THRESHOLD_MAX           (96)

/*
 * <ini>
 * bad_rssi_threshold - Bad Rssi for score calculation
 * @Min: 0
 * @Max: 96
 * @Default: 80
 *
 * This ini tells limit for Bad RSSI. RSSI greater then bad_rssi_threshold
 * is considered as bad RSSI.
 *
 * Related: rssi_weightage, good_rssi_threshold
 *
 * Supported Feature: STA Candidate selection
 *
 * Usage: External
 *
 * </ini>
 */
#define CFG_BAD_RSSI_THRESHOLD_NAME            "bad_rssi_threshold"
#define CFG_BAD_RSSI_THRESHOLD_DEFAULT         (80)
#define CFG_BAD_RSSI_THRESHOLD_MIN             (0)
#define CFG_BAD_RSSI_THRESHOLD_MAX             (96)

/*
 * <ini>
 * good_rssi_pcnt - Percent Score to Good RSSI out of total RSSI score.
 * @Min: 0
 * @Max: 100
 * @Default: 80
 *
 * This ini tells about how much percent should be given to good RSSI(RSSI
 * between best_rssi_threshold and good_rssi_threshold) out of RSSI weightage.
 *
 * Related: rssi_weightage, best_rssi_threshold, good_rssi_threshold
 *
 * Supported Feature: STA Candidate selection
 *
 * Usage: External
 *
 * </ini>
 */
#define CFG_GOOD_RSSI_PCNT_NAME            "good_rssi_pcnt"
#define CFG_GOOD_RSSI_PCNT_DEFAULT         (80)
#define CFG_GOOD_RSSI_PCNT_MIN             (0)
#define CFG_GOOD_RSSI_PCNT_MAX             (100)

/*
 * <ini>
 * bad_rssi_pcnt - Percent Score to BAD RSSI out of total RSSI score.
 * @Min: 0
 * @Max: 100
 * @Default: 25
 *
 * This ini tells about how much percent should be given to bad RSSI (RSSI
 * between good_rssi_threshold and bad_rssi_threshold) out of RSSI weightage.
 *
 * Related: rssi_weightage, good_rssi_threshold, bad_rssi_threshold
 *
 * Supported Feature: STA Candidate selection
 *
 * Usage: External
 *
 * </ini>
 */
#define CFG_BAD_RSSI_PCNT_NAME            "bad_rssi_pcnt"
#define CFG_BAD_RSSI_PCNT_DEFAULT         (25)
#define CFG_BAD_RSSI_PCNT_MIN             (0)
#define CFG_BAD_RSSI_PCNT_MAX             (100)

/*
 * <ini>
 * good_rssi_bucket_size - Bucket size between best and good RSSI to score.
 * @Min: 1
 * @Max: 10
 * @Default: 5
 *
 * This ini tells about bucket size for scoring between best and good RSSI.
 * Below Best RSSI, 100% score will be given. Between best and good RSSI, RSSI
 * is divided in buckets and score will be assigned bucket wise starting from
 * good_rssi_pcnt.
 *
 * Related: rssi_weightage, good_rssi_pcnt
 *
 * Supported Feature: STA Candidate selection
 *
 * Usage: External
 *
 * </ini>
 */
#define CFG_GOOD_RSSI_BUCKET_SIZE_NAME            "good_rssi_bucket_size"
#define CFG_GOOD_RSSI_BUCKET_SIZE_DEFAULT         (5)
#define CFG_GOOD_RSSI_BUCKET_SIZE_MIN             (1)
#define CFG_GOOD_RSSI_BUCKET_SIZE_MAX             (10)

/*
 * <ini>
 * bad_rssi_bucket_size - Bucket size between good and bad RSSI to score.
 * @Min: 1
 * @Max: 10
 * @Default: 5
 *
 * This ini tells about bucket size for scoring between good and bad RSSI.
 * Between good and bad RSSI, RSSI is divided in buckets and score will be
 * assigned bucket wise starting from bad_rssi_pcnt.
 *
 * Related: rssi_weightage, bad_rssi_pcnt
 *
 * Supported Feature: STA Candidate selection
 *
 * Usage: External
 *
 * </ini>
 */
#define CFG_BAD_RSSI_BUCKET_SIZE_NAME            "bad_rssi_bucket_size"
#define CFG_BAD_RSSI_BUCKET_SIZE_DEFAULT         (5)
#define CFG_BAD_RSSI_BUCKET_SIZE_MIN             (1)
#define CFG_BAD_RSSI_BUCKET_SIZE_MAX             (10)

/*
 * <ini>
 * rssi_pref_5g_rssi_thresh - A RSSI threshold above which 5 GHz is not favored
 * @Min: 0
 * @Max: 96
 * @Default: 76
 *
 * 5G AP are given chan_band_weightage. This ini tells about RSSI threshold
 * above which 5GHZ is not favored.
 *
 * Related: chan_band_weightage
 *
 * Supported Feature: STA Candidate selection
 *
 * Usage: External
 *
 * </ini>
 */
#define CFG_RSSI_PERF_5G_THRESHOLD_NAME    "rssi_pref_5g_rssi_thresh"
#define CFG_RSSI_PERF_5G_THRESHOLD_DEFAULT (76)
#define CFG_RSSI_PERF_5G_THRESHOLD_MIN     (0)
#define CFG_RSSI_PERF_5G_THRESHOLD_MAX     (96)

/*
 * <ini>
 * bandwidth_weight_per_index - percentage as per bandwidth
 * @Min: 0x00000000
 * @Max: 0x64646464
 * @Default: 0x6432190C
 *
 * This INI give percentage value of chan_width_weightage to be used as per
 * peer bandwidth. Self BW is also considered while calculating score. Eg if
 * self BW is 20 MHZ 10% will be given for all AP irrespective of the AP
 * capability.
 *
 * Indexes are defined in this way.
 *     0 Index (BITS 0-7): 20 MHz - Def 12%
 *     1 Index (BITS 8-15): 40 MHz - Def 25%
 *     2 Index (BITS 16-23): 80 MHz - Def 50%
 *     3 Index (BITS 24-31): 160 MHz - Def 100%
 * These percentage values are stored in HEX. For any index max value, can be 64
 *
 * Related: chan_width_weightage
 *
 * Supported Feature: STA Candidate selection
 *
 * Usage: External
 *
 * </ini>
 */
#define CFG_BAND_WIDTH_WEIGHT_PER_INDEX_NAME       "bandwidth_weight_per_index"
#define CFG_BAND_WIDTH_WEIGHT_PER_INDEX_DEFAULT    (0x6432190C)
#define CFG_BAND_WIDTH_WEIGHT_PER_INDEX_MIN        (0x00000000)
#define CFG_BAND_WIDTH_WEIGHT_PER_INDEX_MAX        (0x64646464)

/*
 * <ini>
 * nss_weight_per_index - percentage as per NSS
 * @Min: 0x00000000
 * @Max: 0x64646464
 * @Default: 0x6432190C
 *
 * This INI give percentage value of nss_weightage to be used as per peer NSS.
 * Self NSS capability is also considered. Eg if self NSS is 1x1 10% will be
 * given for all AP irrespective of the AP capability.
 *
 * Indexes are defined in this way.
 *     0 Index (BITS 0-7): 1X1- Def 12%
 *     1 Index (BITS 8-15): 2X2- Def 25%
 *     2 Index (BITS 16-23): 3X3- Def 50%
 *     3 Index (BITS 24-31): 4X4- Def 100%
 * These percentage values are stored in HEX. For any index max value, can be 64
 *
 * Related: nss_weightage
 *
 * Supported Feature: STA Candidate selection
 *
 * Usage: External
 *
 * </ini>
 */
#define CFG_NSS_WEIGHT_PER_INDEX_NAME       "nss_weight_per_index"
#define CFG_NSS_WEIGHT_PER_INDEX_DEFAULT    (0x6432190C)
#define CFG_NSS_WEIGHT_PER_INDEX_MIN        (0x00000000)
#define CFG_NSS_WEIGHT_PER_INDEX_MAX        (0x64646464)

/*
 * <ini>
 * band_weight_per_index - percentage as per band
 * @Min: 0x00000000
 * @Max: 0x64646464
 * @Default: 0x0000644B
 *
 * This INI give percentage value of chan_band_weightage to be used as per band.
 * If RSSI is greater than rssi_pref_5g_rssi_thresh preference is given for 5Ghz
 * else, it's given for 2.4Ghz.
 *
 * Indexes are defined in this way.
 *     0 Index (BITS 0-7): 2.4GHz - Def 10%
 *     1 Index (BITS 8-15): 5GHz - Def 20%
 *     2 Index (BITS 16-23): Reserved
 *     3 Index (BITS 24-31): Reserved
 * These percentage values are stored in HEX. For any index max value, can be 64
 *
 * Related: chan_band_weightage, rssi_pref_5g_rssi_thresh
 *
 * Supported Feature: STA Candidate selection
 *
 * Usage: External
 *
 * </ini>
 */
#define CFG_BAND_WEIGHT_PER_INDEX_NAME      "band_weight_per_index"
#define CFG_BAND_WEIGHT_PER_INDEX_DEFAULT   (0x0000644B)
#define CFG_BAND_WEIGHT_PER_INDEX_MIN       (0x00000000)
#define CFG_BAND_WEIGHT_PER_INDEX_MAX       (0x64646464)

/*
 * <ini>
 * num_esp_qbss_slots - number of slots in which the esp/qbss load will
 * be divided
 *
 * @Min: 1
 * @Max: 15
 * @Default: 4
 *
 * Number of slots in which the esp/qbss load will be divided. Max 15. index 0
 * is used for 'not_present. Num_slot will equally divide 100. e.g, if
 * num_slot = 4 slot 1 = 0-25% load, slot 2 = 26-50% load, slot 3 = 51-75% load,
 * slot 4 = 76-100% load. Remaining unused index can be 0.
 *
 * Usage: External
 *
 * </ini>
 */
#define CFG_ESP_QBSS_SLOTS_NAME      "num_esp_qbss_slots"
#define CFG_ESP_QBSS_SLOTS_DEFAULT   (4)
#define CFG_ESP_QBSS_SLOTS_MIN       (1)
#define CFG_ESP_QBSS_SLOTS_MAX       (15)

/*
 * <ini>
 * esp_qbss_score_idx3_to_0 - percentage for  esp/qbss load for slots 0-3
 * @Min: 0x00000000
 * @Max: 0x64646464
 * @Default: 0x19326432
 *
 * This INI give percentage value of channel_congestion_weightage to be used as
 * index in which the load value falls. Index 0 is for percentage when ESP/QBSS
 * is not present.
 *
 * Indexes are defined in this way.
 *     0 Index (BITS 0-7): when ESP/QBSS is not present
 *     1 Index (BITS 8-15): SLOT_1
 *     2 Index (BITS 16-23): SLOT_2
 *     3 Index (BITS 24-31): SLOT_3
 * These percentage values are stored in HEX. For any index max value, can be 64
 *
 * Related: channel_congestion_weightage, num_esp_qbss_slots
 *
 * Supported Feature: STA Candidate selection
 *
 * Usage: External
 *
 * </ini>
 */
#define CFG_ESP_QBSS_SCORE_IDX3_TO_0_NAME      "esp_qbss_score_idx3_to_0"
#define CFG_ESP_QBSS_SCORE_IDX3_TO_0_DEFAULT   (0x19326432)
#define CFG_ESP_QBSS_SCORE_IDX3_TO_0_MIN       (0x00000000)
#define CFG_ESP_QBSS_SCORE_IDX3_TO_0_MAX       (0x64646464)

/*
 * <ini>
 * esp_qbss_score_idx7_to_4 - percentage for  esp/qbss load for slots 4-7
 * @Min: 0x00000000
 * @Max: 0x64646464
 * @Default: 0x0000000A
 *
 * This INI give percentage value of channel_congestion_weightage to be used as
 * index in which the load value falls. Used only if num_esp_qbss_slots is
 * greater than 3.
 *
 * Indexes are defined in this way.
 *     0 Index (BITS 0-7): SLOT_4
 *     1 Index (BITS 8-15): SLOT_5
 *     2 Index (BITS 16-23): SLOT_6
 *     3 Index (BITS 24-31): SLOT_7
 * These percentage values are stored in HEX. For any index max value, can be 64
 *
 * Related: channel_congestion_weightage, num_esp_qbss_slots
 *
 * Supported Feature: STA Candidate selection
 *
 * Usage: External
 *
 * </ini>
 */
#define CFG_ESP_QBSS_SCORE_IDX7_TO_4_NAME      "esp_qbss_score_idx7_to_4"
#define CFG_ESP_QBSS_SCORE_IDX7_TO_4_DEFAULT   (0x0000000A)
#define CFG_ESP_QBSS_SCORE_IDX7_TO_4_MIN       (0x00000000)
#define CFG_ESP_QBSS_SCORE_IDX7_TO_4_MAX       (0x64646464)


/*
 * <ini>
 * esp_qbss_score_idx11_to_8 - percentage for  esp/qbss load for slots 8-11
 * @Min: 0x00000000
 * @Max: 0x64646464
 * @Default: 0x00000000
 *
 * This INI give percentage value of channel_congestion_weightage to be used as
 * index in which the load value falls. Used only if num_esp_qbss_slots is
 * greater than 7.
 *
 * Indexes are defined in this way.
 *     0 Index (BITS 0-7): SLOT_8
 *     1 Index (BITS 8-15): SLOT_9
 *     2 Index (BITS 16-23): SLOT_10
 *     3 Index (BITS 24-31): SLOT_11
 * These percentage values are stored in HEX. For any index max value, can be 64
 *
 * Related: channel_congestion_weightage, num_esp_qbss_slots
 *
 * Supported Feature: STA Candidate selection
 *
 * Usage: External
 *
 * </ini>
 */
#define CFG_ESP_QBSS_SCORE_IDX11_TO_8_NAME      "esp_qbss_score_idx11_to_8"
#define CFG_ESP_QBSS_SCORE_IDX11_TO_8_DEFAULT   (0x00000000)
#define CFG_ESP_QBSS_SCORE_IDX11_TO_8_MIN       (0x00000000)
#define CFG_ESP_QBSS_SCORE_IDX11_TO_8_MAX       (0x64646464)


/*
 * <ini>
 * esp_qbss_score_idx15_to_12 - percentage for  esp/qbss load for slots 12-15
 * @Min: 0x00000000
 * @Max: 0x64646464
 * @Default: 0x00000000
 *
 * This INI give percentage value of channel_congestion_weightage to be used as
 * index in which the load value falls. Used only if num_esp_qbss_slots is
 * greater than 11.
 *
 * Indexes are defined in this way.
 *     0 Index (BITS 0-7): SLOT_12
 *     1 Index (BITS 8-15): SLOT_13
 *     2 Index (BITS 16-23): SLOT_14
 *     3 Index (BITS 24-31): SLOT_15
 * These percentage values are stored in HEX. For any index max value, can be 64
 *
 * Related: channel_congestion_weightage, num_esp_qbss_slots
 *
 * Supported Feature: STA Candidate selection
 *
 * Usage: External
 *
 * </ini>
 */
#define CFG_ESP_QBSS_SCORE_IDX15_TO_12_NAME      "esp_qbss_score_idx15_to_12"
#define CFG_ESP_QBSS_SCORE_IDX15_TO_12_DEFAULT   (0x00000000)
#define CFG_ESP_QBSS_SCORE_IDX15_TO_12_MIN       (0x00000000)
#define CFG_ESP_QBSS_SCORE_IDX15_TO_12_MAX       (0x64646464)

/*
 * <ini>
 * num_oce_wan_slots - number of slots in which the oce wan metrics will
 * be divided
 *
 * @Min: 1
 * @Max: 15
 * @Default: 8
 *
 * Number of slots in which the oce wan metrics will be divided. Max 15. index 0
 * is used for not_present. Num_slot will equally divide 100. e.g, if
 * num_slot = 4 slot 1 = 0-3 DL CAP, slot 2 = 4-7 DL CAP, slot 3 = 8-11 DL CAP,
 * slot 4 = 12-15 DL CAP. Remaining unused index can be 0.
 *
 * Related: oce_wan_weightage
 *
 * Usage: External
 *
 * </ini>
 */
#define CFG_OCE_WAN_SLOTS_NAME      "num_oce_wan_slots"
#define CFG_OCE_WAN_SLOTS_DEFAULT   (8)
#define CFG_OCE_WAN_SLOTS_MIN       (1)
#define CFG_OCE_WAN_SLOTS_MAX       (15)

/*
 * <ini>
 * oce_wan_score_idx3_to_0 - percentage for OCE WAN metrics score for slots 0-3
 * @Min: 0x00000000
 * @Max: 0x64646464
 * @Default: 0x00000000
 *
 * This INI give percentage value of OCE WAN metrics DL CAP, to be used as
 * index in which the DL CAP value falls. Index 0 is for percentage when
 * OCE WAN metrics DL CAP is not present.
 *
 * Indexes are defined in this way.
 *     0 Index (BITS 0-7): when OCE WAN metrics DL CAP is not present
 *     1 Index (BITS 8-15): SLOT_1
 *     2 Index (BITS 16-23): SLOT_2
 *     3 Index (BITS 24-31): SLOT_3
 * These percentage values are stored in HEX. For any index max value, can be 64
 *
 * Related: num_oce_wan_slots, oce_wan_weightage
 *
 * Supported Feature: STA Candidate selection
 *
 * Usage: External
 *
 * </ini>
 */
#define CFG_OCE_WAN_SCORE_IDX3_TO_0_NAME      "oce_wan_score_idx3_to_0"
#define CFG_OCE_WAN_SCORE_IDX3_TO_0_DEFAULT   (0x00000000)
#define CFG_OCE_WAN_SCORE_IDX3_TO_0_MIN       (0x00000000)
#define CFG_OCE_WAN_SCORE_IDX3_TO_0_MAX       (0x64646464)

/*
 * <ini>
 * oce_wan_score_idx7_to_4 - percentage for OCE WAN metrics score for slots 4-7
 * @Min: 0x00000000
 * @Max: 0x64646464
 * @Default: 0x64640000
 *
 * This INI give percentage value of OCE WAN metrics DL CAP, to be used as
 * index in which the DL CAP value falls. Used only if num_oce_wan_slots is
 * greater than 3.
 *
 * Indexes are defined in this way.
 *     0 Index (BITS 0-7): SLOT_4
 *     1 Index (BITS 8-15): SLOT_5
 *     2 Index (BITS 16-23): SLOT_6
 *     3 Index (BITS 24-31): SLOT_7
 * These percentage values are stored in HEX. For any index max value, can be 64
 *
 * Related: num_oce_wan_slots, oce_wan_weightage
 *
 * Supported Feature: STA Candidate selection
 *
 * Usage: External
 *
 * </ini>
 */
#define CFG_OCE_WAN_SCORE_IDX7_TO_4_NAME      "oce_wan_score_idx7_to_4"
#define CFG_OCE_WAN_SCORE_IDX7_TO_4_DEFAULT   (0x64640000)
#define CFG_OCE_WAN_SCORE_IDX7_TO_4_MIN       (0x00000000)
#define CFG_OCE_WAN_SCORE_IDX7_TO_4_MAX       (0x64646464)

/*
 * <ini>
 * oce_wan_score_idx11_to_8 - percentage for OCE WAN metrics score for slot 8-11
 * @Min: 0x00000000
 * @Max: 0x64646464
 * @Default: 0x00000064
 *
 * This INI give percentage value of OCE WAN metrics DL CAP, to be used as
 * index in which the DL CAP value falls. Used only if num_oce_wan_slots is
 * greater than 7.
 *
 * Indexes are defined in this way.
 *     0 Index (BITS 0-7): SLOT_8
 *     1 Index (BITS 8-15): SLOT_9
 *     2 Index (BITS 16-23): SLOT_10
 *     3 Index (BITS 24-31): SLOT_11
 * These percentage values are stored in HEX. For any index max value, can be 64
 *
 * Related: num_oce_wan_slots, oce_wan_weightage
 *
 * Supported Feature: STA Candidate selection
 *
 * Usage: External
 *
 * </ini>
 */
#define CFG_OCE_WAN_SCORE_IDX11_TO_8_NAME      "oce_wan_score_idx11_to_8"
#define CFG_OCE_WAN_SCORE_IDX11_TO_8_DEFAULT   (0x00000064)
#define CFG_OCE_WAN_SCORE_IDX11_TO_8_MIN       (0x00000000)
#define CFG_OCE_WAN_SCORE_IDX11_TO_8_MAX       (0x64646464)

/*
 * <ini>
 * oce_wan_score_idx15_to_12 - % for OCE WAN metrics score for slot 12-15
 * @Min: 0x00000000
 * @Max: 0x64646464
 * @Default: 0x00000000
 *
 * This INI give percentage value of OCE WAN metrics DL CAP, to be used as
 * index in which the DL CAP value falls. Used only if num_oce_wan_slots is
 * greater than 11.
 *
 * Indexes are defined in this way.
 *     0 Index (BITS 0-7): SLOT_12
 *     1 Index (BITS 8-15): SLOT_13
 *     2 Index (BITS 16-23): SLOT_14
 *     3 Index (BITS 24-31): SLOT_15
 * These percentage values are stored in HEX. For any index max value, can be 64
 *
 * Related: num_oce_wan_slots, oce_wan_weightage
 *
 * Supported Feature: STA Candidate selection
 *
 * Usage: External
 *
 * </ini>
 */
#define CFG_OCE_WAN_SCORE_IDX15_TO_12_NAME      "oce_wan_score_idx15_to_12"
#define CFG_OCE_WAN_SCORE_IDX15_TO_12_DEFAULT   (0x00000000)
#define CFG_OCE_WAN_SCORE_IDX15_TO_12_MIN       (0x00000000)
#define CFG_OCE_WAN_SCORE_IDX15_TO_12_MAX       (0x64646464)

/*
 * <ini>
 * enable_scoring_for_roam - enable/disable scoring logic in FW for candidate
 * selection during roaming
 *
 * @Min: 0
 * @Max: 1
 * @Default: 1
 *
 * This ini is used to enable/disable scoring logic in FW for candidate
 * selection during roaming.
 *
 * Supported Feature: STA Candidate selection by FW during roaming based on
 * scoring logic.
 *
 * Usage: External
 *
 * </ini>
 */
#define CFG_ENABLE_SCORING_FOR_ROAM_NAME     "enable_scoring_for_roam"
#define CFG_ENABLE_SCORING_FOR_ROAM_DEFAULT  (1)
#define CFG_ENABLE_SCORING_FOR_ROAM_MIN      (0)
#define CFG_ENABLE_SCORING_FOR_ROAM_MAX      (1)

/*
 * <ini>
 * gChanSwitchHostapdRateEnabled - Enable/disable hostapd rate when doing SAP
 * channel switch
 * @Min: 0
 * @Max: 1
 * @Default: 0
 *
 * This ini is used to set supported rates calculated from hostapd.conf file
 * or not when doing SAP channel switch. It must set it to 0 when cross-band
 * channel switch happens such as from 2G to 5G or 5G to 2G.
 *
 * Related: When doing SAP channel switch, if gChanSwitchHostapdRateEnabled is
 * set to 1, supported rates will be calculated from hostapd.conf file,
 * if gChanSwitchHostapdRateEnabled is set to 0, supported rates will be
 * calculated from driver default rates.
 *
 * Supported Feature: SAP
 *
 * Usage: External
 *
 * </ini>
 */
#define CFG_CHAN_SWITCH_HOSTAPD_RATE_ENABLED_NAME \
	"gChanSwitchHostapdRateEnabled"
#define CFG_CHAN_SWITCH_HOSTAPD_RATE_ENABLED_MIN     (0)
#define CFG_CHAN_SWITCH_HOSTAPD_RATE_ENABLED_MAX     (1)
#define CFG_CHAN_SWITCH_HOSTAPD_RATE_ENABLED_DEFAULT (0)


#define OFFLOAD_11K_BITMASK_NEIGHBOR_REPORT_REQUEST  0x1

/*
 * <ini>
 * 11k_offload_enable_bitmask - Bitmask to enable 11k offload to FW
 * @Min: 0
 * @Max: 1
 * @Default: 1
 *
 * This ini is used to set which of the 11k features is offloaded to FW
 * Currently Neighbor Report Request is supported for offload and is enabled
 * by default
 * B0: Offload 11k neighbor report requests
 * B1-B31: Reserved
 *
 * Related : None
 *
 * Usage: External
 *
 * </ini>
 */

#define CFG_OFFLOAD_11K_ENABLE_BITMASK_NAME    "11k_offload_enable_bitmask"
#define CFG_OFFLOAD_11K_ENABLE_BITMASK_MIN     (0)
#define CFG_OFFLOAD_11K_ENABLE_BITMASK_MAX     (1)
#define CFG_OFFLOAD_11K_ENABLE_BITMASK_DEFAULT (1)

/*
 * <ini>
 * nr_offload_params_bitmask - bitmask to specify which of the
 * neighbor report offload params are valid in the ini
 * frame
 * @Min: 0
 * @Max: 63
 * @Default: 63
 *
 * This ini specifies which of the neighbor report offload params are valid
 * and should be considered by the FW. The bitmask is as follows
 * B0: nr_offload_time_offset
 * B1: nr_offload_low_rssi_offset
 * B2: nr_offload_bmiss_count_trigger
 * B3: nr_offload_per_threshold_offset
 * B4: nr_offload_cache_timeout
 * B5: nr_offload_max_req_cap
 * B6-B7: Reserved
 *
 * Related : 11k_offload_enable_bitmask
 *
 * Usage: External
 *
 * </ini>
 */

#define CFG_OFFLOAD_NEIGHBOR_REPORT_PARAMS_BITMASK_NAME \
	"nr_offload_params_bitmask"
#define CFG_OFFLOAD_NEIGHBOR_REPORT_PARAMS_BITMASK_MIN      (0)
#define CFG_OFFLOAD_NEIGHBOR_REPORT_PARAMS_BITMASK_MAX      (63)
#define CFG_OFFLOAD_NEIGHBOR_REPORT_PARAMS_BITMASK_DEFAULT  (63)

/*
 * <ini>
 * nr_offload_time_offset - time interval in seconds after the
 * neighbor report offload command to send the first neighbor report request
 * frame
 * @Min: 0
 * @Max: 3600
 * @Default: 30
 *
 * Related : nr_offload_params_bitmask
 *
 * Usage: External
 *
 * </ini>
 */
#define CFG_OFFLOAD_NEIGHBOR_REPORT_TIME_OFFSET_NAME \
	"nr_offload_time_offset"
#define CFG_OFFLOAD_NEIGHBOR_REPORT_TIME_OFFSET_MIN      (0)
#define CFG_OFFLOAD_NEIGHBOR_REPORT_TIME_OFFSET_MAX      (3600)
#define CFG_OFFLOAD_NEIGHBOR_REPORT_TIME_OFFSET_DEFAULT  (30)

/*
 * <ini>
 * nr_offload_low_rssi_offset - offset from the roam RSSI threshold
 * to trigger the neighbor report request frame (in dBm)
 * @Min: 4
 * @Max: 10
 * @Default: 4
 *
 * Related : nr_offload_params_bitmask
 *
 * Usage: External
 *
 * </ini>
 */
#define CFG_OFFLOAD_NEIGHBOR_REPORT_LOW_RSSI_OFFSET_NAME \
	"nr_offload_low_rssi_offset"
#define CFG_OFFLOAD_NEIGHBOR_REPORT_LOW_RSSI_OFFSET_MIN     (4)
#define CFG_OFFLOAD_NEIGHBOR_REPORT_LOW_RSSI_OFFSET_MAX     (10)
#define CFG_OFFLOAD_NEIGHBOR_REPORT_LOW_RSSI_OFFSET_DEFAULT (4)

/*
 * <ini>
 * nr_offload_bmiss_count_trigger - Number of beacon miss events to
 * trigger a neighbor report request frame
 * @Min: 1
 * @Max: 5
 * @Default: 1
 *
 * Related : nr_offload_params_bitmask
 *
 * Usage: External
 *
 * </ini>
 */
#define CFG_OFFLOAD_NEIGHBOR_REPORT_BMISS_COUNT_TRIGGER_NAME \
	"nr_offload_bmiss_count_trigger"
#define CFG_OFFLOAD_NEIGHBOR_REPORT_BMISS_COUNT_TRIGGER_MIN     (1)
#define CFG_OFFLOAD_NEIGHBOR_REPORT_BMISS_COUNT_TRIGGER_MAX     (5)
#define CFG_OFFLOAD_NEIGHBOR_REPORT_BMISS_COUNT_TRIGGER_DEFAULT (1)

/*
 * <ini>
 * nr_offload_per_threshold_offset - offset from PER threshold to
 * trigger a neighbor report request frame (in %)
 * @Min: 5
 * @Max: 20
 * @Default: 5
 *
 * This ini is used to set the neighbor report offload parameter:
 *
 * Related : nr_offload_params_bitmask
 *
 * Usage: External
 *
 * </ini>
 */
#define CFG_OFFLOAD_NEIGHBOR_REPORT_PER_THRESHOLD_OFFSET_NAME \
	"nr_offload_per_threshold_offset"
#define CFG_OFFLOAD_NEIGHBOR_REPORT_PER_THRESHOLD_OFFSET_MIN     (5)
#define CFG_OFFLOAD_NEIGHBOR_REPORT_PER_THRESHOLD_OFFSET_MAX     (20)
#define CFG_OFFLOAD_NEIGHBOR_REPORT_PER_THRESHOLD_OFFSET_DEFAULT (5)

/*
 * <ini>
 * nr_offload_cache_timeout - time in seconds after which the
 * neighbor report cache is marked as timed out and any of the triggers would
 * cause a neighbor report request frame to be sent.
 * @Min: 5
 * @Max: 86400
 * @Default: 1200
 *
 * Related : nr_offload_params_bitmask
 *
 * Usage: External
 *
 * </ini>
 */
#define CFG_OFFLOAD_NEIGHBOR_REPORT_CACHE_TIMEOUT_NAME \
	"nr_offload_cache_timeout"
#define CFG_OFFLOAD_NEIGHBOR_REPORT_CACHE_TIMEOUT_MIN     (5)
#define CFG_OFFLOAD_NEIGHBOR_REPORT_CACHE_TIMEOUT_MAX     (86400)
#define CFG_OFFLOAD_NEIGHBOR_REPORT_CACHE_TIMEOUT_DEFAULT (1200)

/*
 * <ini>
 * nr_offload_max_req_cap - Max number of neighbor
 * report requests that can be sent to a connected peer in the current session.
 * This counter is reset once a successful roam happens or at cache timeout
 * @Min: 3
 * @Max: 300
 * @Default: 3
 *
 * Related : nr_offload_params_bitmask
 *
 * Usage: External
 *
 * </ini>
 */
#define CFG_OFFLOAD_NEIGHBOR_REPORT_MAX_REQ_CAP_NAME \
	"nr_offload_max_req_cap"
#define CFG_OFFLOAD_NEIGHBOR_REPORT_MAX_REQ_CAP_MIN     (3)
#define CFG_OFFLOAD_NEIGHBOR_REPORT_MAX_REQ_CAP_MAX     (300)
#define CFG_OFFLOAD_NEIGHBOR_REPORT_MAX_REQ_CAP_DEFAULT (3)

/*
 * <ini>
 * gTxSchDelay - Enable/Disable Tx sch delay
 * @Min: 0
 * @Max: 5
 * @Default: 2
 *
 * Usage: Internal/External
 *
 * </ini>
 */

#define CFG_TX_SCH_DELAY_NAME          "gTxSchDelay"
#define CFG_TX_SCH_DELAY_MIN           (0)
#define CFG_TX_SCH_DELAY_MAX           (5)
#define CFG_TX_SCH_DELAY_DEFAULT       (2)

/*
 * <ini>
 * gEnableUnitTestFramework - Enable/Disable unit test framework
 * @Min: 0
 * @Max: 1
 * @Default: 0
 *
 * Usage: Internal (only for dev and test team)
 *
 * </ini>
 */
#define CFG_ENABLE_UNIT_TEST_FRAMEWORK_NAME    "gEnableUnitTestFramework"
#define CFG_ENABLE_UNIT_TEST_FRAMEWORK_MIN     (0)
#define CFG_ENABLE_UNIT_TEST_FRAMEWORK_MAX     (1)
#define CFG_ENABLE_UINT_TEST_FRAMEWORK_DEFAULT (0)

<<<<<<< HEAD
=======
/*
 * <ini>
 * force_rsne_override - force rsnie override from user
 * @Min: 0
 * @Max: 1
 * @Default: 0
 *
 * This ini is used to enable/disable test mode to force rsne override used in
 * security enhancement test cases to pass the RSNIE sent by user in
 * assoc request.
 *
 * Related: None
 *
 * Supported Feature: STA
 *
 * Usage: internal
 *
 * </ini>
 */
#define CFG_FORCE_RSNE_OVERRIDE_NAME    "force_rsne_override"
#define CFG_FORCE_RSNE_OVERRIDE_MIN     (0)
#define CFG_FORCE_RSNE_OVERRIDE_MAX     (1)
#define CFG_FORCE_RSNE_OVERRIDE_DEFAULT (0)

>>>>>>> a055327f
/*---------------------------------------------------------------------------
   Type declarations
   -------------------------------------------------------------------------*/


struct hdd_config {
	/* Bitmap to track what is explicitly configured */
	DECLARE_BITMAP(bExplicitCfg, MAX_CFG_INI_ITEMS);

	/* Config parameters */
	bool enable_connected_scan;
	uint32_t RTSThreshold;
	uint32_t FragmentationThreshold;
	uint8_t OperatingChannel;
	bool ShortSlotTimeEnabled;
	bool Is11dSupportEnabled;
	bool Is11hSupportEnabled;
	bool fSupplicantCountryCodeHasPriority;
	uint32_t HeartbeatThresh24;
	char PowerUsageControl[4];
	bool fIsImpsEnabled;
	bool is_ps_enabled;
	uint32_t auto_bmps_timer_val;
	uint32_t icmp_disable_ps_val;
	uint32_t nBmpsModListenInterval;
	uint32_t nBmpsMaxListenInterval;
	uint32_t nBmpsMinListenInterval;
	enum hdd_dot11_mode dot11Mode;
	uint32_t nChannelBondingMode24GHz;
	bool override_ht20_40_24g;
	uint32_t nChannelBondingMode5GHz;
	uint32_t MaxRxAmpduFactor;
	uint16_t TxRate;
	uint32_t ShortGI20MhzEnable;
	uint32_t ScanResultAgeCount;
	uint8_t nRssiCatGap;
	bool fIsShortPreamble;
	struct qdf_mac_addr IbssBssid;
	uint32_t AdHocChannel5G;
	uint32_t AdHocChannel24G;
	uint8_t intfAddrMask;
	struct qdf_mac_addr intfMacAddr[QDF_MAX_CONCURRENCY_PERSONA];

	bool apUapsdEnabled;
	bool apRandomBssidEnabled;
	bool apProtEnabled;
	uint16_t apProtection;
	bool apOBSSProtEnabled;
	bool apDisableIntraBssFwd;
	uint32_t nAPAutoShutOff;
	uint8_t enableLTECoex;
	uint32_t apKeepAlivePeriod;
	uint32_t goKeepAlivePeriod;
	enum station_keepalive_method sta_keepalive_method;
	uint32_t apLinkMonitorPeriod;
	uint32_t goLinkMonitorPeriod;
	uint32_t nBeaconInterval;
	uint8_t nTxPowerCap;    /* In dBm */
	bool allow_tpc_from_ap;
	bool fIsLowGainOverride;
	uint8_t disablePacketFilter;
	bool fRrmEnable;
	uint16_t nRrmRandnIntvl;
	/* length includes separator */
	char rm_capability[3 * DOT11F_IE_RRMENABLEDCAP_MAX_LEN];

	/* Vowifi 11r params */
	bool fFTResourceReqSupported;

	/* Bitmap for operating voltage corner mode */
	uint32_t vc_mode_cfg_bitmap;

	uint16_t nNeighborScanPeriod;
	uint16_t neighbor_scan_min_period;
	uint8_t nNeighborLookupRssiThreshold;
	uint8_t delay_before_vdev_stop;
	uint8_t nOpportunisticThresholdDiff;
	uint8_t nRoamRescanRssiDiff;
	uint8_t neighborScanChanList[WNI_CFG_VALID_CHANNEL_LIST_LEN];
	uint16_t nNeighborScanMinChanTime;
	uint16_t nNeighborScanMaxChanTime;
	uint16_t nMaxNeighborReqTries;
	uint16_t nNeighborResultsRefreshPeriod;
	uint16_t nEmptyScanRefreshPeriod;
	uint8_t nRoamBmissFirstBcnt;
	uint8_t nRoamBmissFinalBcnt;
	uint8_t nRoamBeaconRssiWeight;
	uint32_t nhi_rssi_scan_max_count;
	uint32_t nhi_rssi_scan_rssi_delta;
	uint32_t nhi_rssi_scan_delay;
	int32_t nhi_rssi_scan_rssi_ub;

	/* Additional Handoff params */
	uint16_t nVccRssiTrigger;
	uint32_t nVccUlMacLossThreshold;

	uint32_t nPassiveMinChnTime;    /* in units of milliseconds */
	uint32_t nPassiveMaxChnTime;    /* in units of milliseconds */
	uint32_t nActiveMinChnTime;     /* in units of milliseconds */
	uint32_t nActiveMaxChnTime;     /* in units of milliseconds */
	uint32_t scan_probe_repeat_time;
	uint32_t scan_num_probes;
	bool allow_adj_ch_bcn;

	uint32_t nInitialDwellTime;     /* in units of milliseconds */
	bool initial_scan_no_dfs_chnl;

#ifdef WLAN_AP_STA_CONCURRENCY
	uint32_t nPassiveMinChnTimeConc;        /* in units of milliseconds */
	uint32_t nPassiveMaxChnTimeConc;        /* in units of milliseconds */
	uint32_t nActiveMinChnTimeConc; /* in units of milliseconds */
	uint32_t nActiveMaxChnTimeConc; /* in units of milliseconds */
	uint32_t nRestTimeConc; /* in units of milliseconds */
	/* In units of milliseconds */
	uint32_t       min_rest_time_conc;
	/* In units of milliseconds */
	uint32_t       idle_time_conc;
#endif

	uint8_t nMaxPsPoll;

	uint8_t nRssiFilterPeriod;
	bool fIgnoreDtim;
	uint8_t fMaxLIModulatedDTIM;

	uint8_t fEnableFwHeartBeatMonitoring;
	uint8_t fEnableFwBeaconFiltering;
	bool fEnableFwRssiMonitoring;
	bool mcc_rts_cts_prot_enable;
	bool mcc_bcast_prob_resp_enable;
	uint8_t nDataInactivityTimeout;
	uint8_t wow_data_inactivity_timeout;

	/* WMM QoS Configuration */
	enum hdd_wmm_user_mode WmmMode;
	bool b80211eIsEnabled;
	uint8_t UapsdMask;      /* what ACs to setup U-APSD for at assoc */
	uint32_t InfraUapsdVoSrvIntv;
	uint32_t InfraUapsdVoSuspIntv;
	uint32_t InfraUapsdViSrvIntv;
	uint32_t InfraUapsdViSuspIntv;
	uint32_t InfraUapsdBeSrvIntv;
	uint32_t InfraUapsdBeSuspIntv;
	uint32_t InfraUapsdBkSrvIntv;
	uint32_t InfraUapsdBkSuspIntv;
	bool isFastRoamIniFeatureEnabled;
	bool MAWCEnabled;
#ifdef FEATURE_WLAN_ESE
	uint32_t InfraInactivityInterval;
	bool isEseIniFeatureEnabled;
#endif
	bool isFastTransitionEnabled;
	uint8_t RoamRssiDiff;
	int32_t rssi_abs_thresh;
	bool isWESModeEnabled;
	uint32_t pmkid_modes;
	bool isRoamOffloadScanEnabled;
	bool bImplicitQosEnabled;

	/* default TSPEC parameters for AC_VO */
	sme_qos_wmm_dir_type InfraDirAcVo;
	uint16_t InfraNomMsduSizeAcVo;
	uint32_t InfraMeanDataRateAcVo;
	uint32_t InfraMinPhyRateAcVo;
	uint16_t InfraSbaAcVo;

	/* default TSPEC parameters for AC_VI */
	sme_qos_wmm_dir_type InfraDirAcVi;
	uint16_t InfraNomMsduSizeAcVi;
	uint32_t InfraMeanDataRateAcVi;
	uint32_t InfraMinPhyRateAcVi;
	uint16_t InfraSbaAcVi;

	/* default TSPEC parameters for AC_BE */
	sme_qos_wmm_dir_type InfraDirAcBe;
	uint16_t InfraNomMsduSizeAcBe;
	uint32_t InfraMeanDataRateAcBe;
	uint32_t InfraMinPhyRateAcBe;
	uint16_t InfraSbaAcBe;

	/* default TSPEC parameters for AC_BK */
	sme_qos_wmm_dir_type InfraDirAcBk;
	uint16_t InfraNomMsduSizeAcBk;
	uint32_t InfraMeanDataRateAcBk;
	uint32_t InfraMinPhyRateAcBk;
	uint16_t InfraSbaAcBk;

	uint32_t DelayedTriggerFrmInt;

	/* Wowl pattern */
	char wowlPattern[1024];

	/* Control for Replay counetr. value 1 means
	 * single replay counter for all TID
	 */
	bool bSingleTidRc;
	bool fhostArpOffload;
	bool ssdp;

#ifdef FEATURE_RUNTIME_PM
	bool runtime_pm;
	uint32_t runtime_pm_delay;
#endif

#ifdef FEATURE_WLAN_RA_FILTERING
	bool IsRArateLimitEnabled;
	uint16_t RArateLimitInterval;
#endif
#ifdef FEATURE_WLAN_SCAN_PNO
	bool PnoOffload;
#endif
	bool fhostNSOffload;
	bool burstSizeDefinition;
	uint8_t tsInfoAckPolicy;

	/* RF Settling Time Clock */
	uint32_t rfSettlingTimeUs;

	uint8_t dynamicPsPollValue;
	bool AddTSWhenACMIsOff;
	bool fValidateScanList;

	uint32_t infraStaKeepAlivePeriod;
	uint8_t nNullDataApRespTimeout;
	uint8_t nBandCapability;

	uint32_t apDataAvailPollPeriodInMs;
	bool teleBcnWakeupEn;

/* QDF Trace Control*/
	uint16_t qdf_trace_enable_wdi;
	uint16_t qdf_trace_enable_hdd;
	uint16_t qdf_trace_enable_sme;
	uint16_t qdf_trace_enable_pe;
	uint16_t qdf_trace_enable_pmc;
	uint16_t qdf_trace_enable_wma;
	uint16_t qdf_trace_enable_sys;
	uint16_t qdf_trace_enable_qdf;
	uint16_t qdf_trace_enable_sap;
	uint16_t qdf_trace_enable_hdd_sap;
	uint16_t qdf_trace_enable_bmi;
	uint16_t qdf_trace_enable_cfg;
	uint16_t cfd_trace_enable_txrx;
	uint16_t qdf_trace_enable_htc;
	uint16_t qdf_trace_enable_hif;
	uint16_t qdf_trace_enable_hdd_sap_data;
	uint16_t qdf_trace_enable_hdd_data;
	uint16_t qdf_trace_enable_epping;
	uint16_t qdf_trace_enable_qdf_devices;

	uint16_t nTeleBcnTransListenInterval;
	uint16_t nTeleBcnMaxListenInterval;
	uint16_t nTeleBcnTransLiNumIdleBeacons;
	uint16_t nTeleBcnMaxLiNumIdleBeacons;
	uint8_t enableBypass11d;
	uint8_t enableDFSChnlScan;
	uint8_t enable_dfs_pno_chnl_scan;
	uint8_t enableDynamicDTIM;
	uint8_t ShortGI40MhzEnable;
	enum hdd_link_speed_rpt_type reportMaxLinkSpeed;
	int32_t linkSpeedRssiHigh;
	int32_t linkSpeedRssiMid;
	int32_t linkSpeedRssiLow;
	bool nRoamPrefer5GHz;
	bool nRoamIntraBand;
	uint8_t nProbes;
	uint16_t nRoamScanHomeAwayTime;
	uint8_t enableMCC;
	uint8_t allowMCCGODiffBI;
	bool isP2pDeviceAddrAdministrated;
	uint8_t thermalMitigationEnable;
	uint32_t throttlePeriod;
	uint32_t throttle_dutycycle_level0;
	uint32_t throttle_dutycycle_level1;
	uint32_t throttle_dutycycle_level2;
	uint32_t throttle_dutycycle_level3;
#if defined(CONFIG_HL_SUPPORT) && defined(QCA_BAD_PEER_TX_FLOW_CL)
	bool bad_peer_txctl_enable;
	uint32_t bad_peer_txctl_prd;
	uint32_t bad_peer_txctl_txq_lmt;
	uint32_t bad_peer_tgt_backoff;
	uint32_t bad_peer_tgt_report_prd;
	uint32_t bad_peer_cond_ieee80211b;
	uint32_t bad_peer_delta_ieee80211b;
	uint32_t bad_peer_pct_ieee80211b;
	uint32_t bad_peer_tput_ieee80211b;
	uint32_t bad_peer_limit_ieee80211b;
	uint32_t bad_peer_cond_ieee80211ag;
	uint32_t bad_peer_delta_ieee80211ag;
	uint32_t bad_peer_pct_ieee80211ag;
	uint32_t bad_peer_tput_ieee80211ag;
	uint32_t bad_peer_limit_ieee80211ag;
	uint32_t bad_peer_cond_ieee80211n;
	uint32_t bad_peer_delta_ieee80211n;
	uint32_t bad_peer_pct_ieee80211n;
	uint32_t bad_peer_tput_ieee80211n;
	uint32_t bad_peer_limit_ieee80211n;
	uint32_t bad_peer_cond_ieee80211ac;
	uint32_t bad_peer_delta_ieee80211ac;
	uint32_t bad_peer_pct_ieee80211ac;
	uint32_t bad_peer_tput_ieee80211ac;
	uint32_t bad_peer_limit_ieee80211ac;
#endif
	uint8_t vhtChannelWidth;
	uint8_t vhtRxMCS;
	uint8_t vhtTxMCS;
	bool enableTxBF;
	bool enable_txbf_sap_mode;
	uint8_t txBFCsnValue;
	bool enable_su_tx_bformer;
	uint8_t vhtRxMCS2x2;
	uint8_t vhtTxMCS2x2;
	uint8_t disable_high_ht_mcs_2x2;
	bool enable2x2;
	uint32_t vdev_type_nss_2g;
	uint32_t vdev_type_nss_5g;
	bool txchainmask1x1;
	bool rxchainmask1x1;
	bool enableMuBformee;
	bool enableVhtpAid;
	bool enableVhtGid;
	bool enableTxBFin20MHz;
	uint8_t enableAmpduPs;
	uint8_t enableHtSmps;
	uint8_t htSmps;
	uint8_t enableModulatedDTIM;
	uint32_t fEnableMCAddrList;
	bool enableFirstScan2GOnly;
	bool skipDfsChnlInP2pSearch;
	bool ignoreDynamicDtimInP2pMode;
	bool enableRxSTBC;
	bool enableTxSTBC;
	uint8_t enable_tx_ldpc;
	uint8_t enable_rx_ldpc;
	uint8_t rx_ldpc_support_for_2g;
	bool enable5gEBT;
#ifdef FEATURE_WLAN_TDLS
	bool fEnableTDLSSupport;
	bool fEnableTDLSImplicitTrigger;
	uint32_t fTDLSTxStatsPeriod;
	uint32_t fTDLSTxPacketThreshold;
	uint32_t fTDLSMaxDiscoveryAttempt;
	uint32_t tdls_idle_timeout;
	uint32_t fTDLSIdlePacketThreshold;
	int32_t fTDLSRSSITriggerThreshold;
	int32_t fTDLSRSSITeardownThreshold;
	int32_t fTDLSRSSIDelta;
	uint32_t fTDLSUapsdMask;        /* what ACs to setup U-APSD for TDLS */
	uint32_t fEnableTDLSBufferSta;
	uint32_t fEnableTDLSSleepSta;
	uint32_t fTDLSPuapsdInactivityTimer;
	uint32_t fTDLSRxFrameThreshold;
	uint32_t fTDLSPuapsdPTIWindow;
	uint32_t fTDLSPuapsdPTRTimeout;
	bool fTDLSExternalControl;
	uint32_t fEnableTDLSOffChannel;
	uint32_t fEnableTDLSWmmMode;
	uint8_t fTDLSPrefOffChanNum;
	uint8_t fTDLSPrefOffChanBandwidth;
	uint8_t enable_tdls_scan;
	uint32_t tdls_peer_kickout_threshold;
#endif
#ifdef WLAN_SOFTAP_VSTA_FEATURE
	bool fEnableVSTASupport;
#endif
	uint32_t enableLpwrImgTransition;
	uint8_t scanAgingTimeout;
	uint8_t disableLDPCWithTxbfAP;
	uint8_t enableMCCAdaptiveScheduler;
	bool sapAllowAllChannel;
	uint8_t retryLimitZero;
	uint8_t retryLimitOne;
	uint8_t retryLimitTwo;
	bool enableSSR;
	bool enable_data_stall_det;
	uint32_t cfgMaxMediumTime;
	bool enableVhtFor24GHzBand;
	bool enable_sap_vendor_vht;
	bool bFastRoamInConIniFeatureEnabled;
	bool fEnableAdaptRxDrain;
	bool enableIbssHeartBeatOffload;
	uint32_t antennaDiversity;
	bool fEnableSNRMonitoring;
	/*PNO related parameters */
#ifdef FEATURE_WLAN_SCAN_PNO
	bool configPNOScanSupport;
	uint32_t configPNOScanTimerRepeatValue;
	uint32_t pno_slow_scan_multiplier;
#endif
	uint8_t max_amsdu_num;
	uint8_t nSelect5GHzMargin;
	uint8_t isCoalesingInIBSSAllowed;

	/* IBSS Power Save related parameters */
	uint32_t ibssATIMWinSize;
	uint8_t isIbssPowerSaveAllowed;
	uint8_t isIbssPowerCollapseAllowed;
	uint8_t isIbssAwakeOnTxRx;
	uint32_t ibssInactivityCount;
	uint32_t ibssTxSpEndInactivityTime;
	uint32_t ibssPsWarmupTime;
	uint32_t ibssPs1RxChainInAtimEnable;

	bool enable_ip_tcp_udp_checksum_offload;
	uint8_t enablePowersaveOffload;
	bool enablefwprint;
	uint8_t enable_fw_log;
	uint8_t fVhtAmpduLenExponent;
	uint32_t vhtMpduLen;
	uint32_t IpaConfig;
	bool IpaClkScalingEnable;
	uint32_t IpaDescSize;
	uint32_t IpaHighBandwidthMbps;
	uint32_t IpaMediumBandwidthMbps;
	uint32_t IpaLowBandwidthMbps;
	uint32_t IpaMccTxDescSize;
#ifdef FEATURE_WLAN_MCC_TO_SCC_SWITCH
	uint32_t WlanMccToSccSwitchMode;
#endif
#ifdef FEATURE_WLAN_AUTO_SHUTDOWN
	uint32_t WlanAutoShutdown;
#endif
	uint8_t maxWoWFilters;
	uint8_t wowEnable;
	uint8_t maxNumberOfPeers;
	uint8_t disableDFSChSwitch;
	uint8_t enableDFSMasterCap;
	uint16_t thermalTempMinLevel0;
	uint16_t thermalTempMaxLevel0;
	uint16_t thermalTempMinLevel1;
	uint16_t thermalTempMaxLevel1;
	uint16_t thermalTempMinLevel2;
	uint16_t thermalTempMaxLevel2;
	uint16_t thermalTempMinLevel3;
	uint16_t thermalTempMaxLevel3;
	uint32_t TxPower2g;
	uint32_t TxPower5g;
	uint32_t gEnableDebugLog;
	bool fDfsPhyerrFilterOffload;
	uint8_t gSapPreferredChanLocation;
	uint8_t gDisableDfsJapanW53;
	bool gEnableOverLapCh;
	bool fRegChangeDefCountry;
	uint16_t max_ht_mcs_txdata;
	bool sap_get_peer_info;
	bool disable_abg_rate_txdata;
	uint8_t rate_for_tx_mgmt;
	uint8_t rate_for_tx_mgmt_2g;
	uint8_t rate_for_tx_mgmt_5g;
	uint32_t auto_channel_select_weight;
#ifdef QCA_LL_LEGACY_TX_FLOW_CONTROL
	uint32_t TxFlowLowWaterMark;
	uint32_t TxFlowHighWaterMarkOffset;
	uint32_t TxFlowMaxQueueDepth;
	uint32_t TxLbwFlowLowWaterMark;
	uint32_t TxLbwFlowHighWaterMarkOffset;
	uint32_t TxLbwFlowMaxQueueDepth;
	uint32_t TxHbwFlowLowWaterMark;
	uint32_t TxHbwFlowHighWaterMarkOffset;
	uint32_t TxHbwFlowMaxQueueDepth;
#endif /* QCA_LL_LEGACY_TX_FLOW_CONTROL */
#ifdef QCA_LL_TX_FLOW_CONTROL_V2
	uint32_t TxFlowStopQueueThreshold;
	uint32_t TxFlowStartQueueOffset;
#endif
	uint8_t apMaxOffloadPeers;
	uint8_t apMaxOffloadReorderBuffs;
	bool advertiseConcurrentOperation;
	bool enableMemDeepSleep;
	bool enable_cck_tx_fir_override;

	uint32_t defaultRateIndex24Ghz;
#ifdef MEMORY_DEBUG
	bool IsMemoryDebugSupportEnabled;
#endif

	uint8_t allowDFSChannelRoam;

	bool debugP2pRemainOnChannel;

	bool enablePacketLog;
#ifdef MSM_PLATFORM
	uint32_t busBandwidthHighThreshold;
	uint32_t busBandwidthMediumThreshold;
	uint32_t busBandwidthLowThreshold;
	uint32_t busBandwidthComputeInterval;
	uint32_t enable_tcp_delack;
	uint32_t enable_tcp_adv_win_scale;
	uint32_t tcpDelackThresholdHigh;
	uint32_t tcpDelackThresholdLow;
	uint32_t tcp_tx_high_tput_thres;
	uint32_t tcp_delack_timer_count;
#endif /* MSM_PLATFORM */

	/* FW debug log parameters */
	uint32_t enableFwLogType;
	uint32_t enableFwLogLevel;
	uint8_t enableFwModuleLogLevel[FW_MODULE_LOG_LEVEL_STRING_LENGTH];

	/* RTS profile parameter */
	uint32_t rts_profile;

#ifdef WLAN_FEATURE_11W
	uint32_t pmfSaQueryMaxRetries;
	uint32_t pmfSaQueryRetryInterval;
#endif

	uint8_t gMaxConcurrentActiveSessions;

	uint8_t ignoreCAC;
	bool IsSapDfsChSifsBurstEnabled;

#ifdef FEATURE_GREEN_AP
	bool enableGreenAP;
	bool enable_egap;
	uint32_t egap_feature_flag;
	uint32_t egap_inact_time;
	uint32_t egap_wait_time;
#endif
	/* Flag to indicate crash inject enabled or not */
	bool crash_inject_enabled;
	uint8_t force_sap_acs;
	uint8_t force_sap_acs_st_ch;
	uint8_t force_sap_acs_end_ch;
	uint8_t enable_sap_mandatory_chan_list;
	int32_t dfsRadarPriMultiplier;
	uint8_t reorderOffloadSupport;

#ifdef WLAN_FEATURE_ROAM_OFFLOAD
	bool isRoamOffloadEnabled;
#endif

	uint32_t IpaUcTxBufCount;
	uint32_t IpaUcTxBufSize;
	uint32_t IpaUcRxIndRingCount;
	uint32_t IpaUcTxPartitionBase;
#ifdef WLAN_LOGGING_SOCK_SVC_ENABLE
	/* WLAN Logging */
	bool wlanLoggingEnable;
	bool wlanLoggingToConsole;
#endif /* WLAN_LOGGING_SOCK_SVC_ENABLE */

	uint8_t enableSifsBurst;

#ifdef WLAN_FEATURE_LPSS
	bool enable_lpass_support;
#endif
#ifdef WLAN_FEATURE_NAN
	bool enable_nan_support;
#endif
	bool enableSelfRecovery;
#ifdef FEATURE_WLAN_FORCE_SAP_SCC
	uint8_t SapSccChanAvoidance;
#endif /* FEATURE_WLAN_FORCE_SAP_SCC */

	bool enableSapSuspend;

#ifdef WLAN_FEATURE_EXTWOW_SUPPORT
	uint8_t extWowGotoSuspend;
	uint8_t extWowApp1WakeupPinNumber;
	uint8_t extWowApp2WakeupPinNumber;
	uint32_t extWowApp2KAInitPingInterval;
	uint32_t extWowApp2KAMinPingInterval;
	uint32_t extWowApp2KAMaxPingInterval;
	uint32_t extWowApp2KAIncPingInterval;
	uint16_t extWowApp2TcpSrcPort;
	uint16_t extWowApp2TcpDstPort;
	uint32_t extWowApp2TcpTxTimeout;
	uint32_t extWowApp2TcpRxTimeout;
#endif
	bool gEnableDeauthToDisassocMap;
#ifdef DHCP_SERVER_OFFLOAD
	bool enableDHCPServerOffload;
	uint32_t dhcpMaxNumClients;
	uint8_t dhcpServerIP[IPADDR_STRING_LENGTH];
#endif /* DHCP_SERVER_OFFLOAD */
	bool enable_mac_spoofing;
	uint8_t conc_custom_rule1;
	uint8_t conc_custom_rule2;
	uint8_t is_sta_connection_in_5gz_enabled;
	uint16_t p2p_listen_defer_interval;
	uint32_t sta_miracast_mcc_rest_time_val;
	uint32_t sta_scan_burst_duration;
	uint32_t p2p_scan_burst_duration;
	uint32_t go_scan_burst_duration;
	uint32_t ap_scan_burst_duration;
	bool is_ramdump_enabled;
#ifdef FEATURE_AP_MCC_CH_AVOIDANCE
	bool sap_channel_avoidance;
#endif /* FEATURE_AP_MCC_CH_AVOIDANCE */
	uint8_t sap_p2p_11ac_override;
	uint8_t sap_dot11mc;
	uint8_t prefer_non_dfs_on_radar;
	bool ignore_peer_erp_info;
	uint8_t multicast_host_fw_msgs;
	uint8_t conc_system_pref;
	bool sendDeauthBeforeCon;
	bool tso_enable;
	bool lro_enable;
	bool flow_steering_enable;
	uint8_t max_msdus_per_rxinorderind;
	bool active_mode_offload;
	bool bpf_packet_filter_enable;
	/* parameter for defer timer for enabling TDLS on p2p listen */
	uint16_t tdls_enable_defer_time;
	uint32_t fine_time_meas_cap;
	uint8_t max_scan_count;
#ifdef WLAN_FEATURE_FASTPATH
	bool fastpath_enable;
#endif
	uint8_t dot11p_mode;
	uint8_t rx_mode;
	uint32_t ce_service_max_yield_time;
	uint8_t ce_service_max_rx_ind_flush;
	uint8_t cpu_map_list[CFG_RPS_RX_QUEUE_CPU_MAP_LIST_LEN];
#ifdef FEATURE_WLAN_EXTSCAN
	bool     extscan_enabled;
	uint32_t extscan_passive_max_chn_time;
	uint32_t extscan_passive_min_chn_time;
	uint32_t extscan_active_max_chn_time;
	uint32_t extscan_active_min_chn_time;
#endif
	bool ce_classify_enabled;
	uint32_t dual_mac_feature_disable;
	uint8_t dbs_scan_selection[CFG_DBS_SCAN_PARAM_LENGTH];
	uint32_t sta_sap_scc_on_dfs_chan;
	bool     tx_chain_mask_cck;
	uint8_t  tx_chain_mask_1ss;
	bool smart_chainmask_enabled;
	bool alternative_chainmask_enabled;
	uint16_t  self_gen_frm_pwr;
#ifdef WLAN_FEATURE_UDP_RESPONSE_OFFLOAD
	bool udp_resp_offload_support;
	uint32_t dest_port;
	char payload_filter[MAX_LEN_UDP_RESP_OFFLOAD];
	char response_payload[MAX_LEN_UDP_RESP_OFFLOAD];
#endif
#ifdef FEATURE_WLAN_SCAN_PNO
	bool pno_channel_prediction;
	uint8_t top_k_num_of_channels;
	uint8_t stationary_thresh;
	uint32_t channel_prediction_full_scan;
#endif
	bool early_stop_scan_enable;
	int8_t early_stop_scan_min_threshold;
	int8_t early_stop_scan_max_threshold;
	int8_t first_scan_bucket_threshold;
	uint8_t ht_mpdu_density;
#ifdef FEATURE_LFR_SUBNET_DETECTION
	bool enable_lfr_subnet_detection;
#endif
	uint16_t obss_active_dwelltime;
	uint16_t obss_passive_dwelltime;
	uint16_t obss_width_trigger_interval;
	uint8_t inform_bss_rssi_raw;
#ifdef WLAN_FEATURE_TSF
	uint32_t tsf_gpio_pin;
#endif
	uint32_t roam_dense_traffic_thresh;
	uint32_t roam_dense_rssi_thresh_offset;
	bool ignore_peer_ht_opmode;
	uint32_t roam_dense_min_aps;
	int8_t roam_bg_scan_bad_rssi_thresh;
	uint8_t roam_bad_rssi_thresh_offset_2g;
	uint32_t ho_delay_for_rx;
	uint32_t min_delay_btw_roam_scans;
	uint32_t roam_trigger_reason_bitmask;
	uint32_t roam_bg_scan_client_bitmap;
	bool enable_edca_params;
	uint32_t edca_vo_cwmin;
	uint32_t edca_vi_cwmin;
	uint32_t edca_bk_cwmin;
	uint32_t edca_be_cwmin;
	uint32_t edca_vo_cwmax;
	uint32_t edca_vi_cwmax;
	uint32_t edca_bk_cwmax;
	uint32_t edca_be_cwmax;
	uint32_t edca_vo_aifs;
	uint32_t edca_vi_aifs;
	uint32_t edca_bk_aifs;
	uint32_t edca_be_aifs;

	/* Tuning TX sched parameters for VO (skip credit limit credit disc) */
	uint8_t  tx_sched_wrr_vo[TX_SCHED_WRR_PARAM_STRING_LENGTH];
	/* Tuning TX sched parameters for VI (skip credit limit credit disc) */
	uint8_t  tx_sched_wrr_vi[TX_SCHED_WRR_PARAM_STRING_LENGTH];
	/* Tuning TX sched parameters for BE (skip credit limit credit disc) */
	uint8_t  tx_sched_wrr_be[TX_SCHED_WRR_PARAM_STRING_LENGTH];
	/* Tuning TX sched parameters for BK (skip credit limit credit disc) */
	uint8_t  tx_sched_wrr_bk[TX_SCHED_WRR_PARAM_STRING_LENGTH];

	bool enable_fatal_event;
	bool bpf_enabled;
	bool enable_dp_trace;
	uint8_t dp_trace_config[DP_TRACE_CONFIG_STRING_LENGTH];
	bool adaptive_dwell_mode_enabled;
	enum wmi_dwelltime_adaptive_mode scan_adaptive_dwell_mode;
	enum wmi_dwelltime_adaptive_mode roamscan_adaptive_dwell_mode;
	enum wmi_dwelltime_adaptive_mode extscan_adaptive_dwell_mode;
	enum wmi_dwelltime_adaptive_mode pnoscan_adaptive_dwell_mode;
	enum wmi_dwelltime_adaptive_mode global_adapt_dwelltime_mode;
	uint8_t adapt_dwell_lpf_weight;
	uint8_t adapt_dwell_passive_mon_intval;
	uint8_t adapt_dwell_wifi_act_threshold;
	bool bug_report_for_no_scan_results;
	bool bug_on_reinit_failure;
#ifdef WLAN_FEATURE_NAN_DATAPATH
	bool enable_nan_datapath;
	uint8_t nan_datapath_ndi_channel;
#endif
	uint32_t iface_change_wait_time;
	/* parameter to control GTX */
	uint32_t tgt_gtx_usr_cfg;
	enum cfg_sub_20_channel_width enable_sub_20_channel_width;
	bool indoor_channel_support;
	/* control marking indoor channel passive to disable */
	bool disable_indoor_channel;
	/* parameter to force sap into 11n */
	bool sap_force_11n_for_11ac;
	uint16_t sap_tx_leakage_threshold;
	bool multicast_replay_filter;
	/* parameter for indicating sifs burst duration to fw */
	uint8_t sifs_burst_duration;
	bool goptimize_chan_avoid_event;
	bool enable_go_cts2self_for_sta;
	uint32_t tx_aggregation_size;
	uint32_t rx_aggregation_size;
	bool sta_prefer_80MHz_over_160MHz;
	uint8_t sap_max_inactivity_override;
	bool fw_timeout_crash;
	/* beacon count before channel switch */
	uint8_t sap_chanswitch_beacon_cnt;
	uint8_t sap_chanswitch_mode;
	uint32_t rx_wakelock_timeout;
#ifdef WLAN_FEATURE_WOW_PULSE
	bool wow_pulse_support;
	uint8_t wow_pulse_pin;
	uint16_t wow_pulse_interval_high;
	uint16_t wow_pulse_interval_low;
#endif
	uint8_t is_per_roam_enabled;
	uint32_t per_roam_high_rate_threshold;
	uint32_t per_roam_low_rate_threshold;
	uint32_t per_roam_th_percent;
	uint32_t per_roam_rest_time;
	uint32_t per_roam_mon_time;
	uint32_t min_candidate_rssi;
	uint32_t max_sched_scan_plan_interval;
	uint32_t max_sched_scan_plan_iterations;
	uint8_t enable_phy_reg_retention;
	enum active_bpf_mode active_uc_bpf_mode;
	enum active_bpf_mode active_mc_bc_bpf_mode;
	enum hw_filter_mode hw_filter_mode;
	bool sap_internal_restart;
	enum restart_beaconing_on_ch_avoid_rule
		restart_beaconing_on_chan_avoid_event;
	bool enable_bcast_probe_rsp;
	bool qcn_ie_support;
	uint8_t fils_max_chan_guard_time;
	/* 5G preference parameters for boosting RSSI */
	bool                        enable_5g_band_pref;
	int8_t                      rssi_boost_threshold_5g;
	uint8_t                     rssi_boost_factor_5g;
	uint8_t                     max_rssi_boost_5g;
	/* 5G preference parameters for dropping RSSI*/
	int8_t                      rssi_penalize_threshold_5g;
	uint8_t                     rssi_penalize_factor_5g;
	uint8_t                     max_rssi_penalize_5g;

	uint8_t                     auto_pwr_save_fail_mode;
	uint8_t packet_filters_bitmap;
	uint32_t                    arp_ac_category;

	bool probe_req_ie_whitelist;
	/* probe request bit map ies */
	uint32_t probe_req_ie_bitmap_0;
	uint32_t probe_req_ie_bitmap_1;
	uint32_t probe_req_ie_bitmap_2;
	uint32_t probe_req_ie_bitmap_3;
	uint32_t probe_req_ie_bitmap_4;
	uint32_t probe_req_ie_bitmap_5;
	uint32_t probe_req_ie_bitmap_6;
	uint32_t probe_req_ie_bitmap_7;

	/* Probe Request multiple vendor OUIs */
	uint8_t probe_req_ouis[MAX_PRB_REQ_VENDOR_OUI_INI_LEN];

	int8_t mbo_candidate_rssi_thres;
	int8_t mbo_current_rssi_thres;
	int8_t mbo_current_rssi_mcc_thres;
	int8_t mbo_candidate_rssi_btc_thres;
	/* threshold of packet drops at which FW initiates disconnect */
	uint16_t pkt_err_disconn_th;
	uint16_t reduced_beacon_interval;
	bool ani_enabled;
	uint8_t enable_rts_sifsbursting;
	uint8_t max_mpdus_inampdu;
	uint16_t sap_max_mcs_txdata;
	bool is_bssid_hint_priority;
	bool is_fils_enabled;
	bool tx_orphan_enable;
	uint8_t dfs_beacon_tx_enhanced;
	uint8_t scan_backoff_multiplier;
	bool is_force_1x1;
	uint16_t num_11b_tx_chains;
	uint16_t num_11ag_tx_chains;
	/* LCA(Last connected AP) disallow configs */
	uint32_t disallow_duration;
	uint32_t rssi_channel_penalization;
	uint32_t num_disallowed_aps;
	bool is_ndi_mac_randomized;
	uint8_t ito_repeat_count;
	bool enable_lprx;
	uint8_t upper_brssi_thresh;
	uint8_t lower_brssi_thresh;
	bool enable_dtim_1chrx;
	bool oce_sta_enabled;
	bool oce_sap_enabled;
	bool enable_11d_in_world_mode;
	int8_t rssi_thresh_offset_5g;
	bool is_fils_roaming_supported;
	bool enable_action_oui;
	uint8_t action_oui_connect_1x1[MAX_ACTION_OUI_STRING_LEN];
	uint8_t action_oui_ito_extension[MAX_ACTION_OUI_STRING_LEN];
	uint8_t action_oui_cckm_1x1[MAX_ACTION_OUI_STRING_LEN];
	uint8_t rssi_weightage;
	uint8_t ht_caps_weightage;
	uint8_t vht_caps_weightage;
	uint8_t chan_width_weightage;
	uint8_t chan_band_weightage;
	uint8_t nss_weightage;
	uint8_t beamforming_cap_weightage;
	uint8_t pcl_weightage;
	uint8_t channel_congestion_weightage;
	uint8_t oce_wan_weightage;
	uint32_t bandwidth_weight_per_index;
	uint32_t nss_weight_per_index;
	uint32_t band_weight_per_index;
	uint32_t best_rssi_threshold;
	uint32_t good_rssi_threshold;
	uint32_t bad_rssi_threshold;
	uint32_t good_rssi_pcnt;
	uint32_t bad_rssi_pcnt;
	uint32_t good_rssi_bucket_size;
	uint32_t bad_rssi_bucket_size;
	uint32_t rssi_pref_5g_rssi_thresh;
	uint8_t num_esp_qbss_slots;
	uint32_t esp_qbss_score_slots3_to_0;
	uint32_t esp_qbss_score_slots7_to_4;
	uint32_t esp_qbss_score_slots11_to_8;
	uint32_t esp_qbss_score_slots15_to_12;
	uint8_t num_oce_wan_slots;
	uint32_t oce_wan_score_slots3_to_0;
	uint32_t oce_wan_score_slots7_to_4;
	uint32_t oce_wan_score_slots11_to_8;
	uint32_t oce_wan_score_slots15_to_12;
	bool enable_scoring_for_roam;
	bool chan_switch_hostapd_rate_enabled;
	bool is_11k_offload_supported;
	uint32_t offload_11k_enable_bitmask;
	uint32_t neighbor_report_offload_params_bitmask;
	uint32_t neighbor_report_offload_time_offset;
	uint32_t neighbor_report_offload_low_rssi_offset;
	uint32_t neighbor_report_offload_bmiss_count_trigger;
	uint32_t neighbor_report_offload_per_threshold_offset;
	uint32_t neighbor_report_offload_cache_timeout;
	uint32_t neighbor_report_offload_max_req_cap;
	uint8_t enable_tx_sch_delay;
	bool force_rsne_override;
	bool roam_force_rssi_trigger;
	bool is_unit_test_framework_enabled;
};

#define VAR_OFFSET(_Struct, _Var) (offsetof(_Struct, _Var))
#define VAR_SIZE(_Struct, _Var) (sizeof(((_Struct *)0)->_Var))

#define VAR_FLAGS_NONE         (0)

/* bit 0 is Required or Optional */
#define VAR_FLAGS_REQUIRED     (1 << 0)
#define VAR_FLAGS_OPTIONAL     (0 << 0)

/*
 * bit 1 tells if range checking is required.
 * If less than MIN, assume MIN.
 * If greater than MAX, assume MAX.
 */
#define VAR_FLAGS_RANGE_CHECK  (1 << 1)
#define VAR_FLAGS_RANGE_CHECK_ASSUME_MINMAX (VAR_FLAGS_RANGE_CHECK)

/*
 * bit 2 is range checking that assumes the DEFAULT value
 * If less than MIN, assume DEFAULT,
 * If greater than MAX, assume DEFAULT.
 */
#define VAR_FLAGS_RANGE_CHECK_ASSUME_DEFAULT (1 << 2)

/*
 * Bit 3 indicates that the config item can be modified dynamicially
 * on a running system
 */
#define VAR_FLAGS_DYNAMIC_CFG (1 << 3)

enum wlan_parameter_type {
	WLAN_PARAM_Integer,
	WLAN_PARAM_SignedInteger,
	WLAN_PARAM_HexInteger,
	WLAN_PARAM_String,
	WLAN_PARAM_MacAddr,
};

#define REG_VARIABLE(_Name, _Type,  _Struct, _VarName,		\
		      _Flags, _Default, _Min, _Max)		\
	{							\
		(_Name),					\
		(_Type),					\
		(_Flags),					\
		VAR_OFFSET(_Struct, _VarName),			\
		VAR_SIZE(_Struct, _VarName),			\
		(_Default),					\
		(_Min),						\
		(_Max),						\
		NULL,						\
		0						\
	}

#define REG_DYNAMIC_VARIABLE(_Name, _Type,  _Struct, _VarName,	\
			      _Flags, _Default, _Min, _Max,	\
			      _CBFunc, _CBParam)		\
	{							\
		(_Name),					\
		(_Type),					\
		(VAR_FLAGS_DYNAMIC_CFG | (_Flags)),		\
		VAR_OFFSET(_Struct, _VarName),			\
		VAR_SIZE(_Struct, _VarName),			\
		(_Default),					\
		(_Min),						\
		(_Max),						\
		(_CBFunc),					\
		(_CBParam)					\
	}

#define REG_VARIABLE_STRING(_Name, _Type,  _Struct, _VarName,	\
			     _Flags, _Default)			\
	{							\
		(_Name),					\
		(_Type),					\
		(_Flags),					\
		VAR_OFFSET(_Struct, _VarName),			\
		VAR_SIZE(_Struct, _VarName),			\
		(unsigned long)(_Default),			\
		0,						\
		0,						\
		NULL,						\
		0						\
	}

struct reg_table_entry {
	char *RegName;          /* variable name in the qcom_cfg.ini file */
	enum wlan_parameter_type RegType;    /* variable type in hdd_config struct */
	unsigned long Flags;    /* Specify optional parms and if RangeCheck is performed */
	unsigned short VarOffset;       /* offset to field from the base address of the structure */
	unsigned short VarSize; /* size (in bytes) of the field */
	unsigned long VarDefault;       /* default value to use */
	unsigned long VarMin;   /* minimum value, for range checking */
	unsigned long VarMax;   /* maximum value, for range checking */
	/* Dynamic modification notifier */
	void (*pfnDynamicnotify)(hdd_context_t *pHddCtx,
				 unsigned long notifyId);
	unsigned long notifyId; /* Dynamic modification identifier */
};

/* Function declarations and documenation */
QDF_STATUS hdd_parse_config_ini(hdd_context_t *pHddCtx);

/**
 * hdd_validate_prb_req_ie_bitmap - validates user input for ie bit map
 * @hdd_ctx: the pointer to hdd context
 *
 * This function checks whether user has entered valid probe request
 * ie bitmap and also verifies vendor ouis if vendor specific ie is set
 *
 * Return: status of verification
 *         true - valid input
 *         false - invalid input
 */
bool hdd_validate_prb_req_ie_bitmap(hdd_context_t *hdd_ctx);

/**
 * hdd_parse_probe_req_ouis - form ouis from ini gProbeReqOUIs
 * @hdd_ctx: the pointer to hdd context
 *
 * This function parses the ini string gProbeReqOUIs which needs be to in the
 * following format:
 * "<8 characters of [0-9] or [A-F]>space<8 characters from [0-9] etc.,"
 * example: "AABBCCDD 1122EEFF"
 * and the logic counts the number of OUIS and allocates the memory
 * for every valid OUI and is stored in hdd_context_t
 *
 * Return: status of parsing
 *         0 - success
 *         negative value - failure
 */
int hdd_parse_probe_req_ouis(hdd_context_t *hdd_ctx);

/**
 * hdd_free_probe_req_ouis - de-allocates the probe req ouis
 * @hdd_ctx: the pointer to hdd context
 *
 * This function de-alloactes the probe req ouis which are
 * allocated while parsing of ini string gProbeReqOUIs
 *
 * Return: None
 */
void hdd_free_probe_req_ouis(hdd_context_t *hdd_ctx);

QDF_STATUS hdd_update_mac_config(hdd_context_t *pHddCtx);
QDF_STATUS hdd_set_sme_config(hdd_context_t *pHddCtx);

/**
 * hdd_set_all_sme_action_ouis() - parse all action oui ini strings
 * @hdd_ctx: the pointer to hdd context
 *
 * This is a wrapper function which actually invokes internal functions to
 * parse each action oui ini string and sends the extracted extensions to sme
 *
 * Return: None
 */
void hdd_set_all_sme_action_ouis(hdd_context_t *hdd_ctx);

QDF_STATUS hdd_set_sme_chan_list(hdd_context_t *hdd_ctx);
bool hdd_update_config_cfg(hdd_context_t *pHddCtx);
QDF_STATUS hdd_cfg_get_global_config(hdd_context_t *pHddCtx, char *pBuf,
				     int buflen);

eCsrPhyMode hdd_cfg_xlate_to_csr_phy_mode(enum hdd_dot11_mode dot11Mode);
QDF_STATUS hdd_execute_global_config_command(hdd_context_t *pHddCtx,
					     char *command);

QDF_STATUS hdd_set_idle_ps_config(hdd_context_t *pHddCtx, bool val);
void hdd_get_pmkid_modes(hdd_context_t *pHddCtx,
			 struct pmkid_mode_bits *pmkid_modes);

void hdd_update_tgt_cfg(void *context, void *param);
bool hdd_dfs_indicate_radar(void *context, void *param);

QDF_STATUS hdd_string_to_u8_array(char *str, uint8_t *intArray, uint8_t *len,
				  uint8_t intArrayMaxLen);
QDF_STATUS hdd_hex_string_to_u16_array(char *str, uint16_t *int_array,
				uint8_t *len, uint8_t int_array_max_len);

void hdd_cfg_print(hdd_context_t *pHddCtx);

QDF_STATUS hdd_update_nss(hdd_context_t *hdd_ctx, uint8_t nss);
#ifdef FEATURE_WLAN_SCAN_PNO
void hdd_set_pno_channel_prediction_config(
	tpSmeConfigParams sme_config, hdd_context_t *hdd_ctx);
#else
static inline void hdd_set_pno_channel_prediction_config(
	tpSmeConfigParams sme_config, hdd_context_t *hdd_ctx)
{}
#endif

#endif<|MERGE_RESOLUTION|>--- conflicted
+++ resolved
@@ -13420,8 +13420,6 @@
 #define CFG_ENABLE_UNIT_TEST_FRAMEWORK_MAX     (1)
 #define CFG_ENABLE_UINT_TEST_FRAMEWORK_DEFAULT (0)
 
-<<<<<<< HEAD
-=======
 /*
  * <ini>
  * force_rsne_override - force rsnie override from user
@@ -13446,7 +13444,6 @@
 #define CFG_FORCE_RSNE_OVERRIDE_MAX     (1)
 #define CFG_FORCE_RSNE_OVERRIDE_DEFAULT (0)
 
->>>>>>> a055327f
 /*---------------------------------------------------------------------------
    Type declarations
    -------------------------------------------------------------------------*/
