--- conflicted
+++ resolved
@@ -211,8 +211,6 @@
 	if (ret)
 		goto out;
 
-<<<<<<< HEAD
-=======
 	if (so.aux_batch_size > 8) {
 		ret = req->ring->dispatch_execbuffer(req,
 						     (so.ggtt_offset +
@@ -223,7 +221,6 @@
 			goto out;
 	}
 
->>>>>>> 75067dde
 	i915_vma_move_to_active(i915_gem_obj_to_ggtt(so.obj), req);
 
 out:
