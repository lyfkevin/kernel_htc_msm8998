--- conflicted
+++ resolved
@@ -394,12 +394,8 @@
 
 	if (!(new_man->flags & TTM_MEMTYPE_FLAG_FIXED)) {
 		if (bo->ttm == NULL) {
-<<<<<<< HEAD
-			ret = ttm_bo_add_ttm(bo, false);
-=======
 			bool zero = !(old_man->flags & TTM_MEMTYPE_FLAG_FIXED);
 			ret = ttm_bo_add_ttm(bo, zero);
->>>>>>> b4cbb8a4
 			if (ret)
 				goto out_err;
 		}
