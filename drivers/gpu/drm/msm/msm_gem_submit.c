/*
 * Copyright (C) 2013 Red Hat
 * Author: Rob Clark <robdclark@gmail.com>
 *
 * This program is free software; you can redistribute it and/or modify it
 * under the terms of the GNU General Public License version 2 as published by
 * the Free Software Foundation.
 *
 * This program is distributed in the hope that it will be useful, but WITHOUT
 * ANY WARRANTY; without even the implied warranty of MERCHANTABILITY or
 * FITNESS FOR A PARTICULAR PURPOSE.  See the GNU General Public License for
 * more details.
 *
 * You should have received a copy of the GNU General Public License along with
 * this program.  If not, see <http://www.gnu.org/licenses/>.
 */

#include "msm_drv.h"
#include "msm_gpu.h"
#include "msm_gem.h"
#include "msm_trace.h"

/*
 * Cmdstream submission:
 */

/* make sure these don't conflict w/ MSM_SUBMIT_BO_x */
#define BO_VALID    0x8000
#define BO_LOCKED   0x4000
#define BO_PINNED   0x2000

static inline void __user *to_user_ptr(u64 address)
{
	return (void __user *)(uintptr_t)address;
}

static struct msm_gem_submit *submit_create(struct drm_device *dev,
<<<<<<< HEAD
		struct msm_gem_address_space *aspace,
		uint32_t nr_bos, uint32_t nr_cmds,
		struct msm_gpu_submitqueue *queue)
{
	struct msm_gem_submit *submit;
	uint64_t sz = sizeof(*submit) + (nr_bos * sizeof(submit->bos[0])) +
		(nr_cmds * sizeof(submit->cmd[0]));
=======
		struct msm_gpu *gpu, uint32_t nr)
{
	struct msm_gem_submit *submit;
	uint64_t sz = sizeof(*submit) + ((u64)nr * sizeof(submit->bos[0]));
>>>>>>> 69b0bf95

	if (sz > SIZE_MAX)
		return NULL;

	submit = kmalloc(sz, GFP_TEMPORARY | __GFP_NOWARN | __GFP_NORETRY);
	if (submit) {
		submit->dev = dev;
		submit->aspace = aspace;
		submit->queue = queue;

		/* initially, until copy_from_user() and bo lookup succeeds: */
		submit->nr_bos = 0;
		submit->nr_cmds = 0;

		submit->profile_buf = NULL;
		submit->profile_buf_iova = 0;
		submit->cmd = (void *)&submit->bos[nr_bos];

		submit->secure = false;

		/*
		 * Initalize node so we can safely list_del() on it if
		 * we fail in the submit path
		 */
		INIT_LIST_HEAD(&submit->node);
		INIT_LIST_HEAD(&submit->bo_list);
		ww_acquire_init(&submit->ticket, &reservation_ww_class);
	}

	return submit;
}

static inline unsigned long __must_check
copy_from_user_inatomic(void *to, const void __user *from, unsigned long n)
{
	if (access_ok(VERIFY_READ, from, n))
		return __copy_from_user_inatomic(to, from, n);
	return -EFAULT;
}

void msm_gem_submit_free(struct msm_gem_submit *submit)
{
	if (!submit)
		return;

	msm_submitqueue_put(submit->queue);
	list_del(&submit->node);
	kfree(submit);
}

static int submit_lookup_objects(struct msm_gpu *gpu,
		struct msm_gem_submit *submit,
		struct drm_msm_gem_submit *args, struct drm_file *file)
{
	unsigned i;
	int ret = 0;

	spin_lock(&file->table_lock);
	pagefault_disable();

	for (i = 0; i < args->nr_bos; i++) {
		struct drm_msm_gem_submit_bo submit_bo;
		struct drm_gem_object *obj;
		struct msm_gem_object *msm_obj;
		void __user *userptr =
			to_user_ptr(args->bos + (i * sizeof(submit_bo)));

		if (copy_from_user_inatomic(&submit_bo, userptr,
			sizeof(submit_bo))) {
			pagefault_enable();
			spin_unlock(&file->table_lock);
			if (copy_from_user(&submit_bo, userptr,
				sizeof(submit_bo))) {
				ret = -EFAULT;
				goto out;
			}

			spin_lock(&file->table_lock);
			pagefault_disable();
		}

		if ((submit_bo.flags & ~MSM_SUBMIT_BO_FLAGS) ||
			!(submit_bo.flags & MSM_SUBMIT_BO_FLAGS)) {
			DRM_ERROR("invalid flags: %x\n", submit_bo.flags);
			ret = -EINVAL;
			goto out_unlock;
		}

		submit->bos[i].flags = submit_bo.flags;
		/* in validate_objects() we figure out if this is true: */
		submit->bos[i].iova  = submit_bo.presumed;

		/* normally use drm_gem_object_lookup(), but for bulk lookup
		 * all under single table_lock just hit object_idr directly:
		 */
		obj = idr_find(&file->object_idr, submit_bo.handle);
		if (!obj) {
			DRM_ERROR("invalid handle %u at index %u\n", submit_bo.handle, i);
			ret = -EINVAL;
			goto out_unlock;
		}

		msm_obj = to_msm_bo(obj);

		/*
		 * If the buffer is marked as secure make sure that we can
		 * handle secure buffers and then mark the submission as secure
		 */
		if (msm_obj->flags & MSM_BO_SECURE) {
			if (!gpu->secure_aspace) {
				DRM_ERROR("Cannot handle secure buffers\n");
				ret = -EINVAL;
				goto out_unlock;
			}

			submit->secure = true;
		}

		if (!list_empty(&msm_obj->submit_entry)) {
			DRM_ERROR("handle %u at index %u already on submit list\n",
					submit_bo.handle, i);
			ret = -EINVAL;
			goto out_unlock;
		}

		drm_gem_object_reference(obj);

		submit->bos[i].obj = msm_obj;

		list_add_tail(&msm_obj->submit_entry, &submit->bo_list);
	}

out_unlock:
	pagefault_enable();
	spin_unlock(&file->table_lock);

out:
	submit->nr_bos = i;

	return ret;
}

static void submit_unlock_unpin_bo(struct msm_gpu *gpu,
		struct msm_gem_submit *submit, int i)
{
	struct msm_gem_object *msm_obj = submit->bos[i].obj;
	struct msm_gem_address_space *aspace;

	aspace = (msm_obj->flags & MSM_BO_SECURE) ?
			gpu->secure_aspace : submit->aspace;

	if (submit->bos[i].flags & BO_PINNED)
		msm_gem_put_iova(&msm_obj->base, aspace);

	if (submit->bos[i].flags & BO_LOCKED)
		ww_mutex_unlock(&msm_obj->resv->lock);

	if (!(submit->bos[i].flags & BO_VALID))
		submit->bos[i].iova = 0;

	submit->bos[i].flags &= ~(BO_LOCKED | BO_PINNED);
}

/* This is where we make sure all the bo's are reserved and pin'd: */
static int submit_validate_objects(struct msm_gpu *gpu,
		struct msm_gem_submit *submit)
{
	int contended, slow_locked = -1, i, ret = 0;

retry:
	for (i = 0; i < submit->nr_bos; i++) {
		struct msm_gem_object *msm_obj = submit->bos[i].obj;

		if (slow_locked == i)
			slow_locked = -1;

		contended = i;

		if (!(submit->bos[i].flags & BO_LOCKED)) {
			ret = ww_mutex_lock_interruptible(&msm_obj->resv->lock,
					&submit->ticket);
			if (ret)
				goto fail;
			submit->bos[i].flags |= BO_LOCKED;
		}

		/*
		 * An invalid SVM object is part of
		 * this submit's buffer list, fail.
		 */
		if (msm_obj->flags & MSM_BO_SVM) {
			struct msm_gem_svm_object *msm_svm_obj =
				to_msm_svm_obj(msm_obj);
			if (msm_svm_obj->invalid) {
				ret = -EINVAL;
				goto fail;
			}
		}
	}

	ww_acquire_done(&submit->ticket);

	return 0;

fail:
	for (; i >= 0; i--)
		submit_unlock_unpin_bo(gpu, submit, i);

	if (slow_locked > 0)
		submit_unlock_unpin_bo(gpu, submit, slow_locked);

	if (ret == -EDEADLK) {
		struct msm_gem_object *msm_obj = submit->bos[contended].obj;
		/* we lost out in a seqno race, lock and retry.. */
		ret = ww_mutex_lock_slow_interruptible(&msm_obj->resv->lock,
				&submit->ticket);
		if (!ret) {
			submit->bos[contended].flags |= BO_LOCKED;
			slow_locked = contended;
			goto retry;
		}
	}

	return ret;
}

static int submit_bo(struct msm_gpu *gpu,
		struct msm_gem_submit *submit, uint32_t idx,
		struct msm_gem_object **obj, uint64_t *iova, bool *valid)
{
	struct msm_gem_object *msm_obj;
	struct msm_gem_address_space *aspace;
	int ret;

	if (idx >= submit->nr_bos) {
		DRM_ERROR("invalid buffer index: %u (out of %u)\n",
				idx, submit->nr_bos);
		return -EINVAL;
	}

	if (obj)
		*obj = submit->bos[idx].obj;

	/* Only map and pin if the caller needs either the iova or valid */
	if (!iova && !valid)
		return 0;

	if (!(submit->bos[idx].flags & BO_PINNED)) {
		uint64_t buf_iova;

		msm_obj = submit->bos[idx].obj;
		aspace = (msm_obj->flags & MSM_BO_SECURE) ?
			gpu->secure_aspace : submit->aspace;

		ret = msm_gem_get_iova(&msm_obj->base, aspace, &buf_iova);

		/* this would break the logic in the fail path.. there is no
		 * reason for this to happen, but just to be on the safe side
		 * let's notice if this starts happening in the future:
		 */
		WARN_ON(ret == -EDEADLK);

		if (ret)
			return ret;

		submit->bos[idx].flags |= BO_PINNED;

		if (buf_iova == submit->bos[idx].iova) {
			submit->bos[idx].flags |= BO_VALID;
		} else {
			submit->bos[idx].iova = buf_iova;
			submit->bos[idx].flags &= ~BO_VALID;
		}
	}

	if (iova)
		*iova = submit->bos[idx].iova;
	if (valid)
		*valid = !!(submit->bos[idx].flags & BO_VALID);

	return 0;
}

/* process the reloc's and patch up the cmdstream as needed: */
static int submit_reloc(struct msm_gpu *gpu,
		struct msm_gem_submit *submit,
		struct msm_gem_object *obj, uint32_t offset,
		uint32_t nr_relocs, uint64_t relocs)
{
	uint32_t i, last_offset = 0;
	uint32_t *ptr;
	int ret;

	if (offset % 4) {
		DRM_ERROR("non-aligned cmdstream buffer: %u\n", offset);
		return -EINVAL;
	}

	if (obj->flags & MSM_BO_SECURE) {
		DRM_ERROR("cannot do relocs on a secure buffer\n");
		return -EINVAL;
	}

	if (nr_relocs == 0)
		return 0;

	/* For now, just map the entire thing.  Eventually we probably
	 * to do it page-by-page, w/ kmap() if not vmap()d..
	 */
	ptr = msm_gem_vaddr(&obj->base);

	if (IS_ERR(ptr)) {
		ret = PTR_ERR(ptr);
		DBG("failed to map: %d", ret);
		return ret;
	}

	for (i = 0; i < nr_relocs; i++) {
		struct drm_msm_gem_submit_reloc submit_reloc;
		void __user *userptr =
			to_user_ptr(relocs + (i * sizeof(submit_reloc)));
		uint64_t iova;
		uint32_t off;
		bool valid;

		if (copy_from_user(&submit_reloc, userptr,
			sizeof(submit_reloc)))
			return -EFAULT;

		if (submit_reloc.submit_offset % 4) {
			DRM_ERROR("non-aligned reloc offset: %u\n",
					submit_reloc.submit_offset);
			return -EINVAL;
		}

		/* offset in dwords: */
		off = submit_reloc.submit_offset / 4;

		if ((off >= (obj->base.size / 4)) ||
				(off < last_offset)) {
			DRM_ERROR("invalid offset %u at reloc %u\n", off, i);
			return -EINVAL;
		}

		ret = submit_bo(gpu, submit, submit_reloc.reloc_idx,
				NULL, &iova, &valid);
		if (ret)
			return ret;

		if (valid)
			continue;

		iova += submit_reloc.reloc_offset;

		if (submit_reloc.shift < 0)
			iova >>= -submit_reloc.shift;
		else
			iova <<= submit_reloc.shift;

		ptr[off] = iova | submit_reloc.or;

		last_offset = off;
	}

	return 0;
}

static void submit_cleanup(struct msm_gpu *gpu, struct msm_gem_submit *submit,
		bool fail)
{
	unsigned i;

	if (!submit)
		return;

	for (i = 0; i < submit->nr_bos; i++) {
		struct msm_gem_object *msm_obj = submit->bos[i].obj;
		submit_unlock_unpin_bo(gpu, submit, i);
		list_del_init(&msm_obj->submit_entry);
		drm_gem_object_unreference(&msm_obj->base);
	}

	ww_acquire_fini(&submit->ticket);
}

int msm_ioctl_gem_submit(struct drm_device *dev, void *data,
		struct drm_file *file)
{
	struct msm_drm_private *priv = dev->dev_private;
	struct drm_msm_gem_submit *args = data;
	struct msm_file_private *ctx = file->driver_priv;
	struct msm_gem_submit *submit;
	struct msm_gpu_submitqueue *queue;
	struct msm_gpu *gpu;
	unsigned i;
	int ret;

	/* for now, we just have 3d pipe.. eventually this would need to
	 * be more clever to dispatch to appropriate gpu module:
	 */
	if (MSM_PIPE_ID(args->flags) != MSM_PIPE_3D0)
		return -EINVAL;

	gpu = priv->gpu;
	if (!gpu || !ctx)
		return -ENXIO;

	queue = msm_submitqueue_get(ctx, args->queueid);
	if (!queue)
		return -ENOENT;

	mutex_lock(&dev->struct_mutex);

	submit = submit_create(dev, ctx->aspace, args->nr_bos, args->nr_cmds,
		queue);
	if (!submit) {
		ret = -ENOMEM;
		goto out;
	}

	ret = submit_lookup_objects(gpu, submit, args, file);
	if (ret)
		goto out;

	ret = submit_validate_objects(gpu, submit);
	if (ret)
		goto out;

	for (i = 0; i < args->nr_cmds; i++) {
		struct drm_msm_gem_submit_cmd submit_cmd;
		void __user *userptr =
			to_user_ptr(args->cmds + (i * sizeof(submit_cmd)));
		struct msm_gem_object *msm_obj;
		uint64_t iova;
		size_t size;

		ret = copy_from_user(&submit_cmd, userptr, sizeof(submit_cmd));
		if (ret) {
			ret = -EFAULT;
			goto out;
		}

		/* validate input from userspace: */
		switch (submit_cmd.type) {
		case MSM_SUBMIT_CMD_BUF:
		case MSM_SUBMIT_CMD_IB_TARGET_BUF:
		case MSM_SUBMIT_CMD_CTX_RESTORE_BUF:
		case MSM_SUBMIT_CMD_PROFILE_BUF:
			break;
		default:
			DRM_ERROR("invalid type: %08x\n", submit_cmd.type);
			ret = -EINVAL;
			goto out;
		}

		ret = submit_bo(gpu, submit, submit_cmd.submit_idx,
				&msm_obj, &iova, NULL);
		if (ret)
			goto out;

		if (submit_cmd.size % 4) {
			DRM_ERROR("non-aligned cmdstream buffer size: %u\n",
					submit_cmd.size);
			ret = -EINVAL;
			goto out;
		}

		size = submit_cmd.size + submit_cmd.submit_offset;

		if (!submit_cmd.size || (size < submit_cmd.size) ||
			(size > msm_obj->base.size)) {
			DRM_ERROR("invalid cmdstream offset/size: %u/%u\n",
				submit_cmd.submit_offset, submit_cmd.size);
			ret = -EINVAL;
			goto out;
		}

		submit->cmd[i].type = submit_cmd.type;
		submit->cmd[i].size = submit_cmd.size / 4;
		submit->cmd[i].iova = iova + submit_cmd.submit_offset;
		submit->cmd[i].idx  = submit_cmd.submit_idx;

		if (submit_cmd.type == MSM_SUBMIT_CMD_PROFILE_BUF) {
			submit->profile_buf_iova = submit->cmd[i].iova;
			submit->profile_buf = msm_gem_vaddr(&msm_obj->base)
				+ submit_cmd.submit_offset;
		}

		ret = submit_reloc(gpu, submit, msm_obj,
				submit_cmd.submit_offset, submit_cmd.nr_relocs,
				submit_cmd.relocs);
		if (ret)
			goto out;
	}

	submit->nr_cmds = i;

	/* Clamp the user submitted ring to the range of available rings */
	submit->ring = clamp_t(uint32_t, queue->prio, 0, gpu->nr_rings - 1);

	ret = msm_gpu_submit(gpu, submit);

	args->fence = submit->fence;

out:
	submit_cleanup(gpu, submit, !!ret);
	if (ret)
		msm_gem_submit_free(submit);
	mutex_unlock(&dev->struct_mutex);
	return ret;
}<|MERGE_RESOLUTION|>--- conflicted
+++ resolved
@@ -35,20 +35,13 @@
 }
 
 static struct msm_gem_submit *submit_create(struct drm_device *dev,
-<<<<<<< HEAD
 		struct msm_gem_address_space *aspace,
 		uint32_t nr_bos, uint32_t nr_cmds,
 		struct msm_gpu_submitqueue *queue)
 {
 	struct msm_gem_submit *submit;
-	uint64_t sz = sizeof(*submit) + (nr_bos * sizeof(submit->bos[0])) +
-		(nr_cmds * sizeof(submit->cmd[0]));
-=======
-		struct msm_gpu *gpu, uint32_t nr)
-{
-	struct msm_gem_submit *submit;
-	uint64_t sz = sizeof(*submit) + ((u64)nr * sizeof(submit->bos[0]));
->>>>>>> 69b0bf95
+	uint64_t sz = sizeof(*submit) + ((u64)nr_bos * sizeof(submit->bos[0])) +
+		((u64)nr_cmds * sizeof(submit->cmd[0]));
 
 	if (sz > SIZE_MAX)
 		return NULL;
