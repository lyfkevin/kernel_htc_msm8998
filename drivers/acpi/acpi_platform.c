--- conflicted
+++ resolved
@@ -22,8 +22,6 @@
 
 ACPI_MODULE_NAME("platform");
 
-<<<<<<< HEAD
-=======
 /* Flags for acpi_create_platform_device */
 #define ACPI_PLATFORM_CLK	BIT(0)
 
@@ -48,7 +46,6 @@
 	{ }
 };
 
->>>>>>> 3757b948
 static int acpi_create_platform_clks(struct acpi_device *adev)
 {
 	static struct platform_device *pdev;
@@ -66,12 +63,7 @@
 /**
  * acpi_create_platform_device - Create platform device for ACPI device node
  * @adev: ACPI device node to create a platform device for.
-<<<<<<< HEAD
- * @flags: ACPI_PLATFORM_* flags that affect the creation of the platform
- *	   devices.
-=======
  * @id: ACPI device ID used to match @adev.
->>>>>>> 3757b948
  *
  * Check if the given @adev can be represented as a platform device and, if
  * that's the case, create and register a platform device, populate its common
@@ -79,13 +71,8 @@
  *
  * Name of the platform device will be the same as @adev's.
  */
-<<<<<<< HEAD
-struct platform_device *acpi_create_platform_device(struct acpi_device *adev,
-						    unsigned long flags)
-=======
 static int acpi_create_platform_device(struct acpi_device *adev,
 				       const struct acpi_device_id *id)
->>>>>>> 3757b948
 {
 	unsigned long flags = id->driver_data;
 	struct platform_device *pdev = NULL;
@@ -96,18 +83,12 @@
 	struct resource *resources;
 	int count;
 
-<<<<<<< HEAD
-	if ((flags & ACPI_PLATFORM_CLK) && acpi_create_platform_clks(adev)) {
-		dev_err(&adev->dev, "failed to create clocks\n");
-		return NULL;
-=======
 	if (flags & ACPI_PLATFORM_CLK) {
 		int ret = acpi_create_platform_clks(adev);
 		if (ret) {
 			dev_err(&adev->dev, "failed to create clocks\n");
 			return ret;
 		}
->>>>>>> 3757b948
 	}
 
 	/* If the ACPI node already has a physical device attached, skip it. */
