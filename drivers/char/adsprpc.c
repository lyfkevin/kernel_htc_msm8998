--- conflicted
+++ resolved
@@ -511,27 +511,12 @@
 		pr_err("device adsprpc-mem is not initialized\n");
 		return -ENODEV;
 	}
-<<<<<<< HEAD
-	dma_set_attr(DMA_ATTR_SKIP_ZEROING, &attrs);
-	dma_set_attr(DMA_ATTR_NO_KERNEL_MAPPING, &attrs);
-	vaddr = dma_alloc_attrs(me->dev, size, region_start, GFP_KERNEL,
-						&attrs);
-	if (!vaddr) {
-		pr_err("ADSPRPC: Failed to allocate %x remote heap memory\n",
-						(unsigned int)size);
-/* HTC_AUD_START */
-#ifdef CONFIG_HTC_DEBUG_DSP
-		BUG();
-#endif
-/* HTC_AUD_END */
-=======
 
 	*vaddr = dma_alloc_attrs(me->dev, size, region_start,
 				 GFP_KERNEL, attrs);
 	if (IS_ERR_OR_NULL(*vaddr)) {
 		pr_err("adsprpc: %s: %s: dma_alloc_attrs failed for size 0x%zx, returned %pK\n",
 				current->comm, __func__, size, (*vaddr));
->>>>>>> 9ed70b4a
 		return -ENOMEM;
 	}
 	return 0;
@@ -1756,14 +1741,8 @@
 	if (fl->profile && !interrupted) {
 		if (invoke->handle != FASTRPC_STATIC_HANDLE_LISTENER)
 			fl->perf.invoke += getnstimediff(&invoket);
-/* HTC_AUD_START Fix Klockwork */
-#if 0
 		if (!(invoke->handle >= 0 &&
 			invoke->handle <= FASTRPC_STATIC_HANDLE_MAX))
-#else
-		if (!(invoke->handle <= FASTRPC_STATIC_HANDLE_MAX))
-#endif
-/* HTC_AUD_END */
 			fl->perf.count++;
 	}
 	return err;
@@ -1828,28 +1807,12 @@
 				init->filelen))
 			goto bail;
 		if (init->filelen) {
-/* HTC_AUD_START Fix Klockwork */
-			if (init->filelen < 0) {
-				err = -EINVAL;
-				goto bail;
-			}
-/* HTC_AUD_END */
 			VERIFY(err, !fastrpc_mmap_create(fl, init->filefd, 0,
 				init->file, init->filelen, mflags, &file));
 			if (err)
 				goto bail;
 		}
 		inbuf.pageslen = 1;
-<<<<<<< HEAD
-/* HTC_AUD_START Fix Klockwork */
-		if (init->memlen < 0) {
-			err = -EINVAL;
-			goto bail;
-		}
-/* HTC_AUD_END */
-		VERIFY(err, !fastrpc_mmap_create(fl, init->memfd, 0,
-				init->mem, init->memlen, mflags, &mem));
-=======
 
 		VERIFY(err, !init->mem);
 		if (err) {
@@ -1866,7 +1829,6 @@
 		dma_set_attr(DMA_ATTR_FORCE_NON_COHERENT, &imem_dma_attr);
 
 		err = fastrpc_buf_alloc(fl, memlen, imem_dma_attr, 0, 0, &imem);
->>>>>>> 9ed70b4a
 		if (err)
 			goto bail;
 		fl->init_mem = imem;
@@ -1936,12 +1898,6 @@
 		inbuf.pageslen = 0;
 		if (!me->staticpd_flags) {
 			inbuf.pageslen = 1;
-/* HTC_AUD_START Fix Klockwork */
-			if (init->memlen < 0) {
-				err = -EINVAL;
-				goto bail;
-			}
-/* HTC_AUD_END */
 			VERIFY(err, !fastrpc_mmap_create(fl, -1, 0, init->mem,
 				 init->memlen, ADSP_MMAP_REMOTE_HEAP_ADDR,
 				 &mem));
@@ -3214,10 +3170,6 @@
 			p.init.init.memlen >= 0);
 		if (err)
 			goto bail;
-		VERIFY(err, p.init.init.filelen >= 0 &&
-			p.init.init.memlen >= 0);
-		if (err)
-			goto bail;
 		VERIFY(err, 0 == fastrpc_init_process(fl, &p.init));
 		if (err)
 			goto bail;
