/* binder.c
 *
 * Android IPC Subsystem
 *
 * Copyright (C) 2007-2008 Google, Inc.
 *
 * This software is licensed under the terms of the GNU General Public
 * License version 2, as published by the Free Software Foundation, and
 * may be copied, distributed, and modified under those terms.
 *
 * This program is distributed in the hope that it will be useful,
 * but WITHOUT ANY WARRANTY; without even the implied warranty of
 * MERCHANTABILITY or FITNESS FOR A PARTICULAR PURPOSE.  See the
 * GNU General Public License for more details.
 *
 */

#define pr_fmt(fmt) KBUILD_MODNAME ": " fmt

#include <asm/cacheflush.h>
#include <linux/fdtable.h>
#include <linux/file.h>
#include <linux/freezer.h>
#include <linux/fs.h>
#include <linux/list.h>
#include <linux/miscdevice.h>
#include <linux/mm.h>
#include <linux/module.h>
#include <linux/mutex.h>
#include <linux/nsproxy.h>
#include <linux/poll.h>
#include <linux/debugfs.h>
#include <linux/rbtree.h>
#include <linux/sched.h>
#include <linux/seq_file.h>
#include <linux/uaccess.h>
#include <linux/vmalloc.h>
#include <linux/slab.h>
#include <linux/pid_namespace.h>
#include <linux/security.h>

#ifdef CONFIG_ANDROID_BINDER_IPC_32BIT
#define BINDER_IPC_32BIT 1
#endif

#include <uapi/linux/android/binder.h>
#include "binder_trace.h"

static DEFINE_MUTEX(binder_main_lock);
static DEFINE_MUTEX(binder_deferred_lock);
static DEFINE_MUTEX(binder_mmap_lock);

static HLIST_HEAD(binder_procs);
static HLIST_HEAD(binder_deferred_list);
static HLIST_HEAD(binder_dead_nodes);

static struct dentry *binder_debugfs_dir_entry_root;
static struct dentry *binder_debugfs_dir_entry_proc;
static struct binder_node *binder_context_mgr_node;
static kuid_t binder_context_mgr_uid = INVALID_UID;
static int binder_last_id;
static struct workqueue_struct *binder_deferred_workqueue;

#define BINDER_DEBUG_ENTRY(name) \
static int binder_##name##_open(struct inode *inode, struct file *file) \
{ \
	return single_open(file, binder_##name##_show, inode->i_private); \
} \
\
static const struct file_operations binder_##name##_fops = { \
	.owner = THIS_MODULE, \
	.open = binder_##name##_open, \
	.read = seq_read, \
	.llseek = seq_lseek, \
	.release = single_release, \
}

static int binder_proc_show(struct seq_file *m, void *unused);
BINDER_DEBUG_ENTRY(proc);

/* This is only defined in include/asm-arm/sizes.h */
#ifndef SZ_1K
#define SZ_1K                               0x400
#endif

#ifndef SZ_4M
#define SZ_4M                               0x400000
#endif

#define FORBIDDEN_MMAP_FLAGS                (VM_WRITE)

#define BINDER_SMALL_BUF_SIZE (PAGE_SIZE * 64)

enum {
	BINDER_DEBUG_USER_ERROR             = 1U << 0,
	BINDER_DEBUG_FAILED_TRANSACTION     = 1U << 1,
	BINDER_DEBUG_DEAD_TRANSACTION       = 1U << 2,
	BINDER_DEBUG_OPEN_CLOSE             = 1U << 3,
	BINDER_DEBUG_DEAD_BINDER            = 1U << 4,
	BINDER_DEBUG_DEATH_NOTIFICATION     = 1U << 5,
	BINDER_DEBUG_READ_WRITE             = 1U << 6,
	BINDER_DEBUG_USER_REFS              = 1U << 7,
	BINDER_DEBUG_THREADS                = 1U << 8,
	BINDER_DEBUG_TRANSACTION            = 1U << 9,
	BINDER_DEBUG_TRANSACTION_COMPLETE   = 1U << 10,
	BINDER_DEBUG_FREE_BUFFER            = 1U << 11,
	BINDER_DEBUG_INTERNAL_REFS          = 1U << 12,
	BINDER_DEBUG_BUFFER_ALLOC           = 1U << 13,
	BINDER_DEBUG_PRIORITY_CAP           = 1U << 14,
	BINDER_DEBUG_BUFFER_ALLOC_ASYNC     = 1U << 15,
};
static uint32_t binder_debug_mask = BINDER_DEBUG_USER_ERROR |
	BINDER_DEBUG_FAILED_TRANSACTION | BINDER_DEBUG_DEAD_TRANSACTION;
module_param_named(debug_mask, binder_debug_mask, uint, S_IWUSR | S_IRUGO);

static bool binder_debug_no_lock;
module_param_named(proc_no_lock, binder_debug_no_lock, bool, S_IWUSR | S_IRUGO);

static DECLARE_WAIT_QUEUE_HEAD(binder_user_error_wait);
static int binder_stop_on_user_error;

static int binder_set_stop_on_user_error(const char *val,
					 struct kernel_param *kp)
{
	int ret;

	ret = param_set_int(val, kp);
	if (binder_stop_on_user_error < 2)
		wake_up(&binder_user_error_wait);
	return ret;
}
module_param_call(stop_on_user_error, binder_set_stop_on_user_error,
	param_get_int, &binder_stop_on_user_error, S_IWUSR | S_IRUGO);

#define binder_debug(mask, x...) \
	do { \
		if (binder_debug_mask & mask) \
			pr_info(x); \
	} while (0)

#define binder_user_error(x...) \
	do { \
		if (binder_debug_mask & BINDER_DEBUG_USER_ERROR) \
			pr_info(x); \
		if (binder_stop_on_user_error) \
			binder_stop_on_user_error = 2; \
	} while (0)

enum binder_stat_types {
	BINDER_STAT_PROC,
	BINDER_STAT_THREAD,
	BINDER_STAT_NODE,
	BINDER_STAT_REF,
	BINDER_STAT_DEATH,
	BINDER_STAT_TRANSACTION,
	BINDER_STAT_TRANSACTION_COMPLETE,
	BINDER_STAT_COUNT
};

struct binder_stats {
	int br[_IOC_NR(BR_FAILED_REPLY) + 1];
	int bc[_IOC_NR(BC_DEAD_BINDER_DONE) + 1];
	int obj_created[BINDER_STAT_COUNT];
	int obj_deleted[BINDER_STAT_COUNT];
};

static struct binder_stats binder_stats;

static inline void binder_stats_deleted(enum binder_stat_types type)
{
	binder_stats.obj_deleted[type]++;
}

static inline void binder_stats_created(enum binder_stat_types type)
{
	binder_stats.obj_created[type]++;
}

struct binder_transaction_log_entry {
	int debug_id;
	int call_type;
	int from_proc;
	int from_thread;
	int target_handle;
	int to_proc;
	int to_thread;
	int to_node;
	int data_size;
	int offsets_size;
};
struct binder_transaction_log {
	int next;
	int full;
	struct binder_transaction_log_entry entry[32];
};
static struct binder_transaction_log binder_transaction_log;
static struct binder_transaction_log binder_transaction_log_failed;

static struct binder_transaction_log_entry *binder_transaction_log_add(
	struct binder_transaction_log *log)
{
	struct binder_transaction_log_entry *e;

	e = &log->entry[log->next];
	memset(e, 0, sizeof(*e));
	log->next++;
	if (log->next == ARRAY_SIZE(log->entry)) {
		log->next = 0;
		log->full = 1;
	}
	return e;
}

struct binder_work {
	struct list_head entry;
	enum {
		BINDER_WORK_TRANSACTION = 1,
		BINDER_WORK_TRANSACTION_COMPLETE,
		BINDER_WORK_NODE,
		BINDER_WORK_DEAD_BINDER,
		BINDER_WORK_DEAD_BINDER_AND_CLEAR,
		BINDER_WORK_CLEAR_DEATH_NOTIFICATION,
	} type;
};

struct binder_node {
	int debug_id;
	struct binder_work work;
	union {
		struct rb_node rb_node;
		struct hlist_node dead_node;
	};
	struct binder_proc *proc;
	struct hlist_head refs;
	int internal_strong_refs;
	int local_weak_refs;
	int local_strong_refs;
	binder_uintptr_t ptr;
	binder_uintptr_t cookie;
	unsigned has_strong_ref:1;
	unsigned pending_strong_ref:1;
	unsigned has_weak_ref:1;
	unsigned pending_weak_ref:1;
	unsigned has_async_transaction:1;
	unsigned accept_fds:1;
	unsigned min_priority:8;
	struct list_head async_todo;
};

struct binder_ref_death {
	struct binder_work work;
	binder_uintptr_t cookie;
};

struct binder_ref {
	/* Lookups needed: */
	/*   node + proc => ref (transaction) */
	/*   desc + proc => ref (transaction, inc/dec ref) */
	/*   node => refs + procs (proc exit) */
	int debug_id;
	struct rb_node rb_node_desc;
	struct rb_node rb_node_node;
	struct hlist_node node_entry;
	struct binder_proc *proc;
	struct binder_node *node;
	uint32_t desc;
	int strong;
	int weak;
	struct binder_ref_death *death;
};

struct binder_buffer {
	struct list_head entry; /* free and allocated entries by address */
	struct rb_node rb_node; /* free entry by size or allocated entry */
				/* by address */
	unsigned free:1;
	unsigned allow_user_free:1;
	unsigned async_transaction:1;
	unsigned debug_id:29;

	struct binder_transaction *transaction;

	struct binder_node *target_node;
	size_t data_size;
	size_t offsets_size;
	uint8_t data[0];
};

enum binder_deferred_state {
	BINDER_DEFERRED_PUT_FILES    = 0x01,
	BINDER_DEFERRED_FLUSH        = 0x02,
	BINDER_DEFERRED_RELEASE      = 0x04,
};

struct binder_proc {
	struct hlist_node proc_node;
	struct rb_root threads;
	struct rb_root nodes;
	struct rb_root refs_by_desc;
	struct rb_root refs_by_node;
	int pid;
	struct vm_area_struct *vma;
	struct mm_struct *vma_vm_mm;
	struct task_struct *tsk;
	struct files_struct *files;
	struct hlist_node deferred_work_node;
	int deferred_work;
	void *buffer;
	ptrdiff_t user_buffer_offset;

	struct list_head buffers;
	struct rb_root free_buffers;
	struct rb_root allocated_buffers;
	size_t free_async_space;

	struct page **pages;
	size_t buffer_size;
	uint32_t buffer_free;
	struct list_head todo;
	wait_queue_head_t wait;
	struct binder_stats stats;
	struct list_head delivered_death;
	int max_threads;
	int requested_threads;
	int requested_threads_started;
	int ready_threads;
	long default_priority;
	struct dentry *debugfs_entry;
};

enum {
	BINDER_LOOPER_STATE_REGISTERED  = 0x01,
	BINDER_LOOPER_STATE_ENTERED     = 0x02,
	BINDER_LOOPER_STATE_EXITED      = 0x04,
	BINDER_LOOPER_STATE_INVALID     = 0x08,
	BINDER_LOOPER_STATE_WAITING     = 0x10,
	BINDER_LOOPER_STATE_NEED_RETURN = 0x20
};

struct binder_thread {
	struct binder_proc *proc;
	struct rb_node rb_node;
	int pid;
	int looper;
	struct binder_transaction *transaction_stack;
	struct list_head todo;
	uint32_t return_error; /* Write failed, return error code in read buf */
	uint32_t return_error2; /* Write failed, return error code in read */
		/* buffer. Used when sending a reply to a dead process that */
		/* we are also waiting on */
	wait_queue_head_t wait;
	struct binder_stats stats;
};

struct binder_transaction {
	int debug_id;
	struct binder_work work;
	struct binder_thread *from;
	struct binder_transaction *from_parent;
	struct binder_proc *to_proc;
	struct binder_thread *to_thread;
	struct binder_transaction *to_parent;
	unsigned need_reply:1;
	/* unsigned is_dead:1; */	/* not used at the moment */

	struct binder_buffer *buffer;
	unsigned int	code;
	unsigned int	flags;
	long	priority;
	long	saved_priority;
	kuid_t	sender_euid;
};

static void
binder_defer_work(struct binder_proc *proc, enum binder_deferred_state defer);

static int task_get_unused_fd_flags(struct binder_proc *proc, int flags)
{
	struct files_struct *files = proc->files;
	unsigned long rlim_cur;
	unsigned long irqs;

	if (files == NULL)
		return -ESRCH;

	if (!lock_task_sighand(proc->tsk, &irqs))
		return -EMFILE;

	rlim_cur = task_rlimit(proc->tsk, RLIMIT_NOFILE);
	unlock_task_sighand(proc->tsk, &irqs);

	return __alloc_fd(files, 0, rlim_cur, flags);
}

/*
 * copied from fd_install
 */
static void task_fd_install(
	struct binder_proc *proc, unsigned int fd, struct file *file)
{
	if (proc->files)
		__fd_install(proc->files, fd, file);
}

/*
 * copied from sys_close
 */
static long task_close_fd(struct binder_proc *proc, unsigned int fd)
{
	int retval;

	if (proc->files == NULL)
		return -ESRCH;

	retval = __close_fd(proc->files, fd);
	/* can't restart close syscall because file table entry was cleared */
	if (unlikely(retval == -ERESTARTSYS ||
		     retval == -ERESTARTNOINTR ||
		     retval == -ERESTARTNOHAND ||
		     retval == -ERESTART_RESTARTBLOCK))
		retval = -EINTR;

	return retval;
}

static inline void binder_lock(const char *tag)
{
	trace_binder_lock(tag);
	mutex_lock(&binder_main_lock);
	trace_binder_locked(tag);
}

static inline void binder_unlock(const char *tag)
{
	trace_binder_unlock(tag);
	mutex_unlock(&binder_main_lock);
}

static void binder_set_nice(long nice)
{
	long min_nice;

	if (can_nice(current, nice)) {
		set_user_nice(current, nice);
		return;
	}
	min_nice = rlimit_to_nice(current->signal->rlim[RLIMIT_NICE].rlim_cur);
	binder_debug(BINDER_DEBUG_PRIORITY_CAP,
		     "%d: nice value %ld not allowed use %ld instead\n",
		      current->pid, nice, min_nice);
	set_user_nice(current, min_nice);
	if (min_nice <= MAX_NICE)
		return;
	binder_user_error("%d RLIMIT_NICE not set\n", current->pid);
}

static size_t binder_buffer_size(struct binder_proc *proc,
				 struct binder_buffer *buffer)
{
	if (list_is_last(&buffer->entry, &proc->buffers))
		return proc->buffer + proc->buffer_size - (void *)buffer->data;
	return (size_t)list_entry(buffer->entry.next,
			  struct binder_buffer, entry) - (size_t)buffer->data;
}

static void binder_insert_free_buffer(struct binder_proc *proc,
				      struct binder_buffer *new_buffer)
{
	struct rb_node **p = &proc->free_buffers.rb_node;
	struct rb_node *parent = NULL;
	struct binder_buffer *buffer;
	size_t buffer_size;
	size_t new_buffer_size;

	BUG_ON(!new_buffer->free);

	new_buffer_size = binder_buffer_size(proc, new_buffer);

	binder_debug(BINDER_DEBUG_BUFFER_ALLOC,
		     "%d: add free buffer, size %zd, at %p\n",
		      proc->pid, new_buffer_size, new_buffer);

	while (*p) {
		parent = *p;
		buffer = rb_entry(parent, struct binder_buffer, rb_node);
		BUG_ON(!buffer->free);

		buffer_size = binder_buffer_size(proc, buffer);

		if (new_buffer_size < buffer_size)
			p = &parent->rb_left;
		else
			p = &parent->rb_right;
	}
	rb_link_node(&new_buffer->rb_node, parent, p);
	rb_insert_color(&new_buffer->rb_node, &proc->free_buffers);
}

static void binder_insert_allocated_buffer(struct binder_proc *proc,
					   struct binder_buffer *new_buffer)
{
	struct rb_node **p = &proc->allocated_buffers.rb_node;
	struct rb_node *parent = NULL;
	struct binder_buffer *buffer;

	BUG_ON(new_buffer->free);

	while (*p) {
		parent = *p;
		buffer = rb_entry(parent, struct binder_buffer, rb_node);
		BUG_ON(buffer->free);

		if (new_buffer < buffer)
			p = &parent->rb_left;
		else if (new_buffer > buffer)
			p = &parent->rb_right;
		else
			BUG();
	}
	rb_link_node(&new_buffer->rb_node, parent, p);
	rb_insert_color(&new_buffer->rb_node, &proc->allocated_buffers);
}

static struct binder_buffer *binder_buffer_lookup(struct binder_proc *proc,
						  uintptr_t user_ptr)
{
	struct rb_node *n = proc->allocated_buffers.rb_node;
	struct binder_buffer *buffer;
	struct binder_buffer *kern_ptr;

	kern_ptr = (struct binder_buffer *)(user_ptr - proc->user_buffer_offset
		- offsetof(struct binder_buffer, data));

	while (n) {
		buffer = rb_entry(n, struct binder_buffer, rb_node);
		BUG_ON(buffer->free);

		if (kern_ptr < buffer)
			n = n->rb_left;
		else if (kern_ptr > buffer)
			n = n->rb_right;
		else
			return buffer;
	}
	return NULL;
}

static int binder_update_page_range(struct binder_proc *proc, int allocate,
				    void *start, void *end,
				    struct vm_area_struct *vma)
{
	void *page_addr;
	unsigned long user_page_addr;
	struct page **page;
	struct mm_struct *mm;

	binder_debug(BINDER_DEBUG_BUFFER_ALLOC,
		     "%d: %s pages %p-%p\n", proc->pid,
		     allocate ? "allocate" : "free", start, end);

	if (end <= start)
		return 0;

	trace_binder_update_page_range(proc, allocate, start, end);

	if (vma)
		mm = NULL;
	else
		mm = get_task_mm(proc->tsk);

	if (mm) {
		down_write(&mm->mmap_sem);
		vma = proc->vma;
		if (vma && mm != proc->vma_vm_mm) {
			pr_err("%d: vma mm and task mm mismatch\n",
				proc->pid);
			vma = NULL;
		}
	}

	if (allocate == 0)
		goto free_range;

	if (vma == NULL) {
		pr_err("%d: binder_alloc_buf failed to map pages in userspace, no vma\n",
			proc->pid);
		goto err_no_vma;
	}

	for (page_addr = start; page_addr < end; page_addr += PAGE_SIZE) {
		int ret;

		page = &proc->pages[(page_addr - proc->buffer) / PAGE_SIZE];

		BUG_ON(*page);
		*page = alloc_page(GFP_KERNEL | __GFP_HIGHMEM | __GFP_ZERO);
		if (*page == NULL) {
			pr_err("%d: binder_alloc_buf failed for page at %p\n",
				proc->pid, page_addr);
			goto err_alloc_page_failed;
		}
		ret = map_kernel_range_noflush((unsigned long)page_addr,
					PAGE_SIZE, PAGE_KERNEL, page);
		flush_cache_vmap((unsigned long)page_addr,
				(unsigned long)page_addr + PAGE_SIZE);
		if (ret != 1) {
			pr_err("%d: binder_alloc_buf failed to map page at %p in kernel\n",
			       proc->pid, page_addr);
			goto err_map_kernel_failed;
		}
		user_page_addr =
			(uintptr_t)page_addr + proc->user_buffer_offset;
		ret = vm_insert_page(vma, user_page_addr, page[0]);
		if (ret) {
			pr_err("%d: binder_alloc_buf failed to map page at %lx in userspace\n",
			       proc->pid, user_page_addr);
			goto err_vm_insert_page_failed;
		}
		/* vm_insert_page does not seem to increment the refcount */
	}
	if (mm) {
		up_write(&mm->mmap_sem);
		mmput(mm);
	}
	return 0;

free_range:
	for (page_addr = end - PAGE_SIZE; page_addr >= start;
	     page_addr -= PAGE_SIZE) {
		page = &proc->pages[(page_addr - proc->buffer) / PAGE_SIZE];
		if (vma)
			zap_page_range(vma, (uintptr_t)page_addr +
				proc->user_buffer_offset, PAGE_SIZE, NULL);
err_vm_insert_page_failed:
		unmap_kernel_range((unsigned long)page_addr, PAGE_SIZE);
err_map_kernel_failed:
		__free_page(*page);
		*page = NULL;
err_alloc_page_failed:
		;
	}
err_no_vma:
	if (mm) {
		up_write(&mm->mmap_sem);
		mmput(mm);
	}
	return -ENOMEM;
}

static struct binder_buffer *binder_alloc_buf(struct binder_proc *proc,
					      size_t data_size,
					      size_t offsets_size, int is_async)
{
	struct rb_node *n = proc->free_buffers.rb_node;
	struct binder_buffer *buffer;
	size_t buffer_size;
	struct rb_node *best_fit = NULL;
	void *has_page_addr;
	void *end_page_addr;
	size_t size;

	if (proc->vma == NULL) {
		pr_err("%d: binder_alloc_buf, no vma\n",
		       proc->pid);
		return NULL;
	}

	size = ALIGN(data_size, sizeof(void *)) +
		ALIGN(offsets_size, sizeof(void *));

	if (size < data_size || size < offsets_size) {
		binder_user_error("%d: got transaction with invalid size %zd-%zd\n",
				proc->pid, data_size, offsets_size);
		return NULL;
	}

	if (is_async &&
	    proc->free_async_space < size + sizeof(struct binder_buffer)) {
		binder_debug(BINDER_DEBUG_BUFFER_ALLOC,
			     "%d: binder_alloc_buf size %zd failed, no async space left\n",
			      proc->pid, size);
		return NULL;
	}

	while (n) {
		buffer = rb_entry(n, struct binder_buffer, rb_node);
		BUG_ON(!buffer->free);
		buffer_size = binder_buffer_size(proc, buffer);

		if (size < buffer_size) {
			best_fit = n;
			n = n->rb_left;
		} else if (size > buffer_size)
			n = n->rb_right;
		else {
			best_fit = n;
			break;
		}
	}
	if (best_fit == NULL) {
		pr_err("%d: binder_alloc_buf size %zd failed, no address space\n",
			proc->pid, size);
		return NULL;
	}
	if (n == NULL) {
		buffer = rb_entry(best_fit, struct binder_buffer, rb_node);
		buffer_size = binder_buffer_size(proc, buffer);
	}

	binder_debug(BINDER_DEBUG_BUFFER_ALLOC,
		     "%d: binder_alloc_buf size %zd got buffer %p size %zd\n",
		      proc->pid, size, buffer, buffer_size);

	has_page_addr =
		(void *)(((uintptr_t)buffer->data + buffer_size) & PAGE_MASK);
	if (n == NULL) {
		if (size + sizeof(struct binder_buffer) + 4 >= buffer_size)
			buffer_size = size; /* no room for other buffers */
		else
			buffer_size = size + sizeof(struct binder_buffer);
	}
	end_page_addr =
		(void *)PAGE_ALIGN((uintptr_t)buffer->data + buffer_size);
	if (end_page_addr > has_page_addr)
		end_page_addr = has_page_addr;
	if (binder_update_page_range(proc, 1,
	    (void *)PAGE_ALIGN((uintptr_t)buffer->data), end_page_addr, NULL))
		return NULL;

	rb_erase(best_fit, &proc->free_buffers);
	buffer->free = 0;
	binder_insert_allocated_buffer(proc, buffer);
	if (buffer_size != size) {
		struct binder_buffer *new_buffer = (void *)buffer->data + size;

		list_add(&new_buffer->entry, &buffer->entry);
		new_buffer->free = 1;
		binder_insert_free_buffer(proc, new_buffer);
	}
	binder_debug(BINDER_DEBUG_BUFFER_ALLOC,
		     "%d: binder_alloc_buf size %zd got %p\n",
		      proc->pid, size, buffer);
	buffer->data_size = data_size;
	buffer->offsets_size = offsets_size;
	buffer->async_transaction = is_async;
	if (is_async) {
		proc->free_async_space -= size + sizeof(struct binder_buffer);
		binder_debug(BINDER_DEBUG_BUFFER_ALLOC_ASYNC,
			     "%d: binder_alloc_buf size %zd async free %zd\n",
			      proc->pid, size, proc->free_async_space);
	}

	return buffer;
}

static void *buffer_start_page(struct binder_buffer *buffer)
{
	return (void *)((uintptr_t)buffer & PAGE_MASK);
}

static void *buffer_end_page(struct binder_buffer *buffer)
{
	return (void *)(((uintptr_t)(buffer + 1) - 1) & PAGE_MASK);
}

static void binder_delete_free_buffer(struct binder_proc *proc,
				      struct binder_buffer *buffer)
{
	struct binder_buffer *prev, *next = NULL;
	int free_page_end = 1;
	int free_page_start = 1;

	BUG_ON(proc->buffers.next == &buffer->entry);
	prev = list_entry(buffer->entry.prev, struct binder_buffer, entry);
	BUG_ON(!prev->free);
	if (buffer_end_page(prev) == buffer_start_page(buffer)) {
		free_page_start = 0;
		if (buffer_end_page(prev) == buffer_end_page(buffer))
			free_page_end = 0;
		binder_debug(BINDER_DEBUG_BUFFER_ALLOC,
			     "%d: merge free, buffer %p share page with %p\n",
			      proc->pid, buffer, prev);
	}

	if (!list_is_last(&buffer->entry, &proc->buffers)) {
		next = list_entry(buffer->entry.next,
				  struct binder_buffer, entry);
		if (buffer_start_page(next) == buffer_end_page(buffer)) {
			free_page_end = 0;
			if (buffer_start_page(next) ==
			    buffer_start_page(buffer))
				free_page_start = 0;
			binder_debug(BINDER_DEBUG_BUFFER_ALLOC,
				     "%d: merge free, buffer %p share page with %p\n",
				      proc->pid, buffer, prev);
		}
	}
	list_del(&buffer->entry);
	if (free_page_start || free_page_end) {
		binder_debug(BINDER_DEBUG_BUFFER_ALLOC,
			     "%d: merge free, buffer %p do not share page%s%s with %p or %p\n",
			     proc->pid, buffer, free_page_start ? "" : " end",
			     free_page_end ? "" : " start", prev, next);
		binder_update_page_range(proc, 0, free_page_start ?
			buffer_start_page(buffer) : buffer_end_page(buffer),
			(free_page_end ? buffer_end_page(buffer) :
			buffer_start_page(buffer)) + PAGE_SIZE, NULL);
	}
}

static void binder_free_buf(struct binder_proc *proc,
			    struct binder_buffer *buffer)
{
	size_t size, buffer_size;

	buffer_size = binder_buffer_size(proc, buffer);

	size = ALIGN(buffer->data_size, sizeof(void *)) +
		ALIGN(buffer->offsets_size, sizeof(void *));

	binder_debug(BINDER_DEBUG_BUFFER_ALLOC,
		     "%d: binder_free_buf %p size %zd buffer_size %zd\n",
		      proc->pid, buffer, size, buffer_size);

	BUG_ON(buffer->free);
	BUG_ON(size > buffer_size);
	BUG_ON(buffer->transaction != NULL);
	BUG_ON((void *)buffer < proc->buffer);
	BUG_ON((void *)buffer > proc->buffer + proc->buffer_size);

	if (buffer->async_transaction) {
		proc->free_async_space += size + sizeof(struct binder_buffer);

		binder_debug(BINDER_DEBUG_BUFFER_ALLOC_ASYNC,
			     "%d: binder_free_buf size %zd async free %zd\n",
			      proc->pid, size, proc->free_async_space);
	}

	binder_update_page_range(proc, 0,
		(void *)PAGE_ALIGN((uintptr_t)buffer->data),
		(void *)(((uintptr_t)buffer->data + buffer_size) & PAGE_MASK),
		NULL);
	rb_erase(&buffer->rb_node, &proc->allocated_buffers);
	buffer->free = 1;
	if (!list_is_last(&buffer->entry, &proc->buffers)) {
		struct binder_buffer *next = list_entry(buffer->entry.next,
						struct binder_buffer, entry);

		if (next->free) {
			rb_erase(&next->rb_node, &proc->free_buffers);
			binder_delete_free_buffer(proc, next);
		}
	}
	if (proc->buffers.next != &buffer->entry) {
		struct binder_buffer *prev = list_entry(buffer->entry.prev,
						struct binder_buffer, entry);

		if (prev->free) {
			binder_delete_free_buffer(proc, buffer);
			rb_erase(&prev->rb_node, &proc->free_buffers);
			buffer = prev;
		}
	}
	binder_insert_free_buffer(proc, buffer);
}

static struct binder_node *binder_get_node(struct binder_proc *proc,
					   binder_uintptr_t ptr)
{
	struct rb_node *n = proc->nodes.rb_node;
	struct binder_node *node;

	while (n) {
		node = rb_entry(n, struct binder_node, rb_node);

		if (ptr < node->ptr)
			n = n->rb_left;
		else if (ptr > node->ptr)
			n = n->rb_right;
		else
			return node;
	}
	return NULL;
}

static struct binder_node *binder_new_node(struct binder_proc *proc,
					   binder_uintptr_t ptr,
					   binder_uintptr_t cookie)
{
	struct rb_node **p = &proc->nodes.rb_node;
	struct rb_node *parent = NULL;
	struct binder_node *node;

	while (*p) {
		parent = *p;
		node = rb_entry(parent, struct binder_node, rb_node);

		if (ptr < node->ptr)
			p = &(*p)->rb_left;
		else if (ptr > node->ptr)
			p = &(*p)->rb_right;
		else
			return NULL;
	}

	node = kzalloc(sizeof(*node), GFP_KERNEL);
	if (node == NULL)
		return NULL;
	binder_stats_created(BINDER_STAT_NODE);
	rb_link_node(&node->rb_node, parent, p);
	rb_insert_color(&node->rb_node, &proc->nodes);
	node->debug_id = ++binder_last_id;
	node->proc = proc;
	node->ptr = ptr;
	node->cookie = cookie;
	node->work.type = BINDER_WORK_NODE;
	INIT_LIST_HEAD(&node->work.entry);
	INIT_LIST_HEAD(&node->async_todo);
	binder_debug(BINDER_DEBUG_INTERNAL_REFS,
		     "%d:%d node %d u%016llx c%016llx created\n",
		     proc->pid, current->pid, node->debug_id,
		     (u64)node->ptr, (u64)node->cookie);
	return node;
}

static int binder_inc_node(struct binder_node *node, int strong, int internal,
			   struct list_head *target_list)
{
	if (strong) {
		if (internal) {
			if (target_list == NULL &&
			    node->internal_strong_refs == 0 &&
			    !(node == binder_context_mgr_node &&
			    node->has_strong_ref)) {
				pr_err("invalid inc strong node for %d\n",
					node->debug_id);
				return -EINVAL;
			}
			node->internal_strong_refs++;
		} else
			node->local_strong_refs++;
		if (!node->has_strong_ref && target_list) {
			list_del_init(&node->work.entry);
			list_add_tail(&node->work.entry, target_list);
		}
	} else {
		if (!internal)
			node->local_weak_refs++;
		if (!node->has_weak_ref && list_empty(&node->work.entry)) {
			if (target_list == NULL) {
				pr_err("invalid inc weak node for %d\n",
					node->debug_id);
				return -EINVAL;
			}
			list_add_tail(&node->work.entry, target_list);
		}
	}
	return 0;
}

static int binder_dec_node(struct binder_node *node, int strong, int internal)
{
	if (strong) {
		if (internal)
			node->internal_strong_refs--;
		else
			node->local_strong_refs--;
		if (node->local_strong_refs || node->internal_strong_refs)
			return 0;
	} else {
		if (!internal)
			node->local_weak_refs--;
		if (node->local_weak_refs || !hlist_empty(&node->refs))
			return 0;
	}
	if (node->proc && (node->has_strong_ref || node->has_weak_ref)) {
		if (list_empty(&node->work.entry)) {
			list_add_tail(&node->work.entry, &node->proc->todo);
			wake_up_interruptible(&node->proc->wait);
		}
	} else {
		if (hlist_empty(&node->refs) && !node->local_strong_refs &&
		    !node->local_weak_refs) {
			list_del_init(&node->work.entry);
			if (node->proc) {
				rb_erase(&node->rb_node, &node->proc->nodes);
				binder_debug(BINDER_DEBUG_INTERNAL_REFS,
					     "refless node %d deleted\n",
					     node->debug_id);
			} else {
				hlist_del(&node->dead_node);
				binder_debug(BINDER_DEBUG_INTERNAL_REFS,
					     "dead node %d deleted\n",
					     node->debug_id);
			}
			kfree(node);
			binder_stats_deleted(BINDER_STAT_NODE);
		}
	}

	return 0;
}


static struct binder_ref *binder_get_ref(struct binder_proc *proc,
<<<<<<< HEAD
					 uint32_t desc, bool need_strong_ref)
=======
					 u32 desc, bool need_strong_ref)
>>>>>>> 29703588
{
	struct rb_node *n = proc->refs_by_desc.rb_node;
	struct binder_ref *ref;

	while (n) {
		ref = rb_entry(n, struct binder_ref, rb_node_desc);

		if (desc < ref->desc) {
			n = n->rb_left;
		} else if (desc > ref->desc) {
			n = n->rb_right;
		} else if (need_strong_ref && !ref->strong) {
			binder_user_error("tried to use weak ref as strong ref\n");
			return NULL;
		} else {
			return ref;
		}
	}
	return NULL;
}

static struct binder_ref *binder_get_ref_for_node(struct binder_proc *proc,
						  struct binder_node *node)
{
	struct rb_node *n;
	struct rb_node **p = &proc->refs_by_node.rb_node;
	struct rb_node *parent = NULL;
	struct binder_ref *ref, *new_ref;

	while (*p) {
		parent = *p;
		ref = rb_entry(parent, struct binder_ref, rb_node_node);

		if (node < ref->node)
			p = &(*p)->rb_left;
		else if (node > ref->node)
			p = &(*p)->rb_right;
		else
			return ref;
	}
	new_ref = kzalloc(sizeof(*ref), GFP_KERNEL);
	if (new_ref == NULL)
		return NULL;
	binder_stats_created(BINDER_STAT_REF);
	new_ref->debug_id = ++binder_last_id;
	new_ref->proc = proc;
	new_ref->node = node;
	rb_link_node(&new_ref->rb_node_node, parent, p);
	rb_insert_color(&new_ref->rb_node_node, &proc->refs_by_node);

	new_ref->desc = (node == binder_context_mgr_node) ? 0 : 1;
	for (n = rb_first(&proc->refs_by_desc); n != NULL; n = rb_next(n)) {
		ref = rb_entry(n, struct binder_ref, rb_node_desc);
		if (ref->desc > new_ref->desc)
			break;
		new_ref->desc = ref->desc + 1;
	}

	p = &proc->refs_by_desc.rb_node;
	while (*p) {
		parent = *p;
		ref = rb_entry(parent, struct binder_ref, rb_node_desc);

		if (new_ref->desc < ref->desc)
			p = &(*p)->rb_left;
		else if (new_ref->desc > ref->desc)
			p = &(*p)->rb_right;
		else
			BUG();
	}
	rb_link_node(&new_ref->rb_node_desc, parent, p);
	rb_insert_color(&new_ref->rb_node_desc, &proc->refs_by_desc);
	if (node) {
		hlist_add_head(&new_ref->node_entry, &node->refs);

		binder_debug(BINDER_DEBUG_INTERNAL_REFS,
			     "%d new ref %d desc %d for node %d\n",
			      proc->pid, new_ref->debug_id, new_ref->desc,
			      node->debug_id);
	} else {
		binder_debug(BINDER_DEBUG_INTERNAL_REFS,
			     "%d new ref %d desc %d for dead node\n",
			      proc->pid, new_ref->debug_id, new_ref->desc);
	}
	return new_ref;
}

static void binder_delete_ref(struct binder_ref *ref)
{
	binder_debug(BINDER_DEBUG_INTERNAL_REFS,
		     "%d delete ref %d desc %d for node %d\n",
		      ref->proc->pid, ref->debug_id, ref->desc,
		      ref->node->debug_id);

	rb_erase(&ref->rb_node_desc, &ref->proc->refs_by_desc);
	rb_erase(&ref->rb_node_node, &ref->proc->refs_by_node);
	if (ref->strong)
		binder_dec_node(ref->node, 1, 1);
	hlist_del(&ref->node_entry);
	binder_dec_node(ref->node, 0, 1);
	if (ref->death) {
		binder_debug(BINDER_DEBUG_DEAD_BINDER,
			     "%d delete ref %d desc %d has death notification\n",
			      ref->proc->pid, ref->debug_id, ref->desc);
		list_del(&ref->death->work.entry);
		kfree(ref->death);
		binder_stats_deleted(BINDER_STAT_DEATH);
	}
	kfree(ref);
	binder_stats_deleted(BINDER_STAT_REF);
}

static int binder_inc_ref(struct binder_ref *ref, int strong,
			  struct list_head *target_list)
{
	int ret;

	if (strong) {
		if (ref->strong == 0) {
			ret = binder_inc_node(ref->node, 1, 1, target_list);
			if (ret)
				return ret;
		}
		ref->strong++;
	} else {
		if (ref->weak == 0) {
			ret = binder_inc_node(ref->node, 0, 1, target_list);
			if (ret)
				return ret;
		}
		ref->weak++;
	}
	return 0;
}


static int binder_dec_ref(struct binder_ref *ref, int strong)
{
	if (strong) {
		if (ref->strong == 0) {
			binder_user_error("%d invalid dec strong, ref %d desc %d s %d w %d\n",
					  ref->proc->pid, ref->debug_id,
					  ref->desc, ref->strong, ref->weak);
			return -EINVAL;
		}
		ref->strong--;
		if (ref->strong == 0) {
			int ret;

			ret = binder_dec_node(ref->node, strong, 1);
			if (ret)
				return ret;
		}
	} else {
		if (ref->weak == 0) {
			binder_user_error("%d invalid dec weak, ref %d desc %d s %d w %d\n",
					  ref->proc->pid, ref->debug_id,
					  ref->desc, ref->strong, ref->weak);
			return -EINVAL;
		}
		ref->weak--;
	}
	if (ref->strong == 0 && ref->weak == 0)
		binder_delete_ref(ref);
	return 0;
}

static void binder_pop_transaction(struct binder_thread *target_thread,
				   struct binder_transaction *t)
{
	if (target_thread) {
		BUG_ON(target_thread->transaction_stack != t);
		BUG_ON(target_thread->transaction_stack->from != target_thread);
		target_thread->transaction_stack =
			target_thread->transaction_stack->from_parent;
		t->from = NULL;
	}
	t->need_reply = 0;
	if (t->buffer)
		t->buffer->transaction = NULL;
	kfree(t);
	binder_stats_deleted(BINDER_STAT_TRANSACTION);
}

static void binder_send_failed_reply(struct binder_transaction *t,
				     uint32_t error_code)
{
	struct binder_thread *target_thread;
	struct binder_transaction *next;

	BUG_ON(t->flags & TF_ONE_WAY);
	while (1) {
		target_thread = t->from;
		if (target_thread) {
			if (target_thread->return_error != BR_OK &&
			   target_thread->return_error2 == BR_OK) {
				target_thread->return_error2 =
					target_thread->return_error;
				target_thread->return_error = BR_OK;
			}
			if (target_thread->return_error == BR_OK) {
				binder_debug(BINDER_DEBUG_FAILED_TRANSACTION,
					     "send failed reply for transaction %d to %d:%d\n",
					      t->debug_id,
					      target_thread->proc->pid,
					      target_thread->pid);

				binder_pop_transaction(target_thread, t);
				target_thread->return_error = error_code;
				wake_up_interruptible(&target_thread->wait);
			} else {
				pr_err("reply failed, target thread, %d:%d, has error code %d already\n",
					target_thread->proc->pid,
					target_thread->pid,
					target_thread->return_error);
			}
			return;
		}
		next = t->from_parent;

		binder_debug(BINDER_DEBUG_FAILED_TRANSACTION,
			     "send failed reply for transaction %d, target dead\n",
			     t->debug_id);

		binder_pop_transaction(target_thread, t);
		if (next == NULL) {
			binder_debug(BINDER_DEBUG_DEAD_BINDER,
				     "reply failed, no target thread at root\n");
			return;
		}
		t = next;
		binder_debug(BINDER_DEBUG_DEAD_BINDER,
			     "reply failed, no target thread -- retry %d\n",
			      t->debug_id);
	}
}

static void binder_transaction_buffer_release(struct binder_proc *proc,
					      struct binder_buffer *buffer,
					      binder_size_t *failed_at)
{
	binder_size_t *offp, *off_end;
	int debug_id = buffer->debug_id;

	binder_debug(BINDER_DEBUG_TRANSACTION,
		     "%d buffer release %d, size %zd-%zd, failed at %p\n",
		     proc->pid, buffer->debug_id,
		     buffer->data_size, buffer->offsets_size, failed_at);

	if (buffer->target_node)
		binder_dec_node(buffer->target_node, 1, 0);

	offp = (binder_size_t *)(buffer->data +
				 ALIGN(buffer->data_size, sizeof(void *)));
	if (failed_at)
		off_end = failed_at;
	else
		off_end = (void *)offp + buffer->offsets_size;
	for (; offp < off_end; offp++) {
		struct flat_binder_object *fp;

		if (*offp > buffer->data_size - sizeof(*fp) ||
		    buffer->data_size < sizeof(*fp) ||
		    !IS_ALIGNED(*offp, sizeof(u32))) {
			pr_err("transaction release %d bad offset %lld, size %zd\n",
			       debug_id, (u64)*offp, buffer->data_size);
			continue;
		}
		fp = (struct flat_binder_object *)(buffer->data + *offp);
		switch (fp->type) {
		case BINDER_TYPE_BINDER:
		case BINDER_TYPE_WEAK_BINDER: {
			struct binder_node *node = binder_get_node(proc, fp->binder);

			if (node == NULL) {
				pr_err("transaction release %d bad node %016llx\n",
				       debug_id, (u64)fp->binder);
				break;
			}
			binder_debug(BINDER_DEBUG_TRANSACTION,
				     "        node %d u%016llx\n",
				     node->debug_id, (u64)node->ptr);
			binder_dec_node(node, fp->type == BINDER_TYPE_BINDER, 0);
		} break;
		case BINDER_TYPE_HANDLE:
		case BINDER_TYPE_WEAK_HANDLE: {
<<<<<<< HEAD
			struct binder_ref *ref = binder_get_ref(proc, fp->handle,
						fp->type == BINDER_TYPE_HANDLE);
=======
			struct binder_ref *ref;

			ref = binder_get_ref(proc, fp->handle,
					     fp->type == BINDER_TYPE_HANDLE);
>>>>>>> 29703588

			if (ref == NULL) {
				pr_err("transaction release %d bad handle %d\n",
				 debug_id, fp->handle);
				break;
			}
			binder_debug(BINDER_DEBUG_TRANSACTION,
				     "        ref %d desc %d (node %d)\n",
				     ref->debug_id, ref->desc, ref->node->debug_id);
			binder_dec_ref(ref, fp->type == BINDER_TYPE_HANDLE);
		} break;

		case BINDER_TYPE_FD:
			binder_debug(BINDER_DEBUG_TRANSACTION,
				     "        fd %d\n", fp->handle);
			if (failed_at)
				task_close_fd(proc, fp->handle);
			break;

		default:
			pr_err("transaction release %d bad object type %x\n",
				debug_id, fp->type);
			break;
		}
	}
}

static void binder_transaction(struct binder_proc *proc,
			       struct binder_thread *thread,
			       struct binder_transaction_data *tr, int reply)
{
	struct binder_transaction *t;
	struct binder_work *tcomplete;
	binder_size_t *offp, *off_end;
	binder_size_t off_min;
	struct binder_proc *target_proc;
	struct binder_thread *target_thread = NULL;
	struct binder_node *target_node = NULL;
	struct list_head *target_list;
	wait_queue_head_t *target_wait;
	struct binder_transaction *in_reply_to = NULL;
	struct binder_transaction_log_entry *e;
	uint32_t return_error;

	e = binder_transaction_log_add(&binder_transaction_log);
	e->call_type = reply ? 2 : !!(tr->flags & TF_ONE_WAY);
	e->from_proc = proc->pid;
	e->from_thread = thread->pid;
	e->target_handle = tr->target.handle;
	e->data_size = tr->data_size;
	e->offsets_size = tr->offsets_size;

	if (reply) {
		in_reply_to = thread->transaction_stack;
		if (in_reply_to == NULL) {
			binder_user_error("%d:%d got reply transaction with no transaction stack\n",
					  proc->pid, thread->pid);
			return_error = BR_FAILED_REPLY;
			goto err_empty_call_stack;
		}
		binder_set_nice(in_reply_to->saved_priority);
		if (in_reply_to->to_thread != thread) {
			binder_user_error("%d:%d got reply transaction with bad transaction stack, transaction %d has target %d:%d\n",
				proc->pid, thread->pid, in_reply_to->debug_id,
				in_reply_to->to_proc ?
				in_reply_to->to_proc->pid : 0,
				in_reply_to->to_thread ?
				in_reply_to->to_thread->pid : 0);
			return_error = BR_FAILED_REPLY;
			in_reply_to = NULL;
			goto err_bad_call_stack;
		}
		thread->transaction_stack = in_reply_to->to_parent;
		target_thread = in_reply_to->from;
		if (target_thread == NULL) {
			return_error = BR_DEAD_REPLY;
			goto err_dead_binder;
		}
		if (target_thread->transaction_stack != in_reply_to) {
			binder_user_error("%d:%d got reply transaction with bad target transaction stack %d, expected %d\n",
				proc->pid, thread->pid,
				target_thread->transaction_stack ?
				target_thread->transaction_stack->debug_id : 0,
				in_reply_to->debug_id);
			return_error = BR_FAILED_REPLY;
			in_reply_to = NULL;
			target_thread = NULL;
			goto err_dead_binder;
		}
		target_proc = target_thread->proc;
	} else {
		if (tr->target.handle) {
			struct binder_ref *ref;

			ref = binder_get_ref(proc, tr->target.handle, true);
			if (ref == NULL) {
				binder_user_error("%d:%d got transaction to invalid handle\n",
					proc->pid, thread->pid);
				return_error = BR_FAILED_REPLY;
				goto err_invalid_target_handle;
			}
			target_node = ref->node;
		} else {
			target_node = binder_context_mgr_node;
			if (target_node == NULL) {
				return_error = BR_DEAD_REPLY;
				goto err_no_context_mgr_node;
			}
		}
		e->to_node = target_node->debug_id;
		target_proc = target_node->proc;
		if (target_proc == NULL) {
			return_error = BR_DEAD_REPLY;
			goto err_dead_binder;
		}
		if (security_binder_transaction(proc->tsk,
						target_proc->tsk) < 0) {
			return_error = BR_FAILED_REPLY;
			goto err_invalid_target_handle;
		}
		if (!(tr->flags & TF_ONE_WAY) && thread->transaction_stack) {
			struct binder_transaction *tmp;

			tmp = thread->transaction_stack;
			if (tmp->to_thread != thread) {
				binder_user_error("%d:%d got new transaction with bad transaction stack, transaction %d has target %d:%d\n",
					proc->pid, thread->pid, tmp->debug_id,
					tmp->to_proc ? tmp->to_proc->pid : 0,
					tmp->to_thread ?
					tmp->to_thread->pid : 0);
				return_error = BR_FAILED_REPLY;
				goto err_bad_call_stack;
			}
			while (tmp) {
				if (tmp->from && tmp->from->proc == target_proc)
					target_thread = tmp->from;
				tmp = tmp->from_parent;
			}
		}
	}
	if (target_thread) {
		e->to_thread = target_thread->pid;
		target_list = &target_thread->todo;
		target_wait = &target_thread->wait;
	} else {
		target_list = &target_proc->todo;
		target_wait = &target_proc->wait;
	}
	e->to_proc = target_proc->pid;

	/* TODO: reuse incoming transaction for reply */
	t = kzalloc(sizeof(*t), GFP_KERNEL);
	if (t == NULL) {
		return_error = BR_FAILED_REPLY;
		goto err_alloc_t_failed;
	}
	binder_stats_created(BINDER_STAT_TRANSACTION);

	tcomplete = kzalloc(sizeof(*tcomplete), GFP_KERNEL);
	if (tcomplete == NULL) {
		return_error = BR_FAILED_REPLY;
		goto err_alloc_tcomplete_failed;
	}
	binder_stats_created(BINDER_STAT_TRANSACTION_COMPLETE);

	t->debug_id = ++binder_last_id;
	e->debug_id = t->debug_id;

	if (reply)
		binder_debug(BINDER_DEBUG_TRANSACTION,
			     "%d:%d BC_REPLY %d -> %d:%d, data %016llx-%016llx size %lld-%lld\n",
			     proc->pid, thread->pid, t->debug_id,
			     target_proc->pid, target_thread->pid,
			     (u64)tr->data.ptr.buffer,
			     (u64)tr->data.ptr.offsets,
			     (u64)tr->data_size, (u64)tr->offsets_size);
	else
		binder_debug(BINDER_DEBUG_TRANSACTION,
			     "%d:%d BC_TRANSACTION %d -> %d - node %d, data %016llx-%016llx size %lld-%lld\n",
			     proc->pid, thread->pid, t->debug_id,
			     target_proc->pid, target_node->debug_id,
			     (u64)tr->data.ptr.buffer,
			     (u64)tr->data.ptr.offsets,
			     (u64)tr->data_size, (u64)tr->offsets_size);

	if (!reply && !(tr->flags & TF_ONE_WAY))
		t->from = thread;
	else
		t->from = NULL;
	t->sender_euid = task_euid(proc->tsk);
	t->to_proc = target_proc;
	t->to_thread = target_thread;
	t->code = tr->code;
	t->flags = tr->flags;
	t->priority = task_nice(current);

	trace_binder_transaction(reply, t, target_node);

	t->buffer = binder_alloc_buf(target_proc, tr->data_size,
		tr->offsets_size, !reply && (t->flags & TF_ONE_WAY));
	if (t->buffer == NULL) {
		return_error = BR_FAILED_REPLY;
		goto err_binder_alloc_buf_failed;
	}
	t->buffer->allow_user_free = 0;
	t->buffer->debug_id = t->debug_id;
	t->buffer->transaction = t;
	t->buffer->target_node = target_node;
	trace_binder_transaction_alloc_buf(t->buffer);
	if (target_node)
		binder_inc_node(target_node, 1, 0, NULL);

	offp = (binder_size_t *)(t->buffer->data +
				 ALIGN(tr->data_size, sizeof(void *)));

	if (copy_from_user(t->buffer->data, (const void __user *)(uintptr_t)
			   tr->data.ptr.buffer, tr->data_size)) {
		binder_user_error("%d:%d got transaction with invalid data ptr\n",
				proc->pid, thread->pid);
		return_error = BR_FAILED_REPLY;
		goto err_copy_data_failed;
	}
	if (copy_from_user(offp, (const void __user *)(uintptr_t)
			   tr->data.ptr.offsets, tr->offsets_size)) {
		binder_user_error("%d:%d got transaction with invalid offsets ptr\n",
				proc->pid, thread->pid);
		return_error = BR_FAILED_REPLY;
		goto err_copy_data_failed;
	}
	if (!IS_ALIGNED(tr->offsets_size, sizeof(binder_size_t))) {
		binder_user_error("%d:%d got transaction with invalid offsets size, %lld\n",
				proc->pid, thread->pid, (u64)tr->offsets_size);
		return_error = BR_FAILED_REPLY;
		goto err_bad_offset;
	}
	off_end = (void *)offp + tr->offsets_size;
	off_min = 0;
	for (; offp < off_end; offp++) {
		struct flat_binder_object *fp;

		if (*offp > t->buffer->data_size - sizeof(*fp) ||
		    *offp < off_min ||
		    t->buffer->data_size < sizeof(*fp) ||
		    !IS_ALIGNED(*offp, sizeof(u32))) {
			binder_user_error("%d:%d got transaction with invalid offset, %lld (min %lld, max %lld)\n",
					  proc->pid, thread->pid, (u64)*offp,
					  (u64)off_min,
					  (u64)(t->buffer->data_size -
					  sizeof(*fp)));
			return_error = BR_FAILED_REPLY;
			goto err_bad_offset;
		}
		fp = (struct flat_binder_object *)(t->buffer->data + *offp);
		off_min = *offp + sizeof(struct flat_binder_object);
		switch (fp->type) {
		case BINDER_TYPE_BINDER:
		case BINDER_TYPE_WEAK_BINDER: {
			struct binder_ref *ref;
			struct binder_node *node = binder_get_node(proc, fp->binder);

			if (node == NULL) {
				node = binder_new_node(proc, fp->binder, fp->cookie);
				if (node == NULL) {
					return_error = BR_FAILED_REPLY;
					goto err_binder_new_node_failed;
				}
				node->min_priority = fp->flags & FLAT_BINDER_FLAG_PRIORITY_MASK;
				node->accept_fds = !!(fp->flags & FLAT_BINDER_FLAG_ACCEPTS_FDS);
			}
			if (fp->cookie != node->cookie) {
				binder_user_error("%d:%d sending u%016llx node %d, cookie mismatch %016llx != %016llx\n",
					proc->pid, thread->pid,
					(u64)fp->binder, node->debug_id,
					(u64)fp->cookie, (u64)node->cookie);
				return_error = BR_FAILED_REPLY;
				goto err_binder_get_ref_for_node_failed;
			}
			if (security_binder_transfer_binder(proc->tsk,
							    target_proc->tsk)) {
				return_error = BR_FAILED_REPLY;
				goto err_binder_get_ref_for_node_failed;
			}
			ref = binder_get_ref_for_node(target_proc, node);
			if (ref == NULL) {
				return_error = BR_FAILED_REPLY;
				goto err_binder_get_ref_for_node_failed;
			}
			if (fp->type == BINDER_TYPE_BINDER)
				fp->type = BINDER_TYPE_HANDLE;
			else
				fp->type = BINDER_TYPE_WEAK_HANDLE;
			fp->binder = 0;
			fp->handle = ref->desc;
			fp->cookie = 0;
			binder_inc_ref(ref, fp->type == BINDER_TYPE_HANDLE,
				       &thread->todo);

			trace_binder_transaction_node_to_ref(t, node, ref);
			binder_debug(BINDER_DEBUG_TRANSACTION,
				     "        node %d u%016llx -> ref %d desc %d\n",
				     node->debug_id, (u64)node->ptr,
				     ref->debug_id, ref->desc);
		} break;
		case BINDER_TYPE_HANDLE:
		case BINDER_TYPE_WEAK_HANDLE: {
<<<<<<< HEAD
			struct binder_ref *ref = binder_get_ref(proc, fp->handle,
						fp->type == BINDER_TYPE_HANDLE);
=======
			struct binder_ref *ref;

			ref = binder_get_ref(proc, fp->handle,
					     fp->type == BINDER_TYPE_HANDLE);
>>>>>>> 29703588

			if (ref == NULL) {
				binder_user_error("%d:%d got transaction with invalid handle, %d\n",
						proc->pid,
						thread->pid, fp->handle);
				return_error = BR_FAILED_REPLY;
				goto err_binder_get_ref_failed;
			}
			if (security_binder_transfer_binder(proc->tsk,
							    target_proc->tsk)) {
				return_error = BR_FAILED_REPLY;
				goto err_binder_get_ref_failed;
			}
			if (ref->node->proc == target_proc) {
				if (fp->type == BINDER_TYPE_HANDLE)
					fp->type = BINDER_TYPE_BINDER;
				else
					fp->type = BINDER_TYPE_WEAK_BINDER;
				fp->binder = ref->node->ptr;
				fp->cookie = ref->node->cookie;
				binder_inc_node(ref->node, fp->type == BINDER_TYPE_BINDER, 0, NULL);
				trace_binder_transaction_ref_to_node(t, ref);
				binder_debug(BINDER_DEBUG_TRANSACTION,
					     "        ref %d desc %d -> node %d u%016llx\n",
					     ref->debug_id, ref->desc, ref->node->debug_id,
					     (u64)ref->node->ptr);
			} else {
				struct binder_ref *new_ref;

				new_ref = binder_get_ref_for_node(target_proc, ref->node);
				if (new_ref == NULL) {
					return_error = BR_FAILED_REPLY;
					goto err_binder_get_ref_for_node_failed;
				}
				fp->binder = 0;
				fp->handle = new_ref->desc;
				fp->cookie = 0;
				binder_inc_ref(new_ref, fp->type == BINDER_TYPE_HANDLE, NULL);
				trace_binder_transaction_ref_to_ref(t, ref,
								    new_ref);
				binder_debug(BINDER_DEBUG_TRANSACTION,
					     "        ref %d desc %d -> ref %d desc %d (node %d)\n",
					     ref->debug_id, ref->desc, new_ref->debug_id,
					     new_ref->desc, ref->node->debug_id);
			}
		} break;

		case BINDER_TYPE_FD: {
			int target_fd;
			struct file *file;

			if (reply) {
				if (!(in_reply_to->flags & TF_ACCEPT_FDS)) {
					binder_user_error("%d:%d got reply with fd, %d, but target does not allow fds\n",
						proc->pid, thread->pid, fp->handle);
					return_error = BR_FAILED_REPLY;
					goto err_fd_not_allowed;
				}
			} else if (!target_node->accept_fds) {
				binder_user_error("%d:%d got transaction with fd, %d, but target does not allow fds\n",
					proc->pid, thread->pid, fp->handle);
				return_error = BR_FAILED_REPLY;
				goto err_fd_not_allowed;
			}

			file = fget(fp->handle);
			if (file == NULL) {
				binder_user_error("%d:%d got transaction with invalid fd, %d\n",
					proc->pid, thread->pid, fp->handle);
				return_error = BR_FAILED_REPLY;
				goto err_fget_failed;
			}
			if (security_binder_transfer_file(proc->tsk,
							  target_proc->tsk,
							  file) < 0) {
				fput(file);
				return_error = BR_FAILED_REPLY;
				goto err_get_unused_fd_failed;
			}
			target_fd = task_get_unused_fd_flags(target_proc, O_CLOEXEC);
			if (target_fd < 0) {
				fput(file);
				return_error = BR_FAILED_REPLY;
				goto err_get_unused_fd_failed;
			}
			task_fd_install(target_proc, target_fd, file);
			trace_binder_transaction_fd(t, fp->handle, target_fd);
			binder_debug(BINDER_DEBUG_TRANSACTION,
				     "        fd %d -> %d\n", fp->handle, target_fd);
			/* TODO: fput? */
			fp->binder = 0;
			fp->handle = target_fd;
		} break;

		default:
			binder_user_error("%d:%d got transaction with invalid object type, %x\n",
				proc->pid, thread->pid, fp->type);
			return_error = BR_FAILED_REPLY;
			goto err_bad_object_type;
		}
	}
	if (reply) {
		BUG_ON(t->buffer->async_transaction != 0);
		binder_pop_transaction(target_thread, in_reply_to);
	} else if (!(t->flags & TF_ONE_WAY)) {
		BUG_ON(t->buffer->async_transaction != 0);
		t->need_reply = 1;
		t->from_parent = thread->transaction_stack;
		thread->transaction_stack = t;
	} else {
		BUG_ON(target_node == NULL);
		BUG_ON(t->buffer->async_transaction != 1);
		if (target_node->has_async_transaction) {
			target_list = &target_node->async_todo;
			target_wait = NULL;
		} else
			target_node->has_async_transaction = 1;
	}
	t->work.type = BINDER_WORK_TRANSACTION;
	list_add_tail(&t->work.entry, target_list);
	tcomplete->type = BINDER_WORK_TRANSACTION_COMPLETE;
	list_add_tail(&tcomplete->entry, &thread->todo);
	if (target_wait)
		wake_up_interruptible(target_wait);
	return;

err_get_unused_fd_failed:
err_fget_failed:
err_fd_not_allowed:
err_binder_get_ref_for_node_failed:
err_binder_get_ref_failed:
err_binder_new_node_failed:
err_bad_object_type:
err_bad_offset:
err_copy_data_failed:
	trace_binder_transaction_failed_buffer_release(t->buffer);
	binder_transaction_buffer_release(target_proc, t->buffer, offp);
	t->buffer->transaction = NULL;
	binder_free_buf(target_proc, t->buffer);
err_binder_alloc_buf_failed:
	kfree(tcomplete);
	binder_stats_deleted(BINDER_STAT_TRANSACTION_COMPLETE);
err_alloc_tcomplete_failed:
	kfree(t);
	binder_stats_deleted(BINDER_STAT_TRANSACTION);
err_alloc_t_failed:
err_bad_call_stack:
err_empty_call_stack:
err_dead_binder:
err_invalid_target_handle:
err_no_context_mgr_node:
	binder_debug(BINDER_DEBUG_FAILED_TRANSACTION,
		     "%d:%d transaction failed %d, size %lld-%lld\n",
		     proc->pid, thread->pid, return_error,
		     (u64)tr->data_size, (u64)tr->offsets_size);

	{
		struct binder_transaction_log_entry *fe;

		fe = binder_transaction_log_add(&binder_transaction_log_failed);
		*fe = *e;
	}

	BUG_ON(thread->return_error != BR_OK);
	if (in_reply_to) {
		thread->return_error = BR_TRANSACTION_COMPLETE;
		binder_send_failed_reply(in_reply_to, return_error);
	} else
		thread->return_error = return_error;
}

static int binder_thread_write(struct binder_proc *proc,
			struct binder_thread *thread,
			binder_uintptr_t binder_buffer, size_t size,
			binder_size_t *consumed)
{
	uint32_t cmd;
	void __user *buffer = (void __user *)(uintptr_t)binder_buffer;
	void __user *ptr = buffer + *consumed;
	void __user *end = buffer + size;

	while (ptr < end && thread->return_error == BR_OK) {
		if (get_user(cmd, (uint32_t __user *)ptr))
			return -EFAULT;
		ptr += sizeof(uint32_t);
		trace_binder_command(cmd);
		if (_IOC_NR(cmd) < ARRAY_SIZE(binder_stats.bc)) {
			binder_stats.bc[_IOC_NR(cmd)]++;
			proc->stats.bc[_IOC_NR(cmd)]++;
			thread->stats.bc[_IOC_NR(cmd)]++;
		}
		switch (cmd) {
		case BC_INCREFS:
		case BC_ACQUIRE:
		case BC_RELEASE:
		case BC_DECREFS: {
			uint32_t target;
			struct binder_ref *ref;
			const char *debug_string;

			if (get_user(target, (uint32_t __user *)ptr))
				return -EFAULT;
			ptr += sizeof(uint32_t);
			if (target == 0 && binder_context_mgr_node &&
			    (cmd == BC_INCREFS || cmd == BC_ACQUIRE)) {
				ref = binder_get_ref_for_node(proc,
					       binder_context_mgr_node);
				if (ref->desc != target) {
					binder_user_error("%d:%d tried to acquire reference to desc 0, got %d instead\n",
						proc->pid, thread->pid,
						ref->desc);
				}
			} else
				ref = binder_get_ref(proc, target,
						     cmd == BC_ACQUIRE ||
						     cmd == BC_RELEASE);
			if (ref == NULL) {
				binder_user_error("%d:%d refcount change on invalid ref %d\n",
					proc->pid, thread->pid, target);
				break;
			}
			switch (cmd) {
			case BC_INCREFS:
				debug_string = "IncRefs";
				binder_inc_ref(ref, 0, NULL);
				break;
			case BC_ACQUIRE:
				debug_string = "Acquire";
				binder_inc_ref(ref, 1, NULL);
				break;
			case BC_RELEASE:
				debug_string = "Release";
				binder_dec_ref(ref, 1);
				break;
			case BC_DECREFS:
			default:
				debug_string = "DecRefs";
				binder_dec_ref(ref, 0);
				break;
			}
			binder_debug(BINDER_DEBUG_USER_REFS,
				     "%d:%d %s ref %d desc %d s %d w %d for node %d\n",
				     proc->pid, thread->pid, debug_string, ref->debug_id,
				     ref->desc, ref->strong, ref->weak, ref->node->debug_id);
			break;
		}
		case BC_INCREFS_DONE:
		case BC_ACQUIRE_DONE: {
			binder_uintptr_t node_ptr;
			binder_uintptr_t cookie;
			struct binder_node *node;

			if (get_user(node_ptr, (binder_uintptr_t __user *)ptr))
				return -EFAULT;
			ptr += sizeof(binder_uintptr_t);
			if (get_user(cookie, (binder_uintptr_t __user *)ptr))
				return -EFAULT;
			ptr += sizeof(binder_uintptr_t);
			node = binder_get_node(proc, node_ptr);
			if (node == NULL) {
				binder_user_error("%d:%d %s u%016llx no match\n",
					proc->pid, thread->pid,
					cmd == BC_INCREFS_DONE ?
					"BC_INCREFS_DONE" :
					"BC_ACQUIRE_DONE",
					(u64)node_ptr);
				break;
			}
			if (cookie != node->cookie) {
				binder_user_error("%d:%d %s u%016llx node %d cookie mismatch %016llx != %016llx\n",
					proc->pid, thread->pid,
					cmd == BC_INCREFS_DONE ?
					"BC_INCREFS_DONE" : "BC_ACQUIRE_DONE",
					(u64)node_ptr, node->debug_id,
					(u64)cookie, (u64)node->cookie);
				break;
			}
			if (cmd == BC_ACQUIRE_DONE) {
				if (node->pending_strong_ref == 0) {
					binder_user_error("%d:%d BC_ACQUIRE_DONE node %d has no pending acquire request\n",
						proc->pid, thread->pid,
						node->debug_id);
					break;
				}
				node->pending_strong_ref = 0;
			} else {
				if (node->pending_weak_ref == 0) {
					binder_user_error("%d:%d BC_INCREFS_DONE node %d has no pending increfs request\n",
						proc->pid, thread->pid,
						node->debug_id);
					break;
				}
				node->pending_weak_ref = 0;
			}
			binder_dec_node(node, cmd == BC_ACQUIRE_DONE, 0);
			binder_debug(BINDER_DEBUG_USER_REFS,
				     "%d:%d %s node %d ls %d lw %d\n",
				     proc->pid, thread->pid,
				     cmd == BC_INCREFS_DONE ? "BC_INCREFS_DONE" : "BC_ACQUIRE_DONE",
				     node->debug_id, node->local_strong_refs, node->local_weak_refs);
			break;
		}
		case BC_ATTEMPT_ACQUIRE:
			pr_err("BC_ATTEMPT_ACQUIRE not supported\n");
			return -EINVAL;
		case BC_ACQUIRE_RESULT:
			pr_err("BC_ACQUIRE_RESULT not supported\n");
			return -EINVAL;

		case BC_FREE_BUFFER: {
			binder_uintptr_t data_ptr;
			struct binder_buffer *buffer;

			if (get_user(data_ptr, (binder_uintptr_t __user *)ptr))
				return -EFAULT;
			ptr += sizeof(binder_uintptr_t);

			buffer = binder_buffer_lookup(proc, data_ptr);
			if (buffer == NULL) {
				binder_user_error("%d:%d BC_FREE_BUFFER u%016llx no match\n",
					proc->pid, thread->pid, (u64)data_ptr);
				break;
			}
			if (!buffer->allow_user_free) {
				binder_user_error("%d:%d BC_FREE_BUFFER u%016llx matched unreturned buffer\n",
					proc->pid, thread->pid, (u64)data_ptr);
				break;
			}
			binder_debug(BINDER_DEBUG_FREE_BUFFER,
				     "%d:%d BC_FREE_BUFFER u%016llx found buffer %d for %s transaction\n",
				     proc->pid, thread->pid, (u64)data_ptr,
				     buffer->debug_id,
				     buffer->transaction ? "active" : "finished");

			if (buffer->transaction) {
				buffer->transaction->buffer = NULL;
				buffer->transaction = NULL;
			}
			if (buffer->async_transaction && buffer->target_node) {
				BUG_ON(!buffer->target_node->has_async_transaction);
				if (list_empty(&buffer->target_node->async_todo))
					buffer->target_node->has_async_transaction = 0;
				else
					list_move_tail(buffer->target_node->async_todo.next, &thread->todo);
			}
			trace_binder_transaction_buffer_release(buffer);
			binder_transaction_buffer_release(proc, buffer, NULL);
			binder_free_buf(proc, buffer);
			break;
		}

		case BC_TRANSACTION:
		case BC_REPLY: {
			struct binder_transaction_data tr;

			if (copy_from_user(&tr, ptr, sizeof(tr)))
				return -EFAULT;
			ptr += sizeof(tr);
			binder_transaction(proc, thread, &tr, cmd == BC_REPLY);
			break;
		}

		case BC_REGISTER_LOOPER:
			binder_debug(BINDER_DEBUG_THREADS,
				     "%d:%d BC_REGISTER_LOOPER\n",
				     proc->pid, thread->pid);
			if (thread->looper & BINDER_LOOPER_STATE_ENTERED) {
				thread->looper |= BINDER_LOOPER_STATE_INVALID;
				binder_user_error("%d:%d ERROR: BC_REGISTER_LOOPER called after BC_ENTER_LOOPER\n",
					proc->pid, thread->pid);
			} else if (proc->requested_threads == 0) {
				thread->looper |= BINDER_LOOPER_STATE_INVALID;
				binder_user_error("%d:%d ERROR: BC_REGISTER_LOOPER called without request\n",
					proc->pid, thread->pid);
			} else {
				proc->requested_threads--;
				proc->requested_threads_started++;
			}
			thread->looper |= BINDER_LOOPER_STATE_REGISTERED;
			break;
		case BC_ENTER_LOOPER:
			binder_debug(BINDER_DEBUG_THREADS,
				     "%d:%d BC_ENTER_LOOPER\n",
				     proc->pid, thread->pid);
			if (thread->looper & BINDER_LOOPER_STATE_REGISTERED) {
				thread->looper |= BINDER_LOOPER_STATE_INVALID;
				binder_user_error("%d:%d ERROR: BC_ENTER_LOOPER called after BC_REGISTER_LOOPER\n",
					proc->pid, thread->pid);
			}
			thread->looper |= BINDER_LOOPER_STATE_ENTERED;
			break;
		case BC_EXIT_LOOPER:
			binder_debug(BINDER_DEBUG_THREADS,
				     "%d:%d BC_EXIT_LOOPER\n",
				     proc->pid, thread->pid);
			thread->looper |= BINDER_LOOPER_STATE_EXITED;
			break;

		case BC_REQUEST_DEATH_NOTIFICATION:
		case BC_CLEAR_DEATH_NOTIFICATION: {
			uint32_t target;
			binder_uintptr_t cookie;
			struct binder_ref *ref;
			struct binder_ref_death *death;

			if (get_user(target, (uint32_t __user *)ptr))
				return -EFAULT;
			ptr += sizeof(uint32_t);
			if (get_user(cookie, (binder_uintptr_t __user *)ptr))
				return -EFAULT;
			ptr += sizeof(binder_uintptr_t);
			ref = binder_get_ref(proc, target, false);
			if (ref == NULL) {
				binder_user_error("%d:%d %s invalid ref %d\n",
					proc->pid, thread->pid,
					cmd == BC_REQUEST_DEATH_NOTIFICATION ?
					"BC_REQUEST_DEATH_NOTIFICATION" :
					"BC_CLEAR_DEATH_NOTIFICATION",
					target);
				break;
			}

			binder_debug(BINDER_DEBUG_DEATH_NOTIFICATION,
				     "%d:%d %s %016llx ref %d desc %d s %d w %d for node %d\n",
				     proc->pid, thread->pid,
				     cmd == BC_REQUEST_DEATH_NOTIFICATION ?
				     "BC_REQUEST_DEATH_NOTIFICATION" :
				     "BC_CLEAR_DEATH_NOTIFICATION",
				     (u64)cookie, ref->debug_id, ref->desc,
				     ref->strong, ref->weak, ref->node->debug_id);

			if (cmd == BC_REQUEST_DEATH_NOTIFICATION) {
				if (ref->death) {
					binder_user_error("%d:%d BC_REQUEST_DEATH_NOTIFICATION death notification already set\n",
						proc->pid, thread->pid);
					break;
				}
				death = kzalloc(sizeof(*death), GFP_KERNEL);
				if (death == NULL) {
					thread->return_error = BR_ERROR;
					binder_debug(BINDER_DEBUG_FAILED_TRANSACTION,
						     "%d:%d BC_REQUEST_DEATH_NOTIFICATION failed\n",
						     proc->pid, thread->pid);
					break;
				}
				binder_stats_created(BINDER_STAT_DEATH);
				INIT_LIST_HEAD(&death->work.entry);
				death->cookie = cookie;
				ref->death = death;
				if (ref->node->proc == NULL) {
					ref->death->work.type = BINDER_WORK_DEAD_BINDER;
					if (thread->looper & (BINDER_LOOPER_STATE_REGISTERED | BINDER_LOOPER_STATE_ENTERED)) {
						list_add_tail(&ref->death->work.entry, &thread->todo);
					} else {
						list_add_tail(&ref->death->work.entry, &proc->todo);
						wake_up_interruptible(&proc->wait);
					}
				}
			} else {
				if (ref->death == NULL) {
					binder_user_error("%d:%d BC_CLEAR_DEATH_NOTIFICATION death notification not active\n",
						proc->pid, thread->pid);
					break;
				}
				death = ref->death;
				if (death->cookie != cookie) {
					binder_user_error("%d:%d BC_CLEAR_DEATH_NOTIFICATION death notification cookie mismatch %016llx != %016llx\n",
						proc->pid, thread->pid,
						(u64)death->cookie,
						(u64)cookie);
					break;
				}
				ref->death = NULL;
				if (list_empty(&death->work.entry)) {
					death->work.type = BINDER_WORK_CLEAR_DEATH_NOTIFICATION;
					if (thread->looper & (BINDER_LOOPER_STATE_REGISTERED | BINDER_LOOPER_STATE_ENTERED)) {
						list_add_tail(&death->work.entry, &thread->todo);
					} else {
						list_add_tail(&death->work.entry, &proc->todo);
						wake_up_interruptible(&proc->wait);
					}
				} else {
					BUG_ON(death->work.type != BINDER_WORK_DEAD_BINDER);
					death->work.type = BINDER_WORK_DEAD_BINDER_AND_CLEAR;
				}
			}
		} break;
		case BC_DEAD_BINDER_DONE: {
			struct binder_work *w;
			binder_uintptr_t cookie;
			struct binder_ref_death *death = NULL;

			if (get_user(cookie, (binder_uintptr_t __user *)ptr))
				return -EFAULT;

			ptr += sizeof(cookie);
			list_for_each_entry(w, &proc->delivered_death, entry) {
				struct binder_ref_death *tmp_death = container_of(w, struct binder_ref_death, work);

				if (tmp_death->cookie == cookie) {
					death = tmp_death;
					break;
				}
			}
			binder_debug(BINDER_DEBUG_DEAD_BINDER,
				     "%d:%d BC_DEAD_BINDER_DONE %016llx found %p\n",
				     proc->pid, thread->pid, (u64)cookie,
				     death);
			if (death == NULL) {
				binder_user_error("%d:%d BC_DEAD_BINDER_DONE %016llx not found\n",
					proc->pid, thread->pid, (u64)cookie);
				break;
			}

			list_del_init(&death->work.entry);
			if (death->work.type == BINDER_WORK_DEAD_BINDER_AND_CLEAR) {
				death->work.type = BINDER_WORK_CLEAR_DEATH_NOTIFICATION;
				if (thread->looper & (BINDER_LOOPER_STATE_REGISTERED | BINDER_LOOPER_STATE_ENTERED)) {
					list_add_tail(&death->work.entry, &thread->todo);
				} else {
					list_add_tail(&death->work.entry, &proc->todo);
					wake_up_interruptible(&proc->wait);
				}
			}
		} break;

		default:
			pr_err("%d:%d unknown command %d\n",
			       proc->pid, thread->pid, cmd);
			return -EINVAL;
		}
		*consumed = ptr - buffer;
	}
	return 0;
}

static void binder_stat_br(struct binder_proc *proc,
			   struct binder_thread *thread, uint32_t cmd)
{
	trace_binder_return(cmd);
	if (_IOC_NR(cmd) < ARRAY_SIZE(binder_stats.br)) {
		binder_stats.br[_IOC_NR(cmd)]++;
		proc->stats.br[_IOC_NR(cmd)]++;
		thread->stats.br[_IOC_NR(cmd)]++;
	}
}

static int binder_has_proc_work(struct binder_proc *proc,
				struct binder_thread *thread)
{
	return !list_empty(&proc->todo) ||
		(thread->looper & BINDER_LOOPER_STATE_NEED_RETURN);
}

static int binder_has_thread_work(struct binder_thread *thread)
{
	return !list_empty(&thread->todo) || thread->return_error != BR_OK ||
		(thread->looper & BINDER_LOOPER_STATE_NEED_RETURN);
}

static int binder_thread_read(struct binder_proc *proc,
			      struct binder_thread *thread,
			      binder_uintptr_t binder_buffer, size_t size,
			      binder_size_t *consumed, int non_block)
{
	void __user *buffer = (void __user *)(uintptr_t)binder_buffer;
	void __user *ptr = buffer + *consumed;
	void __user *end = buffer + size;

	int ret = 0;
	int wait_for_proc_work;

	if (*consumed == 0) {
		if (put_user(BR_NOOP, (uint32_t __user *)ptr))
			return -EFAULT;
		ptr += sizeof(uint32_t);
	}

retry:
	wait_for_proc_work = thread->transaction_stack == NULL &&
				list_empty(&thread->todo);

	if (thread->return_error != BR_OK && ptr < end) {
		if (thread->return_error2 != BR_OK) {
			if (put_user(thread->return_error2, (uint32_t __user *)ptr))
				return -EFAULT;
			ptr += sizeof(uint32_t);
			binder_stat_br(proc, thread, thread->return_error2);
			if (ptr == end)
				goto done;
			thread->return_error2 = BR_OK;
		}
		if (put_user(thread->return_error, (uint32_t __user *)ptr))
			return -EFAULT;
		ptr += sizeof(uint32_t);
		binder_stat_br(proc, thread, thread->return_error);
		thread->return_error = BR_OK;
		goto done;
	}


	thread->looper |= BINDER_LOOPER_STATE_WAITING;
	if (wait_for_proc_work)
		proc->ready_threads++;

	binder_unlock(__func__);

	trace_binder_wait_for_work(wait_for_proc_work,
				   !!thread->transaction_stack,
				   !list_empty(&thread->todo));
	if (wait_for_proc_work) {
		if (!(thread->looper & (BINDER_LOOPER_STATE_REGISTERED |
					BINDER_LOOPER_STATE_ENTERED))) {
			binder_user_error("%d:%d ERROR: Thread waiting for process work before calling BC_REGISTER_LOOPER or BC_ENTER_LOOPER (state %x)\n",
				proc->pid, thread->pid, thread->looper);
			wait_event_interruptible(binder_user_error_wait,
						 binder_stop_on_user_error < 2);
		}
		binder_set_nice(proc->default_priority);
		if (non_block) {
			if (!binder_has_proc_work(proc, thread))
				ret = -EAGAIN;
		} else
			ret = wait_event_freezable_exclusive(proc->wait, binder_has_proc_work(proc, thread));
	} else {
		if (non_block) {
			if (!binder_has_thread_work(thread))
				ret = -EAGAIN;
		} else
			ret = wait_event_freezable(thread->wait, binder_has_thread_work(thread));
	}

	binder_lock(__func__);

	if (wait_for_proc_work)
		proc->ready_threads--;
	thread->looper &= ~BINDER_LOOPER_STATE_WAITING;

	if (ret)
		return ret;

	while (1) {
		uint32_t cmd;
		struct binder_transaction_data tr;
		struct binder_work *w;
		struct binder_transaction *t = NULL;

		if (!list_empty(&thread->todo)) {
			w = list_first_entry(&thread->todo, struct binder_work,
					     entry);
		} else if (!list_empty(&proc->todo) && wait_for_proc_work) {
			w = list_first_entry(&proc->todo, struct binder_work,
					     entry);
		} else {
			/* no data added */
			if (ptr - buffer == 4 &&
			    !(thread->looper & BINDER_LOOPER_STATE_NEED_RETURN))
				goto retry;
			break;
		}

		if (end - ptr < sizeof(tr) + 4)
			break;

		switch (w->type) {
		case BINDER_WORK_TRANSACTION: {
			t = container_of(w, struct binder_transaction, work);
		} break;
		case BINDER_WORK_TRANSACTION_COMPLETE: {
			cmd = BR_TRANSACTION_COMPLETE;
			if (put_user(cmd, (uint32_t __user *)ptr))
				return -EFAULT;
			ptr += sizeof(uint32_t);

			binder_stat_br(proc, thread, cmd);
			binder_debug(BINDER_DEBUG_TRANSACTION_COMPLETE,
				     "%d:%d BR_TRANSACTION_COMPLETE\n",
				     proc->pid, thread->pid);

			list_del(&w->entry);
			kfree(w);
			binder_stats_deleted(BINDER_STAT_TRANSACTION_COMPLETE);
		} break;
		case BINDER_WORK_NODE: {
			struct binder_node *node = container_of(w, struct binder_node, work);
			uint32_t cmd = BR_NOOP;
			const char *cmd_name;
			int strong = node->internal_strong_refs || node->local_strong_refs;
			int weak = !hlist_empty(&node->refs) || node->local_weak_refs || strong;

			if (weak && !node->has_weak_ref) {
				cmd = BR_INCREFS;
				cmd_name = "BR_INCREFS";
				node->has_weak_ref = 1;
				node->pending_weak_ref = 1;
				node->local_weak_refs++;
			} else if (strong && !node->has_strong_ref) {
				cmd = BR_ACQUIRE;
				cmd_name = "BR_ACQUIRE";
				node->has_strong_ref = 1;
				node->pending_strong_ref = 1;
				node->local_strong_refs++;
			} else if (!strong && node->has_strong_ref) {
				cmd = BR_RELEASE;
				cmd_name = "BR_RELEASE";
				node->has_strong_ref = 0;
			} else if (!weak && node->has_weak_ref) {
				cmd = BR_DECREFS;
				cmd_name = "BR_DECREFS";
				node->has_weak_ref = 0;
			}
			if (cmd != BR_NOOP) {
				if (put_user(cmd, (uint32_t __user *)ptr))
					return -EFAULT;
				ptr += sizeof(uint32_t);
				if (put_user(node->ptr,
					     (binder_uintptr_t __user *)ptr))
					return -EFAULT;
				ptr += sizeof(binder_uintptr_t);
				if (put_user(node->cookie,
					     (binder_uintptr_t __user *)ptr))
					return -EFAULT;
				ptr += sizeof(binder_uintptr_t);

				binder_stat_br(proc, thread, cmd);
				binder_debug(BINDER_DEBUG_USER_REFS,
					     "%d:%d %s %d u%016llx c%016llx\n",
					     proc->pid, thread->pid, cmd_name,
					     node->debug_id,
					     (u64)node->ptr, (u64)node->cookie);
			} else {
				list_del_init(&w->entry);
				if (!weak && !strong) {
					binder_debug(BINDER_DEBUG_INTERNAL_REFS,
						     "%d:%d node %d u%016llx c%016llx deleted\n",
						     proc->pid, thread->pid,
						     node->debug_id,
						     (u64)node->ptr,
						     (u64)node->cookie);
					rb_erase(&node->rb_node, &proc->nodes);
					kfree(node);
					binder_stats_deleted(BINDER_STAT_NODE);
				} else {
					binder_debug(BINDER_DEBUG_INTERNAL_REFS,
						     "%d:%d node %d u%016llx c%016llx state unchanged\n",
						     proc->pid, thread->pid,
						     node->debug_id,
						     (u64)node->ptr,
						     (u64)node->cookie);
				}
			}
		} break;
		case BINDER_WORK_DEAD_BINDER:
		case BINDER_WORK_DEAD_BINDER_AND_CLEAR:
		case BINDER_WORK_CLEAR_DEATH_NOTIFICATION: {
			struct binder_ref_death *death;
			uint32_t cmd;

			death = container_of(w, struct binder_ref_death, work);
			if (w->type == BINDER_WORK_CLEAR_DEATH_NOTIFICATION)
				cmd = BR_CLEAR_DEATH_NOTIFICATION_DONE;
			else
				cmd = BR_DEAD_BINDER;
			if (put_user(cmd, (uint32_t __user *)ptr))
				return -EFAULT;
			ptr += sizeof(uint32_t);
			if (put_user(death->cookie,
				     (binder_uintptr_t __user *)ptr))
				return -EFAULT;
			ptr += sizeof(binder_uintptr_t);
			binder_stat_br(proc, thread, cmd);
			binder_debug(BINDER_DEBUG_DEATH_NOTIFICATION,
				     "%d:%d %s %016llx\n",
				      proc->pid, thread->pid,
				      cmd == BR_DEAD_BINDER ?
				      "BR_DEAD_BINDER" :
				      "BR_CLEAR_DEATH_NOTIFICATION_DONE",
				      (u64)death->cookie);

			if (w->type == BINDER_WORK_CLEAR_DEATH_NOTIFICATION) {
				list_del(&w->entry);
				kfree(death);
				binder_stats_deleted(BINDER_STAT_DEATH);
			} else
				list_move(&w->entry, &proc->delivered_death);
			if (cmd == BR_DEAD_BINDER)
				goto done; /* DEAD_BINDER notifications can cause transactions */
		} break;
		}

		if (!t)
			continue;

		BUG_ON(t->buffer == NULL);
		if (t->buffer->target_node) {
			struct binder_node *target_node = t->buffer->target_node;

			tr.target.ptr = target_node->ptr;
			tr.cookie =  target_node->cookie;
			t->saved_priority = task_nice(current);
			if (t->priority < target_node->min_priority &&
			    !(t->flags & TF_ONE_WAY))
				binder_set_nice(t->priority);
			else if (!(t->flags & TF_ONE_WAY) ||
				 t->saved_priority > target_node->min_priority)
				binder_set_nice(target_node->min_priority);
			cmd = BR_TRANSACTION;
		} else {
			tr.target.ptr = 0;
			tr.cookie = 0;
			cmd = BR_REPLY;
		}
		tr.code = t->code;
		tr.flags = t->flags;
		tr.sender_euid = from_kuid(current_user_ns(), t->sender_euid);

		if (t->from) {
			struct task_struct *sender = t->from->proc->tsk;

			tr.sender_pid = task_tgid_nr_ns(sender,
							task_active_pid_ns(current));
		} else {
			tr.sender_pid = 0;
		}

		tr.data_size = t->buffer->data_size;
		tr.offsets_size = t->buffer->offsets_size;
		tr.data.ptr.buffer = (binder_uintptr_t)(
					(uintptr_t)t->buffer->data +
					proc->user_buffer_offset);
		tr.data.ptr.offsets = tr.data.ptr.buffer +
					ALIGN(t->buffer->data_size,
					    sizeof(void *));

		if (put_user(cmd, (uint32_t __user *)ptr))
			return -EFAULT;
		ptr += sizeof(uint32_t);
		if (copy_to_user(ptr, &tr, sizeof(tr)))
			return -EFAULT;
		ptr += sizeof(tr);

		trace_binder_transaction_received(t);
		binder_stat_br(proc, thread, cmd);
		binder_debug(BINDER_DEBUG_TRANSACTION,
			     "%d:%d %s %d %d:%d, cmd %d size %zd-%zd ptr %016llx-%016llx\n",
			     proc->pid, thread->pid,
			     (cmd == BR_TRANSACTION) ? "BR_TRANSACTION" :
			     "BR_REPLY",
			     t->debug_id, t->from ? t->from->proc->pid : 0,
			     t->from ? t->from->pid : 0, cmd,
			     t->buffer->data_size, t->buffer->offsets_size,
			     (u64)tr.data.ptr.buffer, (u64)tr.data.ptr.offsets);

		list_del(&t->work.entry);
		t->buffer->allow_user_free = 1;
		if (cmd == BR_TRANSACTION && !(t->flags & TF_ONE_WAY)) {
			t->to_parent = thread->transaction_stack;
			t->to_thread = thread;
			thread->transaction_stack = t;
		} else {
			t->buffer->transaction = NULL;
			kfree(t);
			binder_stats_deleted(BINDER_STAT_TRANSACTION);
		}
		break;
	}

done:

	*consumed = ptr - buffer;
	if (proc->requested_threads + proc->ready_threads == 0 &&
	    proc->requested_threads_started < proc->max_threads &&
	    (thread->looper & (BINDER_LOOPER_STATE_REGISTERED |
	     BINDER_LOOPER_STATE_ENTERED)) /* the user-space code fails to */
	     /*spawn a new thread if we leave this out */) {
		proc->requested_threads++;
		binder_debug(BINDER_DEBUG_THREADS,
			     "%d:%d BR_SPAWN_LOOPER\n",
			     proc->pid, thread->pid);
		if (put_user(BR_SPAWN_LOOPER, (uint32_t __user *)buffer))
			return -EFAULT;
		binder_stat_br(proc, thread, BR_SPAWN_LOOPER);
	}
	return 0;
}

static void binder_release_work(struct list_head *list)
{
	struct binder_work *w;

	while (!list_empty(list)) {
		w = list_first_entry(list, struct binder_work, entry);
		list_del_init(&w->entry);
		switch (w->type) {
		case BINDER_WORK_TRANSACTION: {
			struct binder_transaction *t;

			t = container_of(w, struct binder_transaction, work);
			if (t->buffer->target_node &&
			    !(t->flags & TF_ONE_WAY)) {
				binder_send_failed_reply(t, BR_DEAD_REPLY);
			} else {
				binder_debug(BINDER_DEBUG_DEAD_TRANSACTION,
					"undelivered transaction %d\n",
					t->debug_id);
				t->buffer->transaction = NULL;
				kfree(t);
				binder_stats_deleted(BINDER_STAT_TRANSACTION);
			}
		} break;
		case BINDER_WORK_TRANSACTION_COMPLETE: {
			binder_debug(BINDER_DEBUG_DEAD_TRANSACTION,
				"undelivered TRANSACTION_COMPLETE\n");
			kfree(w);
			binder_stats_deleted(BINDER_STAT_TRANSACTION_COMPLETE);
		} break;
		case BINDER_WORK_DEAD_BINDER_AND_CLEAR:
		case BINDER_WORK_CLEAR_DEATH_NOTIFICATION: {
			struct binder_ref_death *death;

			death = container_of(w, struct binder_ref_death, work);
			binder_debug(BINDER_DEBUG_DEAD_TRANSACTION,
				"undelivered death notification, %016llx\n",
				(u64)death->cookie);
			kfree(death);
			binder_stats_deleted(BINDER_STAT_DEATH);
		} break;
		default:
			pr_err("unexpected work type, %d, not freed\n",
			       w->type);
			break;
		}
	}

}

static struct binder_thread *binder_get_thread(struct binder_proc *proc)
{
	struct binder_thread *thread = NULL;
	struct rb_node *parent = NULL;
	struct rb_node **p = &proc->threads.rb_node;

	while (*p) {
		parent = *p;
		thread = rb_entry(parent, struct binder_thread, rb_node);

		if (current->pid < thread->pid)
			p = &(*p)->rb_left;
		else if (current->pid > thread->pid)
			p = &(*p)->rb_right;
		else
			break;
	}
	if (*p == NULL) {
		thread = kzalloc(sizeof(*thread), GFP_KERNEL);
		if (thread == NULL)
			return NULL;
		binder_stats_created(BINDER_STAT_THREAD);
		thread->proc = proc;
		thread->pid = current->pid;
		init_waitqueue_head(&thread->wait);
		INIT_LIST_HEAD(&thread->todo);
		rb_link_node(&thread->rb_node, parent, p);
		rb_insert_color(&thread->rb_node, &proc->threads);
		thread->looper |= BINDER_LOOPER_STATE_NEED_RETURN;
		thread->return_error = BR_OK;
		thread->return_error2 = BR_OK;
	}
	return thread;
}

static int binder_free_thread(struct binder_proc *proc,
			      struct binder_thread *thread)
{
	struct binder_transaction *t;
	struct binder_transaction *send_reply = NULL;
	int active_transactions = 0;

	rb_erase(&thread->rb_node, &proc->threads);
	t = thread->transaction_stack;
	if (t && t->to_thread == thread)
		send_reply = t;
	while (t) {
		active_transactions++;
		binder_debug(BINDER_DEBUG_DEAD_TRANSACTION,
			     "release %d:%d transaction %d %s, still active\n",
			      proc->pid, thread->pid,
			     t->debug_id,
			     (t->to_thread == thread) ? "in" : "out");

		if (t->to_thread == thread) {
			t->to_proc = NULL;
			t->to_thread = NULL;
			if (t->buffer) {
				t->buffer->transaction = NULL;
				t->buffer = NULL;
			}
			t = t->to_parent;
		} else if (t->from == thread) {
			t->from = NULL;
			t = t->from_parent;
		} else
			BUG();
	}
	if (send_reply)
		binder_send_failed_reply(send_reply, BR_DEAD_REPLY);
	binder_release_work(&thread->todo);
	kfree(thread);
	binder_stats_deleted(BINDER_STAT_THREAD);
	return active_transactions;
}

static unsigned int binder_poll(struct file *filp,
				struct poll_table_struct *wait)
{
	struct binder_proc *proc = filp->private_data;
	struct binder_thread *thread = NULL;
	int wait_for_proc_work;

	binder_lock(__func__);

	thread = binder_get_thread(proc);

	wait_for_proc_work = thread->transaction_stack == NULL &&
		list_empty(&thread->todo) && thread->return_error == BR_OK;

	binder_unlock(__func__);

	if (wait_for_proc_work) {
		if (binder_has_proc_work(proc, thread))
			return POLLIN;
		poll_wait(filp, &proc->wait, wait);
		if (binder_has_proc_work(proc, thread))
			return POLLIN;
	} else {
		if (binder_has_thread_work(thread))
			return POLLIN;
		poll_wait(filp, &thread->wait, wait);
		if (binder_has_thread_work(thread))
			return POLLIN;
	}
	return 0;
}

static int binder_ioctl_write_read(struct file *filp,
				unsigned int cmd, unsigned long arg,
				struct binder_thread *thread)
{
	int ret = 0;
	struct binder_proc *proc = filp->private_data;
	unsigned int size = _IOC_SIZE(cmd);
	void __user *ubuf = (void __user *)arg;
	struct binder_write_read bwr;

	if (size != sizeof(struct binder_write_read)) {
		ret = -EINVAL;
		goto out;
	}
	if (copy_from_user(&bwr, ubuf, sizeof(bwr))) {
		ret = -EFAULT;
		goto out;
	}
	binder_debug(BINDER_DEBUG_READ_WRITE,
		     "%d:%d write %lld at %016llx, read %lld at %016llx\n",
		     proc->pid, thread->pid,
		     (u64)bwr.write_size, (u64)bwr.write_buffer,
		     (u64)bwr.read_size, (u64)bwr.read_buffer);

	if (bwr.write_size > 0) {
		ret = binder_thread_write(proc, thread,
					  bwr.write_buffer,
					  bwr.write_size,
					  &bwr.write_consumed);
		trace_binder_write_done(ret);
		if (ret < 0) {
			bwr.read_consumed = 0;
			if (copy_to_user(ubuf, &bwr, sizeof(bwr)))
				ret = -EFAULT;
			goto out;
		}
	}
	if (bwr.read_size > 0) {
		ret = binder_thread_read(proc, thread, bwr.read_buffer,
					 bwr.read_size,
					 &bwr.read_consumed,
					 filp->f_flags & O_NONBLOCK);
		trace_binder_read_done(ret);
		if (!list_empty(&proc->todo))
			wake_up_interruptible(&proc->wait);
		if (ret < 0) {
			if (copy_to_user(ubuf, &bwr, sizeof(bwr)))
				ret = -EFAULT;
			goto out;
		}
	}
	binder_debug(BINDER_DEBUG_READ_WRITE,
		     "%d:%d wrote %lld of %lld, read return %lld of %lld\n",
		     proc->pid, thread->pid,
		     (u64)bwr.write_consumed, (u64)bwr.write_size,
		     (u64)bwr.read_consumed, (u64)bwr.read_size);
	if (copy_to_user(ubuf, &bwr, sizeof(bwr))) {
		ret = -EFAULT;
		goto out;
	}
out:
	return ret;
}

static int binder_ioctl_set_ctx_mgr(struct file *filp)
{
	int ret = 0;
	struct binder_proc *proc = filp->private_data;
	kuid_t curr_euid = current_euid();

	if (binder_context_mgr_node != NULL) {
		pr_err("BINDER_SET_CONTEXT_MGR already set\n");
		ret = -EBUSY;
		goto out;
	}
	ret = security_binder_set_context_mgr(proc->tsk);
	if (ret < 0)
		goto out;
	if (uid_valid(binder_context_mgr_uid)) {
		if (!uid_eq(binder_context_mgr_uid, curr_euid)) {
			pr_err("BINDER_SET_CONTEXT_MGR bad uid %d != %d\n",
			       from_kuid(&init_user_ns, curr_euid),
			       from_kuid(&init_user_ns,
					binder_context_mgr_uid));
			ret = -EPERM;
			goto out;
		}
	} else {
		binder_context_mgr_uid = curr_euid;
	}
	binder_context_mgr_node = binder_new_node(proc, 0, 0);
	if (binder_context_mgr_node == NULL) {
		ret = -ENOMEM;
		goto out;
	}
	binder_context_mgr_node->local_weak_refs++;
	binder_context_mgr_node->local_strong_refs++;
	binder_context_mgr_node->has_strong_ref = 1;
	binder_context_mgr_node->has_weak_ref = 1;
out:
	return ret;
}

static long binder_ioctl(struct file *filp, unsigned int cmd, unsigned long arg)
{
	int ret;
	struct binder_proc *proc = filp->private_data;
	struct binder_thread *thread;
	unsigned int size = _IOC_SIZE(cmd);
	void __user *ubuf = (void __user *)arg;

	/*pr_info("binder_ioctl: %d:%d %x %lx\n",
			proc->pid, current->pid, cmd, arg);*/

	trace_binder_ioctl(cmd, arg);

	ret = wait_event_interruptible(binder_user_error_wait, binder_stop_on_user_error < 2);
	if (ret)
		goto err_unlocked;

	binder_lock(__func__);
	thread = binder_get_thread(proc);
	if (thread == NULL) {
		ret = -ENOMEM;
		goto err;
	}

	switch (cmd) {
	case BINDER_WRITE_READ:
		ret = binder_ioctl_write_read(filp, cmd, arg, thread);
		if (ret)
			goto err;
		break;
	case BINDER_SET_MAX_THREADS:
		if (copy_from_user(&proc->max_threads, ubuf, sizeof(proc->max_threads))) {
			ret = -EINVAL;
			goto err;
		}
		break;
	case BINDER_SET_CONTEXT_MGR:
		ret = binder_ioctl_set_ctx_mgr(filp);
		if (ret)
			goto err;
		break;
	case BINDER_THREAD_EXIT:
		binder_debug(BINDER_DEBUG_THREADS, "%d:%d exit\n",
			     proc->pid, thread->pid);
		binder_free_thread(proc, thread);
		thread = NULL;
		break;
	case BINDER_VERSION: {
		struct binder_version __user *ver = ubuf;

		if (size != sizeof(struct binder_version)) {
			ret = -EINVAL;
			goto err;
		}
		if (put_user(BINDER_CURRENT_PROTOCOL_VERSION,
			     &ver->protocol_version)) {
			ret = -EINVAL;
			goto err;
		}
		break;
	}
	default:
		ret = -EINVAL;
		goto err;
	}
	ret = 0;
err:
	if (thread)
		thread->looper &= ~BINDER_LOOPER_STATE_NEED_RETURN;
	binder_unlock(__func__);
	wait_event_interruptible(binder_user_error_wait, binder_stop_on_user_error < 2);
	if (ret && ret != -ERESTARTSYS)
		pr_info("%d:%d ioctl %x %lx returned %d\n", proc->pid, current->pid, cmd, arg, ret);
err_unlocked:
	trace_binder_ioctl_done(ret);
	return ret;
}

static void binder_vma_open(struct vm_area_struct *vma)
{
	struct binder_proc *proc = vma->vm_private_data;

	binder_debug(BINDER_DEBUG_OPEN_CLOSE,
		     "%d open vm area %lx-%lx (%ld K) vma %lx pagep %lx\n",
		     proc->pid, vma->vm_start, vma->vm_end,
		     (vma->vm_end - vma->vm_start) / SZ_1K, vma->vm_flags,
		     (unsigned long)pgprot_val(vma->vm_page_prot));
}

static void binder_vma_close(struct vm_area_struct *vma)
{
	struct binder_proc *proc = vma->vm_private_data;

	binder_debug(BINDER_DEBUG_OPEN_CLOSE,
		     "%d close vm area %lx-%lx (%ld K) vma %lx pagep %lx\n",
		     proc->pid, vma->vm_start, vma->vm_end,
		     (vma->vm_end - vma->vm_start) / SZ_1K, vma->vm_flags,
		     (unsigned long)pgprot_val(vma->vm_page_prot));
	proc->vma = NULL;
	proc->vma_vm_mm = NULL;
	binder_defer_work(proc, BINDER_DEFERRED_PUT_FILES);
}

static int binder_vm_fault(struct vm_area_struct *vma, struct vm_fault *vmf)
{
	return VM_FAULT_SIGBUS;
}

static const struct vm_operations_struct binder_vm_ops = {
	.open = binder_vma_open,
	.close = binder_vma_close,
	.fault = binder_vm_fault,
};

static int binder_mmap(struct file *filp, struct vm_area_struct *vma)
{
	int ret;
	struct vm_struct *area;
	struct binder_proc *proc = filp->private_data;
	const char *failure_string;
	struct binder_buffer *buffer;

	if (proc->tsk != current)
		return -EINVAL;

	if ((vma->vm_end - vma->vm_start) > SZ_4M)
		vma->vm_end = vma->vm_start + SZ_4M;

	binder_debug(BINDER_DEBUG_OPEN_CLOSE,
		     "binder_mmap: %d %lx-%lx (%ld K) vma %lx pagep %lx\n",
		     proc->pid, vma->vm_start, vma->vm_end,
		     (vma->vm_end - vma->vm_start) / SZ_1K, vma->vm_flags,
		     (unsigned long)pgprot_val(vma->vm_page_prot));

	if (vma->vm_flags & FORBIDDEN_MMAP_FLAGS) {
		ret = -EPERM;
		failure_string = "bad vm_flags";
		goto err_bad_arg;
	}
	vma->vm_flags = (vma->vm_flags | VM_DONTCOPY) & ~VM_MAYWRITE;

	mutex_lock(&binder_mmap_lock);
	if (proc->buffer) {
		ret = -EBUSY;
		failure_string = "already mapped";
		goto err_already_mapped;
	}

	area = get_vm_area(vma->vm_end - vma->vm_start, VM_IOREMAP);
	if (area == NULL) {
		ret = -ENOMEM;
		failure_string = "get_vm_area";
		goto err_get_vm_area_failed;
	}
	proc->buffer = area->addr;
	proc->user_buffer_offset = vma->vm_start - (uintptr_t)proc->buffer;
	mutex_unlock(&binder_mmap_lock);

#ifdef CONFIG_CPU_CACHE_VIPT
	if (cache_is_vipt_aliasing()) {
		while (CACHE_COLOUR((vma->vm_start ^ (uint32_t)proc->buffer))) {
			pr_info("binder_mmap: %d %lx-%lx maps %p bad alignment\n", proc->pid, vma->vm_start, vma->vm_end, proc->buffer);
			vma->vm_start += PAGE_SIZE;
		}
	}
#endif
	proc->pages = kzalloc(sizeof(proc->pages[0]) * ((vma->vm_end - vma->vm_start) / PAGE_SIZE), GFP_KERNEL);
	if (proc->pages == NULL) {
		ret = -ENOMEM;
		failure_string = "alloc page array";
		goto err_alloc_pages_failed;
	}
	proc->buffer_size = vma->vm_end - vma->vm_start;

	vma->vm_ops = &binder_vm_ops;
	vma->vm_private_data = proc;

	if (binder_update_page_range(proc, 1, proc->buffer, proc->buffer + PAGE_SIZE, vma)) {
		ret = -ENOMEM;
		failure_string = "alloc small buf";
		goto err_alloc_small_buf_failed;
	}
	buffer = proc->buffer;
	INIT_LIST_HEAD(&proc->buffers);
	list_add(&buffer->entry, &proc->buffers);
	buffer->free = 1;
	binder_insert_free_buffer(proc, buffer);
	proc->free_async_space = proc->buffer_size / 2;
	barrier();
	proc->files = get_files_struct(current);
	proc->vma = vma;
	proc->vma_vm_mm = vma->vm_mm;

	/*pr_info("binder_mmap: %d %lx-%lx maps %p\n",
		 proc->pid, vma->vm_start, vma->vm_end, proc->buffer);*/
	return 0;

err_alloc_small_buf_failed:
	kfree(proc->pages);
	proc->pages = NULL;
err_alloc_pages_failed:
	mutex_lock(&binder_mmap_lock);
	vfree(proc->buffer);
	proc->buffer = NULL;
err_get_vm_area_failed:
err_already_mapped:
	mutex_unlock(&binder_mmap_lock);
err_bad_arg:
	pr_err("binder_mmap: %d %lx-%lx %s failed %d\n",
	       proc->pid, vma->vm_start, vma->vm_end, failure_string, ret);
	return ret;
}

static int binder_open(struct inode *nodp, struct file *filp)
{
	struct binder_proc *proc;

	binder_debug(BINDER_DEBUG_OPEN_CLOSE, "binder_open: %d:%d\n",
		     current->group_leader->pid, current->pid);

	proc = kzalloc(sizeof(*proc), GFP_KERNEL);
	if (proc == NULL)
		return -ENOMEM;
	get_task_struct(current);
	proc->tsk = current;
	INIT_LIST_HEAD(&proc->todo);
	init_waitqueue_head(&proc->wait);
	proc->default_priority = task_nice(current);

	binder_lock(__func__);

	binder_stats_created(BINDER_STAT_PROC);
	hlist_add_head(&proc->proc_node, &binder_procs);
	proc->pid = current->group_leader->pid;
	INIT_LIST_HEAD(&proc->delivered_death);
	filp->private_data = proc;

	binder_unlock(__func__);

	if (binder_debugfs_dir_entry_proc) {
		char strbuf[11];

		snprintf(strbuf, sizeof(strbuf), "%u", proc->pid);
		proc->debugfs_entry = debugfs_create_file(strbuf, S_IRUGO,
			binder_debugfs_dir_entry_proc, proc, &binder_proc_fops);
	}

	return 0;
}

static int binder_flush(struct file *filp, fl_owner_t id)
{
	struct binder_proc *proc = filp->private_data;

	binder_defer_work(proc, BINDER_DEFERRED_FLUSH);

	return 0;
}

static void binder_deferred_flush(struct binder_proc *proc)
{
	struct rb_node *n;
	int wake_count = 0;

	for (n = rb_first(&proc->threads); n != NULL; n = rb_next(n)) {
		struct binder_thread *thread = rb_entry(n, struct binder_thread, rb_node);

		thread->looper |= BINDER_LOOPER_STATE_NEED_RETURN;
		if (thread->looper & BINDER_LOOPER_STATE_WAITING) {
			wake_up_interruptible(&thread->wait);
			wake_count++;
		}
	}
	wake_up_interruptible_all(&proc->wait);

	binder_debug(BINDER_DEBUG_OPEN_CLOSE,
		     "binder_flush: %d woke %d threads\n", proc->pid,
		     wake_count);
}

static int binder_release(struct inode *nodp, struct file *filp)
{
	struct binder_proc *proc = filp->private_data;

	debugfs_remove(proc->debugfs_entry);
	binder_defer_work(proc, BINDER_DEFERRED_RELEASE);

	return 0;
}

static int binder_node_release(struct binder_node *node, int refs)
{
	struct binder_ref *ref;
	int death = 0;

	list_del_init(&node->work.entry);
	binder_release_work(&node->async_todo);

	if (hlist_empty(&node->refs)) {
		kfree(node);
		binder_stats_deleted(BINDER_STAT_NODE);

		return refs;
	}

	node->proc = NULL;
	node->local_strong_refs = 0;
	node->local_weak_refs = 0;
	hlist_add_head(&node->dead_node, &binder_dead_nodes);

	hlist_for_each_entry(ref, &node->refs, node_entry) {
		refs++;

		if (!ref->death)
			continue;

		death++;

		if (list_empty(&ref->death->work.entry)) {
			ref->death->work.type = BINDER_WORK_DEAD_BINDER;
			list_add_tail(&ref->death->work.entry,
				      &ref->proc->todo);
			wake_up_interruptible(&ref->proc->wait);
		} else
			BUG();
	}

	binder_debug(BINDER_DEBUG_DEAD_BINDER,
		     "node %d now dead, refs %d, death %d\n",
		     node->debug_id, refs, death);

	return refs;
}

static void binder_deferred_release(struct binder_proc *proc)
{
	struct binder_transaction *t;
	struct rb_node *n;
	int threads, nodes, incoming_refs, outgoing_refs, buffers,
		active_transactions, page_count;

	BUG_ON(proc->vma);
	BUG_ON(proc->files);

	hlist_del(&proc->proc_node);

	if (binder_context_mgr_node && binder_context_mgr_node->proc == proc) {
		binder_debug(BINDER_DEBUG_DEAD_BINDER,
			     "%s: %d context_mgr_node gone\n",
			     __func__, proc->pid);
		binder_context_mgr_node = NULL;
	}

	threads = 0;
	active_transactions = 0;
	while ((n = rb_first(&proc->threads))) {
		struct binder_thread *thread;

		thread = rb_entry(n, struct binder_thread, rb_node);
		threads++;
		active_transactions += binder_free_thread(proc, thread);
	}

	nodes = 0;
	incoming_refs = 0;
	while ((n = rb_first(&proc->nodes))) {
		struct binder_node *node;

		node = rb_entry(n, struct binder_node, rb_node);
		nodes++;
		rb_erase(&node->rb_node, &proc->nodes);
		incoming_refs = binder_node_release(node, incoming_refs);
	}

	outgoing_refs = 0;
	while ((n = rb_first(&proc->refs_by_desc))) {
		struct binder_ref *ref;

		ref = rb_entry(n, struct binder_ref, rb_node_desc);
		outgoing_refs++;
		binder_delete_ref(ref);
	}

	binder_release_work(&proc->todo);
	binder_release_work(&proc->delivered_death);

	buffers = 0;
	while ((n = rb_first(&proc->allocated_buffers))) {
		struct binder_buffer *buffer;

		buffer = rb_entry(n, struct binder_buffer, rb_node);

		t = buffer->transaction;
		if (t) {
			t->buffer = NULL;
			buffer->transaction = NULL;
			pr_err("release proc %d, transaction %d, not freed\n",
			       proc->pid, t->debug_id);
			/*BUG();*/
		}

		binder_free_buf(proc, buffer);
		buffers++;
	}

	binder_stats_deleted(BINDER_STAT_PROC);

	page_count = 0;
	if (proc->pages) {
		int i;

		for (i = 0; i < proc->buffer_size / PAGE_SIZE; i++) {
			void *page_addr;

			if (!proc->pages[i])
				continue;

			page_addr = proc->buffer + i * PAGE_SIZE;
			binder_debug(BINDER_DEBUG_BUFFER_ALLOC,
				     "%s: %d: page %d at %p not freed\n",
				     __func__, proc->pid, i, page_addr);
			unmap_kernel_range((unsigned long)page_addr, PAGE_SIZE);
			__free_page(proc->pages[i]);
			page_count++;
		}
		kfree(proc->pages);
		vfree(proc->buffer);
	}

	put_task_struct(proc->tsk);

	binder_debug(BINDER_DEBUG_OPEN_CLOSE,
		     "%s: %d threads %d, nodes %d (ref %d), refs %d, active transactions %d, buffers %d, pages %d\n",
		     __func__, proc->pid, threads, nodes, incoming_refs,
		     outgoing_refs, active_transactions, buffers, page_count);

	kfree(proc);
}

static void binder_deferred_func(struct work_struct *work)
{
	struct binder_proc *proc;
	struct files_struct *files;

	int defer;

	do {
		binder_lock(__func__);
		mutex_lock(&binder_deferred_lock);
		if (!hlist_empty(&binder_deferred_list)) {
			proc = hlist_entry(binder_deferred_list.first,
					struct binder_proc, deferred_work_node);
			hlist_del_init(&proc->deferred_work_node);
			defer = proc->deferred_work;
			proc->deferred_work = 0;
		} else {
			proc = NULL;
			defer = 0;
		}
		mutex_unlock(&binder_deferred_lock);

		files = NULL;
		if (defer & BINDER_DEFERRED_PUT_FILES) {
			files = proc->files;
			if (files)
				proc->files = NULL;
		}

		if (defer & BINDER_DEFERRED_FLUSH)
			binder_deferred_flush(proc);

		if (defer & BINDER_DEFERRED_RELEASE)
			binder_deferred_release(proc); /* frees proc */

		binder_unlock(__func__);
		if (files)
			put_files_struct(files);
	} while (proc);
}
static DECLARE_WORK(binder_deferred_work, binder_deferred_func);

static void
binder_defer_work(struct binder_proc *proc, enum binder_deferred_state defer)
{
	mutex_lock(&binder_deferred_lock);
	proc->deferred_work |= defer;
	if (hlist_unhashed(&proc->deferred_work_node)) {
		hlist_add_head(&proc->deferred_work_node,
				&binder_deferred_list);
		queue_work(binder_deferred_workqueue, &binder_deferred_work);
	}
	mutex_unlock(&binder_deferred_lock);
}

static void print_binder_transaction(struct seq_file *m, const char *prefix,
				     struct binder_transaction *t)
{
	seq_printf(m,
		   "%s %d: %p from %d:%d to %d:%d code %x flags %x pri %ld r%d",
		   prefix, t->debug_id, t,
		   t->from ? t->from->proc->pid : 0,
		   t->from ? t->from->pid : 0,
		   t->to_proc ? t->to_proc->pid : 0,
		   t->to_thread ? t->to_thread->pid : 0,
		   t->code, t->flags, t->priority, t->need_reply);
	if (t->buffer == NULL) {
		seq_puts(m, " buffer free\n");
		return;
	}
	if (t->buffer->target_node)
		seq_printf(m, " node %d",
			   t->buffer->target_node->debug_id);
	seq_printf(m, " size %zd:%zd data %p\n",
		   t->buffer->data_size, t->buffer->offsets_size,
		   t->buffer->data);
}

static void print_binder_buffer(struct seq_file *m, const char *prefix,
				struct binder_buffer *buffer)
{
	seq_printf(m, "%s %d: %p size %zd:%zd %s\n",
		   prefix, buffer->debug_id, buffer->data,
		   buffer->data_size, buffer->offsets_size,
		   buffer->transaction ? "active" : "delivered");
}

static void print_binder_work(struct seq_file *m, const char *prefix,
			      const char *transaction_prefix,
			      struct binder_work *w)
{
	struct binder_node *node;
	struct binder_transaction *t;

	switch (w->type) {
	case BINDER_WORK_TRANSACTION:
		t = container_of(w, struct binder_transaction, work);
		print_binder_transaction(m, transaction_prefix, t);
		break;
	case BINDER_WORK_TRANSACTION_COMPLETE:
		seq_printf(m, "%stransaction complete\n", prefix);
		break;
	case BINDER_WORK_NODE:
		node = container_of(w, struct binder_node, work);
		seq_printf(m, "%snode work %d: u%016llx c%016llx\n",
			   prefix, node->debug_id,
			   (u64)node->ptr, (u64)node->cookie);
		break;
	case BINDER_WORK_DEAD_BINDER:
		seq_printf(m, "%shas dead binder\n", prefix);
		break;
	case BINDER_WORK_DEAD_BINDER_AND_CLEAR:
		seq_printf(m, "%shas cleared dead binder\n", prefix);
		break;
	case BINDER_WORK_CLEAR_DEATH_NOTIFICATION:
		seq_printf(m, "%shas cleared death notification\n", prefix);
		break;
	default:
		seq_printf(m, "%sunknown work: type %d\n", prefix, w->type);
		break;
	}
}

static void print_binder_thread(struct seq_file *m,
				struct binder_thread *thread,
				int print_always)
{
	struct binder_transaction *t;
	struct binder_work *w;
	size_t start_pos = m->count;
	size_t header_pos;

	seq_printf(m, "  thread %d: l %02x\n", thread->pid, thread->looper);
	header_pos = m->count;
	t = thread->transaction_stack;
	while (t) {
		if (t->from == thread) {
			print_binder_transaction(m,
						 "    outgoing transaction", t);
			t = t->from_parent;
		} else if (t->to_thread == thread) {
			print_binder_transaction(m,
						 "    incoming transaction", t);
			t = t->to_parent;
		} else {
			print_binder_transaction(m, "    bad transaction", t);
			t = NULL;
		}
	}
	list_for_each_entry(w, &thread->todo, entry) {
		print_binder_work(m, "    ", "    pending transaction", w);
	}
	if (!print_always && m->count == header_pos)
		m->count = start_pos;
}

static void print_binder_node(struct seq_file *m, struct binder_node *node)
{
	struct binder_ref *ref;
	struct binder_work *w;
	int count;

	count = 0;
	hlist_for_each_entry(ref, &node->refs, node_entry)
		count++;

	seq_printf(m, "  node %d: u%016llx c%016llx hs %d hw %d ls %d lw %d is %d iw %d",
		   node->debug_id, (u64)node->ptr, (u64)node->cookie,
		   node->has_strong_ref, node->has_weak_ref,
		   node->local_strong_refs, node->local_weak_refs,
		   node->internal_strong_refs, count);
	if (count) {
		seq_puts(m, " proc");
		hlist_for_each_entry(ref, &node->refs, node_entry)
			seq_printf(m, " %d", ref->proc->pid);
	}
	seq_puts(m, "\n");
	list_for_each_entry(w, &node->async_todo, entry)
		print_binder_work(m, "    ",
				  "    pending async transaction", w);
}

static void print_binder_ref(struct seq_file *m, struct binder_ref *ref)
{
	seq_printf(m, "  ref %d: desc %d %snode %d s %d w %d d %p\n",
		   ref->debug_id, ref->desc, ref->node->proc ? "" : "dead ",
		   ref->node->debug_id, ref->strong, ref->weak, ref->death);
}

static void print_binder_proc(struct seq_file *m,
			      struct binder_proc *proc, int print_all)
{
	struct binder_work *w;
	struct rb_node *n;
	size_t start_pos = m->count;
	size_t header_pos;

	seq_printf(m, "proc %d\n", proc->pid);
	header_pos = m->count;

	for (n = rb_first(&proc->threads); n != NULL; n = rb_next(n))
		print_binder_thread(m, rb_entry(n, struct binder_thread,
						rb_node), print_all);
	for (n = rb_first(&proc->nodes); n != NULL; n = rb_next(n)) {
		struct binder_node *node = rb_entry(n, struct binder_node,
						    rb_node);
		if (print_all || node->has_async_transaction)
			print_binder_node(m, node);
	}
	if (print_all) {
		for (n = rb_first(&proc->refs_by_desc);
		     n != NULL;
		     n = rb_next(n))
			print_binder_ref(m, rb_entry(n, struct binder_ref,
						     rb_node_desc));
	}
	for (n = rb_first(&proc->allocated_buffers); n != NULL; n = rb_next(n))
		print_binder_buffer(m, "  buffer",
				    rb_entry(n, struct binder_buffer, rb_node));
	list_for_each_entry(w, &proc->todo, entry)
		print_binder_work(m, "  ", "  pending transaction", w);
	list_for_each_entry(w, &proc->delivered_death, entry) {
		seq_puts(m, "  has delivered dead binder\n");
		break;
	}
	if (!print_all && m->count == header_pos)
		m->count = start_pos;
}

static const char * const binder_return_strings[] = {
	"BR_ERROR",
	"BR_OK",
	"BR_TRANSACTION",
	"BR_REPLY",
	"BR_ACQUIRE_RESULT",
	"BR_DEAD_REPLY",
	"BR_TRANSACTION_COMPLETE",
	"BR_INCREFS",
	"BR_ACQUIRE",
	"BR_RELEASE",
	"BR_DECREFS",
	"BR_ATTEMPT_ACQUIRE",
	"BR_NOOP",
	"BR_SPAWN_LOOPER",
	"BR_FINISHED",
	"BR_DEAD_BINDER",
	"BR_CLEAR_DEATH_NOTIFICATION_DONE",
	"BR_FAILED_REPLY"
};

static const char * const binder_command_strings[] = {
	"BC_TRANSACTION",
	"BC_REPLY",
	"BC_ACQUIRE_RESULT",
	"BC_FREE_BUFFER",
	"BC_INCREFS",
	"BC_ACQUIRE",
	"BC_RELEASE",
	"BC_DECREFS",
	"BC_INCREFS_DONE",
	"BC_ACQUIRE_DONE",
	"BC_ATTEMPT_ACQUIRE",
	"BC_REGISTER_LOOPER",
	"BC_ENTER_LOOPER",
	"BC_EXIT_LOOPER",
	"BC_REQUEST_DEATH_NOTIFICATION",
	"BC_CLEAR_DEATH_NOTIFICATION",
	"BC_DEAD_BINDER_DONE"
};

static const char * const binder_objstat_strings[] = {
	"proc",
	"thread",
	"node",
	"ref",
	"death",
	"transaction",
	"transaction_complete"
};

static void print_binder_stats(struct seq_file *m, const char *prefix,
			       struct binder_stats *stats)
{
	int i;

	BUILD_BUG_ON(ARRAY_SIZE(stats->bc) !=
		     ARRAY_SIZE(binder_command_strings));
	for (i = 0; i < ARRAY_SIZE(stats->bc); i++) {
		if (stats->bc[i])
			seq_printf(m, "%s%s: %d\n", prefix,
				   binder_command_strings[i], stats->bc[i]);
	}

	BUILD_BUG_ON(ARRAY_SIZE(stats->br) !=
		     ARRAY_SIZE(binder_return_strings));
	for (i = 0; i < ARRAY_SIZE(stats->br); i++) {
		if (stats->br[i])
			seq_printf(m, "%s%s: %d\n", prefix,
				   binder_return_strings[i], stats->br[i]);
	}

	BUILD_BUG_ON(ARRAY_SIZE(stats->obj_created) !=
		     ARRAY_SIZE(binder_objstat_strings));
	BUILD_BUG_ON(ARRAY_SIZE(stats->obj_created) !=
		     ARRAY_SIZE(stats->obj_deleted));
	for (i = 0; i < ARRAY_SIZE(stats->obj_created); i++) {
		if (stats->obj_created[i] || stats->obj_deleted[i])
			seq_printf(m, "%s%s: active %d total %d\n", prefix,
				binder_objstat_strings[i],
				stats->obj_created[i] - stats->obj_deleted[i],
				stats->obj_created[i]);
	}
}

static void print_binder_proc_stats(struct seq_file *m,
				    struct binder_proc *proc)
{
	struct binder_work *w;
	struct rb_node *n;
	int count, strong, weak;

	seq_printf(m, "proc %d\n", proc->pid);
	count = 0;
	for (n = rb_first(&proc->threads); n != NULL; n = rb_next(n))
		count++;
	seq_printf(m, "  threads: %d\n", count);
	seq_printf(m, "  requested threads: %d+%d/%d\n"
			"  ready threads %d\n"
			"  free async space %zd\n", proc->requested_threads,
			proc->requested_threads_started, proc->max_threads,
			proc->ready_threads, proc->free_async_space);
	count = 0;
	for (n = rb_first(&proc->nodes); n != NULL; n = rb_next(n))
		count++;
	seq_printf(m, "  nodes: %d\n", count);
	count = 0;
	strong = 0;
	weak = 0;
	for (n = rb_first(&proc->refs_by_desc); n != NULL; n = rb_next(n)) {
		struct binder_ref *ref = rb_entry(n, struct binder_ref,
						  rb_node_desc);
		count++;
		strong += ref->strong;
		weak += ref->weak;
	}
	seq_printf(m, "  refs: %d s %d w %d\n", count, strong, weak);

	count = 0;
	for (n = rb_first(&proc->allocated_buffers); n != NULL; n = rb_next(n))
		count++;
	seq_printf(m, "  buffers: %d\n", count);

	count = 0;
	list_for_each_entry(w, &proc->todo, entry) {
		switch (w->type) {
		case BINDER_WORK_TRANSACTION:
			count++;
			break;
		default:
			break;
		}
	}
	seq_printf(m, "  pending transactions: %d\n", count);

	print_binder_stats(m, "  ", &proc->stats);
}


static int binder_state_show(struct seq_file *m, void *unused)
{
	struct binder_proc *proc;
	struct binder_node *node;
	int do_lock = !binder_debug_no_lock;

	if (do_lock)
		binder_lock(__func__);

	seq_puts(m, "binder state:\n");

	if (!hlist_empty(&binder_dead_nodes))
		seq_puts(m, "dead nodes:\n");
	hlist_for_each_entry(node, &binder_dead_nodes, dead_node)
		print_binder_node(m, node);

	hlist_for_each_entry(proc, &binder_procs, proc_node)
		print_binder_proc(m, proc, 1);
	if (do_lock)
		binder_unlock(__func__);
	return 0;
}

static int binder_stats_show(struct seq_file *m, void *unused)
{
	struct binder_proc *proc;
	int do_lock = !binder_debug_no_lock;

	if (do_lock)
		binder_lock(__func__);

	seq_puts(m, "binder stats:\n");

	print_binder_stats(m, "", &binder_stats);

	hlist_for_each_entry(proc, &binder_procs, proc_node)
		print_binder_proc_stats(m, proc);
	if (do_lock)
		binder_unlock(__func__);
	return 0;
}

static int binder_transactions_show(struct seq_file *m, void *unused)
{
	struct binder_proc *proc;
	int do_lock = !binder_debug_no_lock;

	if (do_lock)
		binder_lock(__func__);

	seq_puts(m, "binder transactions:\n");
	hlist_for_each_entry(proc, &binder_procs, proc_node)
		print_binder_proc(m, proc, 0);
	if (do_lock)
		binder_unlock(__func__);
	return 0;
}

static int binder_proc_show(struct seq_file *m, void *unused)
{
	struct binder_proc *itr;
	struct binder_proc *proc = m->private;
	int do_lock = !binder_debug_no_lock;
	bool valid_proc = false;

	if (do_lock)
		binder_lock(__func__);

	hlist_for_each_entry(itr, &binder_procs, proc_node) {
		if (itr == proc) {
			valid_proc = true;
			break;
		}
	}
	if (valid_proc) {
		seq_puts(m, "binder proc state:\n");
		print_binder_proc(m, proc, 1);
	}
	if (do_lock)
		binder_unlock(__func__);
	return 0;
}

static void print_binder_transaction_log_entry(struct seq_file *m,
					struct binder_transaction_log_entry *e)
{
	seq_printf(m,
		   "%d: %s from %d:%d to %d:%d node %d handle %d size %d:%d\n",
		   e->debug_id, (e->call_type == 2) ? "reply" :
		   ((e->call_type == 1) ? "async" : "call "), e->from_proc,
		   e->from_thread, e->to_proc, e->to_thread, e->to_node,
		   e->target_handle, e->data_size, e->offsets_size);
}

static int binder_transaction_log_show(struct seq_file *m, void *unused)
{
	struct binder_transaction_log *log = m->private;
	int i;

	if (log->full) {
		for (i = log->next; i < ARRAY_SIZE(log->entry); i++)
			print_binder_transaction_log_entry(m, &log->entry[i]);
	}
	for (i = 0; i < log->next; i++)
		print_binder_transaction_log_entry(m, &log->entry[i]);
	return 0;
}

static const struct file_operations binder_fops = {
	.owner = THIS_MODULE,
	.poll = binder_poll,
	.unlocked_ioctl = binder_ioctl,
	.compat_ioctl = binder_ioctl,
	.mmap = binder_mmap,
	.open = binder_open,
	.flush = binder_flush,
	.release = binder_release,
};

static struct miscdevice binder_miscdev = {
	.minor = MISC_DYNAMIC_MINOR,
	.name = "binder",
	.fops = &binder_fops
};

BINDER_DEBUG_ENTRY(state);
BINDER_DEBUG_ENTRY(stats);
BINDER_DEBUG_ENTRY(transactions);
BINDER_DEBUG_ENTRY(transaction_log);

static int __init binder_init(void)
{
	int ret;

	binder_deferred_workqueue = create_singlethread_workqueue("binder");
	if (!binder_deferred_workqueue)
		return -ENOMEM;

	binder_debugfs_dir_entry_root = debugfs_create_dir("binder", NULL);
	if (binder_debugfs_dir_entry_root)
		binder_debugfs_dir_entry_proc = debugfs_create_dir("proc",
						 binder_debugfs_dir_entry_root);
	ret = misc_register(&binder_miscdev);
	if (binder_debugfs_dir_entry_root) {
		debugfs_create_file("state",
				    S_IRUGO,
				    binder_debugfs_dir_entry_root,
				    NULL,
				    &binder_state_fops);
		debugfs_create_file("stats",
				    S_IRUGO,
				    binder_debugfs_dir_entry_root,
				    NULL,
				    &binder_stats_fops);
		debugfs_create_file("transactions",
				    S_IRUGO,
				    binder_debugfs_dir_entry_root,
				    NULL,
				    &binder_transactions_fops);
		debugfs_create_file("transaction_log",
				    S_IRUGO,
				    binder_debugfs_dir_entry_root,
				    &binder_transaction_log,
				    &binder_transaction_log_fops);
		debugfs_create_file("failed_transaction_log",
				    S_IRUGO,
				    binder_debugfs_dir_entry_root,
				    &binder_transaction_log_failed,
				    &binder_transaction_log_fops);
	}
	return ret;
}

device_initcall(binder_init);

#define CREATE_TRACE_POINTS
#include "binder_trace.h"

MODULE_LICENSE("GPL v2");<|MERGE_RESOLUTION|>--- conflicted
+++ resolved
@@ -1003,11 +1003,7 @@
 
 
 static struct binder_ref *binder_get_ref(struct binder_proc *proc,
-<<<<<<< HEAD
-					 uint32_t desc, bool need_strong_ref)
-=======
 					 u32 desc, bool need_strong_ref)
->>>>>>> 29703588
 {
 	struct rb_node *n = proc->refs_by_desc.rb_node;
 	struct binder_ref *ref;
@@ -1294,15 +1290,10 @@
 		} break;
 		case BINDER_TYPE_HANDLE:
 		case BINDER_TYPE_WEAK_HANDLE: {
-<<<<<<< HEAD
-			struct binder_ref *ref = binder_get_ref(proc, fp->handle,
-						fp->type == BINDER_TYPE_HANDLE);
-=======
 			struct binder_ref *ref;
 
 			ref = binder_get_ref(proc, fp->handle,
 					     fp->type == BINDER_TYPE_HANDLE);
->>>>>>> 29703588
 
 			if (ref == NULL) {
 				pr_err("transaction release %d bad handle %d\n",
@@ -1608,15 +1599,10 @@
 		} break;
 		case BINDER_TYPE_HANDLE:
 		case BINDER_TYPE_WEAK_HANDLE: {
-<<<<<<< HEAD
-			struct binder_ref *ref = binder_get_ref(proc, fp->handle,
-						fp->type == BINDER_TYPE_HANDLE);
-=======
 			struct binder_ref *ref;
 
 			ref = binder_get_ref(proc, fp->handle,
 					     fp->type == BINDER_TYPE_HANDLE);
->>>>>>> 29703588
 
 			if (ref == NULL) {
 				binder_user_error("%d:%d got transaction with invalid handle, %d\n",
