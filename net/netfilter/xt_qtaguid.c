/*
 * Kernel iptables module to track stats for packets based on user tags.
 *
 * (C) 2011 Google, Inc
 *
 * This program is free software; you can redistribute it and/or modify
 * it under the terms of the GNU General Public License version 2 as
 * published by the Free Software Foundation.
 */

/*
 * There are run-time debug flags enabled via the debug_mask module param, or
 * via the DEFAULT_DEBUG_MASK. See xt_qtaguid_internal.h.
 */
#define DEBUG

#include <linux/file.h>
#include <linux/inetdevice.h>
#include <linux/module.h>
#include <linux/miscdevice.h>
#include <linux/netfilter/x_tables.h>
#include <linux/netfilter/xt_qtaguid.h>
#include <linux/ratelimit.h>
#include <linux/seq_file.h>
#include <linux/skbuff.h>
#include <linux/workqueue.h>
#include <net/addrconf.h>
#include <net/sock.h>
#include <net/tcp.h>
#include <net/udp.h>

#if defined(CONFIG_IP6_NF_IPTABLES) || defined(CONFIG_IP6_NF_IPTABLES_MODULE)
#include <linux/netfilter_ipv6/ip6_tables.h>
#endif

#include <linux/netfilter/xt_socket.h>
#include "xt_qtaguid_internal.h"
#include "xt_qtaguid_print.h"
#include "../../fs/proc/internal.h"

/*
 * We only use the xt_socket funcs within a similar context to avoid unexpected
 * return values.
 */
#define XT_SOCKET_SUPPORTED_HOOKS \
	((1 << NF_INET_PRE_ROUTING) | (1 << NF_INET_LOCAL_IN))


static const char *module_procdirname = "xt_qtaguid";
static struct proc_dir_entry *xt_qtaguid_procdir;

static unsigned int proc_iface_perms = S_IRUGO;
module_param_named(iface_perms, proc_iface_perms, uint, S_IRUGO | S_IWUSR);

static struct proc_dir_entry *xt_qtaguid_stats_file;
static unsigned int proc_stats_perms = S_IRUGO;
module_param_named(stats_perms, proc_stats_perms, uint, S_IRUGO | S_IWUSR);

static struct proc_dir_entry *xt_qtaguid_ctrl_file;

/* Everybody can write. But proc_ctrl_write_limited is true by default which
 * limits what can be controlled. See the can_*() functions.
 */
static unsigned int proc_ctrl_perms = S_IRUGO | S_IWUGO;
module_param_named(ctrl_perms, proc_ctrl_perms, uint, S_IRUGO | S_IWUSR);

/* Limited by default, so the gid of the ctrl and stats proc entries
 * will limit what can be done. See the can_*() functions.
 */
static bool proc_stats_readall_limited = true;
static bool proc_ctrl_write_limited = true;

module_param_named(stats_readall_limited, proc_stats_readall_limited, bool,
		   S_IRUGO | S_IWUSR);
module_param_named(ctrl_write_limited, proc_ctrl_write_limited, bool,
		   S_IRUGO | S_IWUSR);

/*
 * Limit the number of active tags (via socket tags) for a given UID.
 * Multiple processes could share the UID.
 */
static int max_sock_tags = DEFAULT_MAX_SOCK_TAGS;
module_param(max_sock_tags, int, S_IRUGO | S_IWUSR);

/*
 * After the kernel has initiallized this module, it is still possible
 * to make it passive.
 * Setting passive to Y:
 *  - the iface stats handling will not act on notifications.
 *  - iptables matches will never match.
 *  - ctrl commands silently succeed.
 *  - stats are always empty.
 * This is mostly usefull when a bug is suspected.
 */
static bool module_passive;
module_param_named(passive, module_passive, bool, S_IRUGO | S_IWUSR);

/*
 * Control how qtaguid data is tracked per proc/uid.
 * Setting tag_tracking_passive to Y:
 *  - don't create proc specific structs to track tags
 *  - don't check that active tag stats exceed some limits.
 *  - don't clean up socket tags on process exits.
 * This is mostly usefull when a bug is suspected.
 */
static bool qtu_proc_handling_passive;
module_param_named(tag_tracking_passive, qtu_proc_handling_passive, bool,
		   S_IRUGO | S_IWUSR);

#define QTU_DEV_NAME "xt_qtaguid"

uint qtaguid_debug_mask = DEFAULT_DEBUG_MASK;
module_param_named(debug_mask, qtaguid_debug_mask, uint, S_IRUGO | S_IWUSR);

/*---------------------------------------------------------------------------*/
static const char *iface_stat_procdirname = "iface_stat";
static struct proc_dir_entry *iface_stat_procdir;
/*
 * The iface_stat_all* will go away once userspace gets use to the new fields
 * that have a format line.
 */
static const char *iface_stat_all_procfilename = "iface_stat_all";
static struct proc_dir_entry *iface_stat_all_procfile;
static const char *iface_stat_fmt_procfilename = "iface_stat_fmt";
static struct proc_dir_entry *iface_stat_fmt_procfile;


static LIST_HEAD(iface_stat_list);
static DEFINE_SPINLOCK(iface_stat_list_lock);

static struct rb_root sock_tag_tree = RB_ROOT;
static DEFINE_SPINLOCK(sock_tag_list_lock);

static struct rb_root tag_counter_set_tree = RB_ROOT;
static DEFINE_SPINLOCK(tag_counter_set_list_lock);

static struct rb_root uid_tag_data_tree = RB_ROOT;
static DEFINE_SPINLOCK(uid_tag_data_tree_lock);

static struct rb_root proc_qtu_data_tree = RB_ROOT;
/* No proc_qtu_data_tree_lock; use uid_tag_data_tree_lock */

static struct qtaguid_event_counts qtu_events;
/*----------------------------------------------*/
static bool can_manipulate_uids(void)
{
	/* root pwnd */
	return in_egroup_p(xt_qtaguid_ctrl_file->gid)
		|| unlikely(!from_kuid(&init_user_ns, current_fsuid())) || unlikely(!proc_ctrl_write_limited)
		|| unlikely(uid_eq(current_fsuid(), xt_qtaguid_ctrl_file->uid));
}

static bool can_impersonate_uid(kuid_t uid)
{
	return uid_eq(uid, current_fsuid()) || can_manipulate_uids();
}

static bool can_read_other_uid_stats(kuid_t uid)
{
	/* root pwnd */
	return in_egroup_p(xt_qtaguid_stats_file->gid)
		|| unlikely(!from_kuid(&init_user_ns, current_fsuid())) || uid_eq(uid, current_fsuid())
		|| unlikely(!proc_stats_readall_limited)
		|| unlikely(uid_eq(current_fsuid(), xt_qtaguid_ctrl_file->uid));
}

static inline void dc_add_byte_packets(struct data_counters *counters, int set,
				  enum ifs_tx_rx direction,
				  enum ifs_proto ifs_proto,
				  int bytes,
				  int packets)
{
	counters->bpc[set][direction][ifs_proto].bytes += bytes;
	counters->bpc[set][direction][ifs_proto].packets += packets;
}

static struct tag_node *tag_node_tree_search(struct rb_root *root, tag_t tag)
{
	struct rb_node *node = root->rb_node;

	while (node) {
		struct tag_node *data = rb_entry(node, struct tag_node, node);
		int result;
		RB_DEBUG("qtaguid: tag_node_tree_search(0x%llx): "
			 " node=%p data=%p\n", tag, node, data);
		result = tag_compare(tag, data->tag);
		RB_DEBUG("qtaguid: tag_node_tree_search(0x%llx): "
			 " data.tag=0x%llx (uid=%u) res=%d\n",
			 tag, data->tag, get_uid_from_tag(data->tag), result);
		if (result < 0)
			node = node->rb_left;
		else if (result > 0)
			node = node->rb_right;
		else
			return data;
	}
	return NULL;
}

static void tag_node_tree_insert(struct tag_node *data, struct rb_root *root)
{
	struct rb_node **new = &(root->rb_node), *parent = NULL;

	/* Figure out where to put new node */
	while (*new) {
		struct tag_node *this = rb_entry(*new, struct tag_node,
						 node);
		int result = tag_compare(data->tag, this->tag);
		RB_DEBUG("qtaguid: %s(): tag=0x%llx"
			 " (uid=%u)\n", __func__,
			 this->tag,
			 get_uid_from_tag(this->tag));
		parent = *new;
		if (result < 0)
			new = &((*new)->rb_left);
		else if (result > 0)
			new = &((*new)->rb_right);
		else
			BUG();
	}

	/* Add new node and rebalance tree. */
	rb_link_node(&data->node, parent, new);
	rb_insert_color(&data->node, root);
}

static void tag_stat_tree_insert(struct tag_stat *data, struct rb_root *root)
{
	tag_node_tree_insert(&data->tn, root);
}

static struct tag_stat *tag_stat_tree_search(struct rb_root *root, tag_t tag)
{
	struct tag_node *node = tag_node_tree_search(root, tag);
	if (!node)
		return NULL;
	return rb_entry(&node->node, struct tag_stat, tn.node);
}

static void tag_counter_set_tree_insert(struct tag_counter_set *data,
					struct rb_root *root)
{
	tag_node_tree_insert(&data->tn, root);
}

static struct tag_counter_set *tag_counter_set_tree_search(struct rb_root *root,
							   tag_t tag)
{
	struct tag_node *node = tag_node_tree_search(root, tag);
	if (!node)
		return NULL;
	return rb_entry(&node->node, struct tag_counter_set, tn.node);

}

static void tag_ref_tree_insert(struct tag_ref *data, struct rb_root *root)
{
	tag_node_tree_insert(&data->tn, root);
}

static struct tag_ref *tag_ref_tree_search(struct rb_root *root, tag_t tag)
{
	struct tag_node *node = tag_node_tree_search(root, tag);
	if (!node)
		return NULL;
	return rb_entry(&node->node, struct tag_ref, tn.node);
}

static struct sock_tag *sock_tag_tree_search(struct rb_root *root,
					     const struct sock *sk)
{
	struct rb_node *node = root->rb_node;

	while (node) {
		struct sock_tag *data = rb_entry(node, struct sock_tag,
						 sock_node);
		if (sk < data->sk)
			node = node->rb_left;
		else if (sk > data->sk)
			node = node->rb_right;
		else
			return data;
	}
	return NULL;
}

static void sock_tag_tree_insert(struct sock_tag *data, struct rb_root *root)
{
	struct rb_node **new = &(root->rb_node), *parent = NULL;

	/* Figure out where to put new node */
	while (*new) {
		struct sock_tag *this = rb_entry(*new, struct sock_tag,
						 sock_node);
		parent = *new;
		if (data->sk < this->sk)
			new = &((*new)->rb_left);
		else if (data->sk > this->sk)
			new = &((*new)->rb_right);
		else
			BUG();
	}

	/* Add new node and rebalance tree. */
	rb_link_node(&data->sock_node, parent, new);
	rb_insert_color(&data->sock_node, root);
}

static void sock_tag_tree_erase(struct rb_root *st_to_free_tree)
{
	struct rb_node *node;
	struct sock_tag *st_entry;

	node = rb_first(st_to_free_tree);
	while (node) {
		st_entry = rb_entry(node, struct sock_tag, sock_node);
		node = rb_next(node);
		CT_DEBUG("qtaguid: %s(): "
			 "erase st: sk=%p tag=0x%llx (uid=%u)\n", __func__,
			 st_entry->sk,
			 st_entry->tag,
			 get_uid_from_tag(st_entry->tag));
		rb_erase(&st_entry->sock_node, st_to_free_tree);
		sock_put(st_entry->sk);
		kfree(st_entry);
	}
}

static struct proc_qtu_data *proc_qtu_data_tree_search(struct rb_root *root,
						       const pid_t pid)
{
	struct rb_node *node = root->rb_node;

	while (node) {
		struct proc_qtu_data *data = rb_entry(node,
						      struct proc_qtu_data,
						      node);
		if (pid < data->pid)
			node = node->rb_left;
		else if (pid > data->pid)
			node = node->rb_right;
		else
			return data;
	}
	return NULL;
}

static void proc_qtu_data_tree_insert(struct proc_qtu_data *data,
				      struct rb_root *root)
{
	struct rb_node **new = &(root->rb_node), *parent = NULL;

	/* Figure out where to put new node */
	while (*new) {
		struct proc_qtu_data *this = rb_entry(*new,
						      struct proc_qtu_data,
						      node);
		parent = *new;
		if (data->pid < this->pid)
			new = &((*new)->rb_left);
		else if (data->pid > this->pid)
			new = &((*new)->rb_right);
		else
			BUG();
	}

	/* Add new node and rebalance tree. */
	rb_link_node(&data->node, parent, new);
	rb_insert_color(&data->node, root);
}

static void uid_tag_data_tree_insert(struct uid_tag_data *data,
				     struct rb_root *root)
{
	struct rb_node **new = &(root->rb_node), *parent = NULL;

	/* Figure out where to put new node */
	while (*new) {
		struct uid_tag_data *this = rb_entry(*new,
						     struct uid_tag_data,
						     node);
		parent = *new;
		if (data->uid < this->uid)
			new = &((*new)->rb_left);
		else if (data->uid > this->uid)
			new = &((*new)->rb_right);
		else
			BUG();
	}

	/* Add new node and rebalance tree. */
	rb_link_node(&data->node, parent, new);
	rb_insert_color(&data->node, root);
}

static struct uid_tag_data *uid_tag_data_tree_search(struct rb_root *root,
						     uid_t uid)
{
	struct rb_node *node = root->rb_node;

	while (node) {
		struct uid_tag_data *data = rb_entry(node,
						     struct uid_tag_data,
						     node);
		if (uid < data->uid)
			node = node->rb_left;
		else if (uid > data->uid)
			node = node->rb_right;
		else
			return data;
	}
	return NULL;
}

/*
 * Allocates a new uid_tag_data struct if needed.
 * Returns a pointer to the found or allocated uid_tag_data.
 * Returns a PTR_ERR on failures, and lock is not held.
 * If found is not NULL:
 *   sets *found to true if not allocated.
 *   sets *found to false if allocated.
 */
struct uid_tag_data *get_uid_data(uid_t uid, bool *found_res)
{
	struct uid_tag_data *utd_entry;

	/* Look for top level uid_tag_data for the UID */
	utd_entry = uid_tag_data_tree_search(&uid_tag_data_tree, uid);
	DR_DEBUG("qtaguid: get_uid_data(%u) utd=%p\n", uid, utd_entry);

	if (found_res)
		*found_res = utd_entry;
	if (utd_entry)
		return utd_entry;

	utd_entry = kzalloc(sizeof(*utd_entry), GFP_ATOMIC);
	if (!utd_entry) {
		pr_err("qtaguid: get_uid_data(%u): "
		       "tag data alloc failed\n", uid);
		return ERR_PTR(-ENOMEM);
	}

	utd_entry->uid = uid;
	utd_entry->tag_ref_tree = RB_ROOT;
	uid_tag_data_tree_insert(utd_entry, &uid_tag_data_tree);
	DR_DEBUG("qtaguid: get_uid_data(%u) new utd=%p\n", uid, utd_entry);
	return utd_entry;
}

/* Never returns NULL. Either PTR_ERR or a valid ptr. */
static struct tag_ref *new_tag_ref(tag_t new_tag,
				   struct uid_tag_data *utd_entry)
{
	struct tag_ref *tr_entry;
	int res;

	if (utd_entry->num_active_tags + 1 > max_sock_tags) {
		pr_info("qtaguid: new_tag_ref(0x%llx): "
			"tag ref alloc quota exceeded. max=%d\n",
			new_tag, max_sock_tags);
		res = -EMFILE;
		goto err_res;

	}

	tr_entry = kzalloc(sizeof(*tr_entry), GFP_ATOMIC);
	if (!tr_entry) {
		pr_err("qtaguid: new_tag_ref(0x%llx): "
		       "tag ref alloc failed\n",
		       new_tag);
		res = -ENOMEM;
		goto err_res;
	}
	tr_entry->tn.tag = new_tag;
	/* tr_entry->num_sock_tags  handled by caller */
	utd_entry->num_active_tags++;
	tag_ref_tree_insert(tr_entry, &utd_entry->tag_ref_tree);
	DR_DEBUG("qtaguid: new_tag_ref(0x%llx): "
		 " inserted new tag ref %p\n",
		 new_tag, tr_entry);
	return tr_entry;

err_res:
	return ERR_PTR(res);
}

static struct tag_ref *lookup_tag_ref(tag_t full_tag,
				      struct uid_tag_data **utd_res)
{
	struct uid_tag_data *utd_entry;
	struct tag_ref *tr_entry;
	bool found_utd;
	uid_t uid = get_uid_from_tag(full_tag);

	DR_DEBUG("qtaguid: lookup_tag_ref(tag=0x%llx (uid=%u))\n",
		 full_tag, uid);

	utd_entry = get_uid_data(uid, &found_utd);
	if (IS_ERR_OR_NULL(utd_entry)) {
		if (utd_res)
			*utd_res = utd_entry;
		return NULL;
	}

	tr_entry = tag_ref_tree_search(&utd_entry->tag_ref_tree, full_tag);
	if (utd_res)
		*utd_res = utd_entry;
	DR_DEBUG("qtaguid: lookup_tag_ref(0x%llx) utd_entry=%p tr_entry=%p\n",
		 full_tag, utd_entry, tr_entry);
	return tr_entry;
}

/* Never returns NULL. Either PTR_ERR or a valid ptr. */
static struct tag_ref *get_tag_ref(tag_t full_tag,
				   struct uid_tag_data **utd_res)
{
	struct uid_tag_data *utd_entry;
	struct tag_ref *tr_entry;

	DR_DEBUG("qtaguid: get_tag_ref(0x%llx)\n",
		 full_tag);
	spin_lock_bh(&uid_tag_data_tree_lock);
	tr_entry = lookup_tag_ref(full_tag, &utd_entry);
	BUG_ON(IS_ERR_OR_NULL(utd_entry));
	if (!tr_entry)
		tr_entry = new_tag_ref(full_tag, utd_entry);

	spin_unlock_bh(&uid_tag_data_tree_lock);
	if (utd_res)
		*utd_res = utd_entry;
	DR_DEBUG("qtaguid: get_tag_ref(0x%llx) utd=%p tr=%p\n",
		 full_tag, utd_entry, tr_entry);
	return tr_entry;
}

/* Checks and maybe frees the UID Tag Data entry */
static void put_utd_entry(struct uid_tag_data *utd_entry)
{
	/* Are we done with the UID tag data entry? */
	if (RB_EMPTY_ROOT(&utd_entry->tag_ref_tree) &&
		!utd_entry->num_pqd) {
		DR_DEBUG("qtaguid: %s(): "
			 "erase utd_entry=%p uid=%u "
			 "by pid=%u tgid=%u uid=%u\n", __func__,
			 utd_entry, utd_entry->uid,
			 current->pid, current->tgid, from_kuid(&init_user_ns, current_fsuid()));
		BUG_ON(utd_entry->num_active_tags);
		rb_erase(&utd_entry->node, &uid_tag_data_tree);
		kfree(utd_entry);
	} else {
		DR_DEBUG("qtaguid: %s(): "
			 "utd_entry=%p still has %d tags %d proc_qtu_data\n",
			 __func__, utd_entry, utd_entry->num_active_tags,
			 utd_entry->num_pqd);
		BUG_ON(!(utd_entry->num_active_tags ||
			 utd_entry->num_pqd));
	}
}

/*
 * If no sock_tags are using this tag_ref,
 * decrements refcount of utd_entry, removes tr_entry
 * from utd_entry->tag_ref_tree and frees.
 */
static void free_tag_ref_from_utd_entry(struct tag_ref *tr_entry,
					struct uid_tag_data *utd_entry)
{
	DR_DEBUG("qtaguid: %s(): %p tag=0x%llx (uid=%u)\n", __func__,
		 tr_entry, tr_entry->tn.tag,
		 get_uid_from_tag(tr_entry->tn.tag));
	if (!tr_entry->num_sock_tags) {
		BUG_ON(!utd_entry->num_active_tags);
		utd_entry->num_active_tags--;
		rb_erase(&tr_entry->tn.node, &utd_entry->tag_ref_tree);
		DR_DEBUG("qtaguid: %s(): erased %p\n", __func__, tr_entry);
		kfree(tr_entry);
	}
}

static void put_tag_ref_tree(tag_t full_tag, struct uid_tag_data *utd_entry)
{
	struct rb_node *node;
	struct tag_ref *tr_entry;
	tag_t acct_tag;

	DR_DEBUG("qtaguid: %s(tag=0x%llx (uid=%u))\n", __func__,
		 full_tag, get_uid_from_tag(full_tag));
	acct_tag = get_atag_from_tag(full_tag);
	node = rb_first(&utd_entry->tag_ref_tree);
	while (node) {
		tr_entry = rb_entry(node, struct tag_ref, tn.node);
		node = rb_next(node);
		if (!acct_tag || tr_entry->tn.tag == full_tag)
			free_tag_ref_from_utd_entry(tr_entry, utd_entry);
	}
}

static ssize_t read_proc_u64(struct file *file, char __user *buf,
			 size_t size, loff_t *ppos)
{
	uint64_t *valuep = PDE_DATA(file_inode(file));
	char tmp[24];
	size_t tmp_size;

	tmp_size = scnprintf(tmp, sizeof(tmp), "%llu\n", *valuep);
	return simple_read_from_buffer(buf, size, ppos, tmp, tmp_size);
}

static ssize_t read_proc_bool(struct file *file, char __user *buf,
			  size_t size, loff_t *ppos)
{
	bool *valuep = PDE_DATA(file_inode(file));
	char tmp[24];
	size_t tmp_size;

	tmp_size = scnprintf(tmp, sizeof(tmp), "%u\n", *valuep);
	return simple_read_from_buffer(buf, size, ppos, tmp, tmp_size);
}

static int get_active_counter_set(tag_t tag)
{
	int active_set = 0;
	struct tag_counter_set *tcs;

	MT_DEBUG("qtaguid: get_active_counter_set(tag=0x%llx)"
		 " (uid=%u)\n",
		 tag, get_uid_from_tag(tag));
	/* For now we only handle UID tags for active sets */
	tag = get_utag_from_tag(tag);
	spin_lock_bh(&tag_counter_set_list_lock);
	tcs = tag_counter_set_tree_search(&tag_counter_set_tree, tag);
	if (tcs)
		active_set = tcs->active_set;
	spin_unlock_bh(&tag_counter_set_list_lock);
	return active_set;
}

/*
 * Find the entry for tracking the specified interface.
 * Caller must hold iface_stat_list_lock
 */
static struct iface_stat *get_iface_entry(const char *ifname)
{
	struct iface_stat *iface_entry;

	/* Find the entry for tracking the specified tag within the interface */
	if (ifname == NULL) {
		pr_info("qtaguid: iface_stat: get() NULL device name\n");
		return NULL;
	}

	/* Iterate over interfaces */
	list_for_each_entry(iface_entry, &iface_stat_list, list) {
		if (!strcmp(ifname, iface_entry->ifname))
			goto done;
	}
	iface_entry = NULL;
done:
	return iface_entry;
}

/* This is for fmt2 only */
static void pp_iface_stat_header(struct seq_file *m)
{
	seq_puts(m,
		 "ifname "
		 "total_skb_rx_bytes total_skb_rx_packets "
		 "total_skb_tx_bytes total_skb_tx_packets "
		 "rx_tcp_bytes rx_tcp_packets "
		 "rx_udp_bytes rx_udp_packets "
		 "rx_other_bytes rx_other_packets "
		 "tx_tcp_bytes tx_tcp_packets "
		 "tx_udp_bytes tx_udp_packets "
		 "tx_other_bytes tx_other_packets\n"
	);
}

static void pp_iface_stat_line(struct seq_file *m,
			       struct iface_stat *iface_entry)
{
	struct data_counters *cnts;
	int cnt_set = 0;   /* We only use one set for the device */
	cnts = &iface_entry->totals_via_skb;
	seq_printf(m, "%s %llu %llu %llu %llu %llu %llu %llu %llu "
		   "%llu %llu %llu %llu %llu %llu %llu %llu\n",
		   iface_entry->ifname,
		   dc_sum_bytes(cnts, cnt_set, IFS_RX),
		   dc_sum_packets(cnts, cnt_set, IFS_RX),
		   dc_sum_bytes(cnts, cnt_set, IFS_TX),
		   dc_sum_packets(cnts, cnt_set, IFS_TX),
		   cnts->bpc[cnt_set][IFS_RX][IFS_TCP].bytes,
		   cnts->bpc[cnt_set][IFS_RX][IFS_TCP].packets,
		   cnts->bpc[cnt_set][IFS_RX][IFS_UDP].bytes,
		   cnts->bpc[cnt_set][IFS_RX][IFS_UDP].packets,
		   cnts->bpc[cnt_set][IFS_RX][IFS_PROTO_OTHER].bytes,
		   cnts->bpc[cnt_set][IFS_RX][IFS_PROTO_OTHER].packets,
		   cnts->bpc[cnt_set][IFS_TX][IFS_TCP].bytes,
		   cnts->bpc[cnt_set][IFS_TX][IFS_TCP].packets,
		   cnts->bpc[cnt_set][IFS_TX][IFS_UDP].bytes,
		   cnts->bpc[cnt_set][IFS_TX][IFS_UDP].packets,
		   cnts->bpc[cnt_set][IFS_TX][IFS_PROTO_OTHER].bytes,
		   cnts->bpc[cnt_set][IFS_TX][IFS_PROTO_OTHER].packets);
}

struct proc_iface_stat_fmt_info {
	int fmt;
};

static void *iface_stat_fmt_proc_start(struct seq_file *m, loff_t *pos)
{
	struct proc_iface_stat_fmt_info *p = m->private;
	loff_t n = *pos;

	/*
	 * This lock will prevent iface_stat_update() from changing active,
	 * and in turn prevent an interface from unregistering itself.
	 */
	spin_lock_bh(&iface_stat_list_lock);

	if (unlikely(module_passive))
		return NULL;

	if (!n && p->fmt == 2)
		pp_iface_stat_header(m);

	return seq_list_start(&iface_stat_list, n);
}

static void *iface_stat_fmt_proc_next(struct seq_file *m, void *p, loff_t *pos)
{
	return seq_list_next(p, &iface_stat_list, pos);
}

static void iface_stat_fmt_proc_stop(struct seq_file *m, void *p)
{
	spin_unlock_bh(&iface_stat_list_lock);
}

static int iface_stat_fmt_proc_show(struct seq_file *m, void *v)
{
	struct proc_iface_stat_fmt_info *p = m->private;
	struct iface_stat *iface_entry;
	struct rtnl_link_stats64 dev_stats, *stats;
	struct rtnl_link_stats64 no_dev_stats = {0};


	CT_DEBUG("qtaguid:proc iface_stat_fmt pid=%u tgid=%u uid=%u\n",
		 current->pid, current->tgid, from_kuid(&init_user_ns, current_fsuid()));

	iface_entry = list_entry(v, struct iface_stat, list);

	if (iface_entry->active) {
		stats = dev_get_stats(iface_entry->net_dev,
				      &dev_stats);
	} else {
		stats = &no_dev_stats;
	}
	/*
	 * If the meaning of the data changes, then update the fmtX
	 * string.
	 */
	if (p->fmt == 1) {
		seq_printf(m, "%s %d %llu %llu %llu %llu %llu %llu %llu %llu\n",
			   iface_entry->ifname,
			   iface_entry->active,
			   iface_entry->totals_via_dev[IFS_RX].bytes,
			   iface_entry->totals_via_dev[IFS_RX].packets,
			   iface_entry->totals_via_dev[IFS_TX].bytes,
			   iface_entry->totals_via_dev[IFS_TX].packets,
			   stats->rx_bytes, stats->rx_packets,
			   stats->tx_bytes, stats->tx_packets
			   );
	} else {
		pp_iface_stat_line(m, iface_entry);
	}
	return 0;
}

static const struct file_operations read_u64_fops = {
	.read		= read_proc_u64,
	.llseek		= default_llseek,
};

static const struct file_operations read_bool_fops = {
	.read		= read_proc_bool,
	.llseek		= default_llseek,
};

static void iface_create_proc_worker(struct work_struct *work)
{
	struct proc_dir_entry *proc_entry;
	struct iface_stat_work *isw = container_of(work, struct iface_stat_work,
						   iface_work);
	struct iface_stat *new_iface  = isw->iface_entry;

	/* iface_entries are not deleted, so safe to manipulate. */
	proc_entry = proc_mkdir(new_iface->ifname, iface_stat_procdir);
	if (IS_ERR_OR_NULL(proc_entry)) {
		pr_err("qtaguid: iface_stat: create_proc(): alloc failed.\n");
		kfree(isw);
		return;
	}

	new_iface->proc_ptr = proc_entry;

	proc_create_data("tx_bytes", proc_iface_perms, proc_entry,
			 &read_u64_fops,
			 &new_iface->totals_via_dev[IFS_TX].bytes);
	proc_create_data("rx_bytes", proc_iface_perms, proc_entry,
			 &read_u64_fops,
			 &new_iface->totals_via_dev[IFS_RX].bytes);
	proc_create_data("tx_packets", proc_iface_perms, proc_entry,
			 &read_u64_fops,
			 &new_iface->totals_via_dev[IFS_TX].packets);
	proc_create_data("rx_packets", proc_iface_perms, proc_entry,
			 &read_u64_fops,
			 &new_iface->totals_via_dev[IFS_RX].packets);
	proc_create_data("active", proc_iface_perms, proc_entry,
			 &read_bool_fops, &new_iface->active);

	IF_DEBUG("qtaguid: iface_stat: create_proc(): done "
		 "entry=%p dev=%s\n", new_iface, new_iface->ifname);
	kfree(isw);
}

/*
 * Will set the entry's active state, and
 * update the net_dev accordingly also.
 */
static void _iface_stat_set_active(struct iface_stat *entry,
				   struct net_device *net_dev,
				   bool activate)
{
	if (activate) {
		entry->net_dev = net_dev;
		entry->active = true;
		IF_DEBUG("qtaguid: %s(%s): "
			 "enable tracking. rfcnt=%d\n", __func__,
			 entry->ifname,
			 __this_cpu_read(*net_dev->pcpu_refcnt));
	} else {
		entry->active = false;
		entry->net_dev = NULL;
		IF_DEBUG("qtaguid: %s(%s): "
			 "disable tracking. rfcnt=%d\n", __func__,
			 entry->ifname,
			 __this_cpu_read(*net_dev->pcpu_refcnt));

	}
}

/* Caller must hold iface_stat_list_lock */
static struct iface_stat *iface_alloc(struct net_device *net_dev)
{
	struct iface_stat *new_iface;
	struct iface_stat_work *isw;

	new_iface = kzalloc(sizeof(*new_iface), GFP_ATOMIC);
	if (new_iface == NULL) {
		pr_err("qtaguid: iface_stat: create(%s): "
		       "iface_stat alloc failed\n", net_dev->name);
		return NULL;
	}
	new_iface->ifname = kstrdup(net_dev->name, GFP_ATOMIC);
	if (new_iface->ifname == NULL) {
		pr_err("qtaguid: iface_stat: create(%s): "
		       "ifname alloc failed\n", net_dev->name);
		kfree(new_iface);
		return NULL;
	}
	spin_lock_init(&new_iface->tag_stat_list_lock);
	new_iface->tag_stat_tree = RB_ROOT;
	_iface_stat_set_active(new_iface, net_dev, true);

	/*
	 * ipv6 notifier chains are atomic :(
	 * No create_proc_read_entry() for you!
	 */
	isw = kmalloc(sizeof(*isw), GFP_ATOMIC);
	if (!isw) {
		pr_err("qtaguid: iface_stat: create(%s): "
		       "work alloc failed\n", new_iface->ifname);
		_iface_stat_set_active(new_iface, net_dev, false);
		kfree(new_iface->ifname);
		kfree(new_iface);
		return NULL;
	}
	isw->iface_entry = new_iface;
	INIT_WORK(&isw->iface_work, iface_create_proc_worker);
	schedule_work(&isw->iface_work);
	list_add(&new_iface->list, &iface_stat_list);
	return new_iface;
}

static void iface_check_stats_reset_and_adjust(struct net_device *net_dev,
					       struct iface_stat *iface)
{
	struct rtnl_link_stats64 dev_stats, *stats;
	bool stats_rewound;

	stats = dev_get_stats(net_dev, &dev_stats);
	/* No empty packets */
	stats_rewound =
		(stats->rx_bytes < iface->last_known[IFS_RX].bytes)
		|| (stats->tx_bytes < iface->last_known[IFS_TX].bytes);

	IF_DEBUG("qtaguid: %s(%s): iface=%p netdev=%p "
		 "bytes rx/tx=%llu/%llu "
		 "active=%d last_known=%d "
		 "stats_rewound=%d\n", __func__,
		 net_dev ? net_dev->name : "?",
		 iface, net_dev,
		 stats->rx_bytes, stats->tx_bytes,
		 iface->active, iface->last_known_valid, stats_rewound);

	if (iface->active && iface->last_known_valid && stats_rewound) {
		pr_warn_once("qtaguid: iface_stat: %s(%s): "
			     "iface reset its stats unexpectedly\n", __func__,
			     net_dev->name);

		iface->totals_via_dev[IFS_TX].bytes +=
			iface->last_known[IFS_TX].bytes;
		iface->totals_via_dev[IFS_TX].packets +=
			iface->last_known[IFS_TX].packets;
		iface->totals_via_dev[IFS_RX].bytes +=
			iface->last_known[IFS_RX].bytes;
		iface->totals_via_dev[IFS_RX].packets +=
			iface->last_known[IFS_RX].packets;
		iface->last_known_valid = false;
		IF_DEBUG("qtaguid: %s(%s): iface=%p "
			 "used last known bytes rx/tx=%llu/%llu\n", __func__,
			 iface->ifname, iface, iface->last_known[IFS_RX].bytes,
			 iface->last_known[IFS_TX].bytes);
	}
}

/*
 * Create a new entry for tracking the specified interface.
 * Do nothing if the entry already exists.
 * Called when an interface is configured with a valid IP address.
 */
static void iface_stat_create(struct net_device *net_dev,
			      struct in_ifaddr *ifa)
{
	struct in_device *in_dev = NULL;
	const char *ifname;
	struct iface_stat *entry;
	__be32 ipaddr = 0;
	struct iface_stat *new_iface;

	IF_DEBUG("qtaguid: iface_stat: create(%s): ifa=%p netdev=%p\n",
		 net_dev ? net_dev->name : "?",
		 ifa, net_dev);
	if (!net_dev) {
		pr_err("qtaguid: iface_stat: create(): no net dev\n");
		return;
	}

	ifname = net_dev->name;
	if (!ifa) {
		in_dev = in_dev_get(net_dev);
		if (!in_dev) {
			pr_err("qtaguid: iface_stat: create(%s): no inet dev\n",
			       ifname);
			return;
		}
		IF_DEBUG("qtaguid: iface_stat: create(%s): in_dev=%p\n",
			 ifname, in_dev);
		for (ifa = in_dev->ifa_list; ifa; ifa = ifa->ifa_next) {
			IF_DEBUG("qtaguid: iface_stat: create(%s): "
				 "ifa=%p ifa_label=%s\n",
				 ifname, ifa,
				 ifa->ifa_label ? ifa->ifa_label : "(null)");
			if (ifa->ifa_label && !strcmp(ifname, ifa->ifa_label))
				break;
		}
	}

	if (!ifa) {
		IF_DEBUG("qtaguid: iface_stat: create(%s): no matching IP\n",
			 ifname);
		goto done_put;
	}
	ipaddr = ifa->ifa_local;

	spin_lock_bh(&iface_stat_list_lock);
	entry = get_iface_entry(ifname);
	if (entry != NULL) {
		IF_DEBUG("qtaguid: iface_stat: create(%s): entry=%p\n",
			 ifname, entry);
		iface_check_stats_reset_and_adjust(net_dev, entry);
		_iface_stat_set_active(entry, net_dev, true);
		IF_DEBUG("qtaguid: %s(%s): "
			 "tracking now %d on ip=%pI4\n", __func__,
			 entry->ifname, true, &ipaddr);
		goto done_unlock_put;
	}

	new_iface = iface_alloc(net_dev);
	IF_DEBUG("qtaguid: iface_stat: create(%s): done "
		 "entry=%p ip=%pI4\n", ifname, new_iface, &ipaddr);
done_unlock_put:
	spin_unlock_bh(&iface_stat_list_lock);
done_put:
	if (in_dev)
		in_dev_put(in_dev);
}

static void iface_stat_create_ipv6(struct net_device *net_dev,
				   struct inet6_ifaddr *ifa)
{
	struct in_device *in_dev;
	const char *ifname;
	struct iface_stat *entry;
	struct iface_stat *new_iface;
	int addr_type;

	IF_DEBUG("qtaguid: iface_stat: create6(): ifa=%p netdev=%p->name=%s\n",
		 ifa, net_dev, net_dev ? net_dev->name : "");
	if (!net_dev) {
		pr_err("qtaguid: iface_stat: create6(): no net dev!\n");
		return;
	}
	ifname = net_dev->name;

	in_dev = in_dev_get(net_dev);
	if (!in_dev) {
		pr_err("qtaguid: iface_stat: create6(%s): no inet dev\n",
		       ifname);
		return;
	}

	IF_DEBUG("qtaguid: iface_stat: create6(%s): in_dev=%p\n",
		 ifname, in_dev);

	if (!ifa) {
		IF_DEBUG("qtaguid: iface_stat: create6(%s): no matching IP\n",
			 ifname);
		goto done_put;
	}
	addr_type = ipv6_addr_type(&ifa->addr);

	spin_lock_bh(&iface_stat_list_lock);
	entry = get_iface_entry(ifname);
	if (entry != NULL) {
		IF_DEBUG("qtaguid: %s(%s): entry=%p\n", __func__,
			 ifname, entry);
		iface_check_stats_reset_and_adjust(net_dev, entry);
		_iface_stat_set_active(entry, net_dev, true);
		IF_DEBUG("qtaguid: %s(%s): "
			 "tracking now %d on ip=%pI6c\n", __func__,
			 entry->ifname, true, &ifa->addr);
		goto done_unlock_put;
	}

	new_iface = iface_alloc(net_dev);
	IF_DEBUG("qtaguid: iface_stat: create6(%s): done "
		 "entry=%p ip=%pI6c\n", ifname, new_iface, &ifa->addr);

done_unlock_put:
	spin_unlock_bh(&iface_stat_list_lock);
done_put:
	in_dev_put(in_dev);
}

static struct sock_tag *get_sock_stat_nl(const struct sock *sk)
{
	MT_DEBUG("qtaguid: get_sock_stat_nl(sk=%p)\n", sk);
	return sock_tag_tree_search(&sock_tag_tree, sk);
}

static struct sock_tag *get_sock_stat(const struct sock *sk)
{
	struct sock_tag *sock_tag_entry;
	MT_DEBUG("qtaguid: get_sock_stat(sk=%p)\n", sk);
	if (!sk)
		return NULL;
	spin_lock_bh(&sock_tag_list_lock);
	sock_tag_entry = get_sock_stat_nl(sk);
	spin_unlock_bh(&sock_tag_list_lock);
	return sock_tag_entry;
}

static int ipx_proto(const struct sk_buff *skb,
		     struct xt_action_param *par)
{
	int thoff = 0, tproto;

	switch (par->family) {
	case NFPROTO_IPV6:
		tproto = ipv6_find_hdr(skb, &thoff, -1, NULL, NULL);
		if (tproto < 0)
			MT_DEBUG("%s(): transport header not found in ipv6"
				 " skb=%p\n", __func__, skb);
		break;
	case NFPROTO_IPV4:
		tproto = ip_hdr(skb)->protocol;
		break;
	default:
		tproto = IPPROTO_RAW;
	}
	return tproto;
}

static void
data_counters_update(struct data_counters *dc, int set,
		     enum ifs_tx_rx direction, int proto, int bytes)
{
	switch (proto) {
	case IPPROTO_TCP:
		dc_add_byte_packets(dc, set, direction, IFS_TCP, bytes, 1);
		break;
	case IPPROTO_UDP:
		dc_add_byte_packets(dc, set, direction, IFS_UDP, bytes, 1);
		break;
	case IPPROTO_IP:
	default:
		dc_add_byte_packets(dc, set, direction, IFS_PROTO_OTHER, bytes,
				    1);
		break;
	}
}

/*
 * Update stats for the specified interface. Do nothing if the entry
 * does not exist (when a device was never configured with an IP address).
 * Called when an device is being unregistered.
 */
static void iface_stat_update(struct net_device *net_dev, bool stash_only)
{
	struct rtnl_link_stats64 dev_stats, *stats;
	struct iface_stat *entry;

	stats = dev_get_stats(net_dev, &dev_stats);
	spin_lock_bh(&iface_stat_list_lock);
	entry = get_iface_entry(net_dev->name);
	if (entry == NULL) {
		IF_DEBUG("qtaguid: iface_stat: update(%s): not tracked\n",
			 net_dev->name);
		spin_unlock_bh(&iface_stat_list_lock);
		return;
	}

	IF_DEBUG("qtaguid: %s(%s): entry=%p\n", __func__,
		 net_dev->name, entry);
	if (!entry->active) {
		IF_DEBUG("qtaguid: %s(%s): already disabled\n", __func__,
			 net_dev->name);
		spin_unlock_bh(&iface_stat_list_lock);
		return;
	}

	if (stash_only) {
		entry->last_known[IFS_TX].bytes = stats->tx_bytes;
		entry->last_known[IFS_TX].packets = stats->tx_packets;
		entry->last_known[IFS_RX].bytes = stats->rx_bytes;
		entry->last_known[IFS_RX].packets = stats->rx_packets;
		entry->last_known_valid = true;
		IF_DEBUG("qtaguid: %s(%s): "
			 "dev stats stashed rx/tx=%llu/%llu\n", __func__,
			 net_dev->name, stats->rx_bytes, stats->tx_bytes);
		spin_unlock_bh(&iface_stat_list_lock);
		return;
	}
	entry->totals_via_dev[IFS_TX].bytes += stats->tx_bytes;
	entry->totals_via_dev[IFS_TX].packets += stats->tx_packets;
	entry->totals_via_dev[IFS_RX].bytes += stats->rx_bytes;
	entry->totals_via_dev[IFS_RX].packets += stats->rx_packets;
	/* We don't need the last_known[] anymore */
	entry->last_known_valid = false;
	_iface_stat_set_active(entry, net_dev, false);
	IF_DEBUG("qtaguid: %s(%s): "
		 "disable tracking. rx/tx=%llu/%llu\n", __func__,
		 net_dev->name, stats->rx_bytes, stats->tx_bytes);
	spin_unlock_bh(&iface_stat_list_lock);
}

/* Guarantied to return a net_device that has a name */
static void get_dev_and_dir(const struct sk_buff *skb,
			    struct xt_action_param *par,
			    enum ifs_tx_rx *direction,
			    const struct net_device **el_dev)
{
	BUG_ON(!direction || !el_dev);

	if (par->in) {
		*el_dev = par->in;
		*direction = IFS_RX;
	} else if (par->out) {
		*el_dev = par->out;
		*direction = IFS_TX;
	} else {
		pr_err("qtaguid[%d]: %s(): no par->in/out?!!\n",
		       par->hooknum, __func__);
		BUG();
	}
	if (unlikely(!(*el_dev)->name)) {
		pr_err("qtaguid[%d]: %s(): no dev->name?!!\n",
		       par->hooknum, __func__);
		BUG();
	}
	if (skb->dev && *el_dev != skb->dev) {
		MT_DEBUG("qtaguid[%d]: skb->dev=%p %s vs par->%s=%p %s\n",
			 par->hooknum, skb->dev, skb->dev->name,
			 *direction == IFS_RX ? "in" : "out",  *el_dev,
			 (*el_dev)->name);
	}
}

/*
 * Update stats for the specified interface from the skb.
 * Do nothing if the entry
 * does not exist (when a device was never configured with an IP address).
 * Called on each sk.
 */
static void iface_stat_update_from_skb(const struct sk_buff *skb,
				       struct xt_action_param *par)
{
	struct iface_stat *entry;
	const struct net_device *el_dev;
	enum ifs_tx_rx direction;
	int bytes = skb->len;
	int proto;

	get_dev_and_dir(skb, par, &direction, &el_dev);
	proto = ipx_proto(skb, par);
	MT_DEBUG("qtaguid[%d]: iface_stat: %s(%s): "
		 "type=%d fam=%d proto=%d dir=%d\n",
		 par->hooknum, __func__, el_dev->name, el_dev->type,
		 par->family, proto, direction);

	spin_lock_bh(&iface_stat_list_lock);
	entry = get_iface_entry(el_dev->name);
	if (entry == NULL) {
		IF_DEBUG("qtaguid[%d]: iface_stat: %s(%s): not tracked\n",
			 par->hooknum, __func__, el_dev->name);
		spin_unlock_bh(&iface_stat_list_lock);
		return;
	}

	IF_DEBUG("qtaguid[%d]: %s(%s): entry=%p\n", par->hooknum,  __func__,
		 el_dev->name, entry);

	data_counters_update(&entry->totals_via_skb, 0, direction, proto,
			     bytes);
	spin_unlock_bh(&iface_stat_list_lock);
}

static void tag_stat_update(struct tag_stat *tag_entry,
			enum ifs_tx_rx direction, int proto, int bytes)
{
	int active_set;
	active_set = get_active_counter_set(tag_entry->tn.tag);
	MT_DEBUG("qtaguid: tag_stat_update(tag=0x%llx (uid=%u) set=%d "
		 "dir=%d proto=%d bytes=%d)\n",
		 tag_entry->tn.tag, get_uid_from_tag(tag_entry->tn.tag),
		 active_set, direction, proto, bytes);
	data_counters_update(&tag_entry->counters, active_set, direction,
			     proto, bytes);
	if (tag_entry->parent_counters)
		data_counters_update(tag_entry->parent_counters, active_set,
				     direction, proto, bytes);
}

/*
 * Create a new entry for tracking the specified {acct_tag,uid_tag} within
 * the interface.
 * iface_entry->tag_stat_list_lock should be held.
 */
static struct tag_stat *create_if_tag_stat(struct iface_stat *iface_entry,
					   tag_t tag)
{
	struct tag_stat *new_tag_stat_entry = NULL;
	IF_DEBUG("qtaguid: iface_stat: %s(): ife=%p tag=0x%llx"
		 " (uid=%u)\n", __func__,
		 iface_entry, tag, get_uid_from_tag(tag));
	new_tag_stat_entry = kzalloc(sizeof(*new_tag_stat_entry), GFP_ATOMIC);
	if (!new_tag_stat_entry) {
		pr_err("qtaguid: iface_stat: tag stat alloc failed\n");
		goto done;
	}
	new_tag_stat_entry->tn.tag = tag;
	tag_stat_tree_insert(new_tag_stat_entry, &iface_entry->tag_stat_tree);
done:
	return new_tag_stat_entry;
}

static void if_tag_stat_update(const char *ifname, uid_t uid,
			       const struct sock *sk, enum ifs_tx_rx direction,
			       int proto, int bytes)
{
	struct tag_stat *tag_stat_entry;
	tag_t tag, acct_tag;
	tag_t uid_tag;
	struct data_counters *uid_tag_counters;
	struct sock_tag *sock_tag_entry;
	struct iface_stat *iface_entry;
	struct tag_stat *new_tag_stat = NULL;
	MT_DEBUG("qtaguid: if_tag_stat_update(ifname=%s "
		"uid=%u sk=%p dir=%d proto=%d bytes=%d)\n",
		 ifname, uid, sk, direction, proto, bytes);

	spin_lock_bh(&iface_stat_list_lock);
	iface_entry = get_iface_entry(ifname);
	if (!iface_entry) {
		pr_err_ratelimited("qtaguid: tag_stat: stat_update() "
				   "%s not found\n", ifname);
		spin_unlock_bh(&iface_stat_list_lock);
		return;
	}
	/* It is ok to process data when an iface_entry is inactive */

	MT_DEBUG("qtaguid: tag_stat: stat_update() dev=%s entry=%p\n",
		 ifname, iface_entry);

	/*
	 * Look for a tagged sock.
	 * It will have an acct_uid.
	 */
	sock_tag_entry = get_sock_stat(sk);
	if (sock_tag_entry) {
		tag = sock_tag_entry->tag;
		acct_tag = get_atag_from_tag(tag);
		uid_tag = get_utag_from_tag(tag);
	} else {
		acct_tag = make_atag_from_value(0);
		tag = combine_atag_with_uid(acct_tag, uid);
		uid_tag = make_tag_from_uid(uid);
	}
	MT_DEBUG("qtaguid: tag_stat: stat_update(): "
		 " looking for tag=0x%llx (uid=%u) in ife=%p\n",
		 tag, get_uid_from_tag(tag), iface_entry);
	/* Loop over tag list under this interface for {acct_tag,uid_tag} */
	spin_lock_bh(&iface_entry->tag_stat_list_lock);

	tag_stat_entry = tag_stat_tree_search(&iface_entry->tag_stat_tree,
					      tag);
	if (tag_stat_entry) {
		/*
		 * Updating the {acct_tag, uid_tag} entry handles both stats:
		 * {0, uid_tag} will also get updated.
		 */
		tag_stat_update(tag_stat_entry, direction, proto, bytes);
		goto unlock;
	}

	/* Loop over tag list under this interface for {0,uid_tag} */
	tag_stat_entry = tag_stat_tree_search(&iface_entry->tag_stat_tree,
					      uid_tag);
	if (!tag_stat_entry) {
		/* Here: the base uid_tag did not exist */
		/*
		 * No parent counters. So
		 *  - No {0, uid_tag} stats and no {acc_tag, uid_tag} stats.
		 */
		new_tag_stat = create_if_tag_stat(iface_entry, uid_tag);
		if (!new_tag_stat)
			goto unlock;
		uid_tag_counters = &new_tag_stat->counters;
	} else {
		uid_tag_counters = &tag_stat_entry->counters;
	}

	if (acct_tag) {
		/* Create the child {acct_tag, uid_tag} and hook up parent. */
		new_tag_stat = create_if_tag_stat(iface_entry, tag);
		if (!new_tag_stat)
			goto unlock;
		new_tag_stat->parent_counters = uid_tag_counters;
	} else {
		/*
		 * For new_tag_stat to be still NULL here would require:
		 *  {0, uid_tag} exists
		 *  and {acct_tag, uid_tag} doesn't exist
		 *  AND acct_tag == 0.
		 * Impossible. This reassures us that new_tag_stat
		 * below will always be assigned.
		 */
		BUG_ON(!new_tag_stat);
	}
	tag_stat_update(new_tag_stat, direction, proto, bytes);
unlock:
	spin_unlock_bh(&iface_entry->tag_stat_list_lock);
	spin_unlock_bh(&iface_stat_list_lock);
}

static int iface_netdev_event_handler(struct notifier_block *nb,
				      unsigned long event, void *ptr) {
	struct net_device *dev = netdev_notifier_info_to_dev(ptr);

	if (unlikely(module_passive))
		return NOTIFY_DONE;

	IF_DEBUG("qtaguid: iface_stat: netdev_event(): "
		 "ev=0x%lx/%s netdev=%p->name=%s\n",
		 event, netdev_evt_str(event), dev, dev ? dev->name : "");

	switch (event) {
	case NETDEV_UP:
		iface_stat_create(dev, NULL);
		atomic64_inc(&qtu_events.iface_events);
		break;
	case NETDEV_DOWN:
	case NETDEV_UNREGISTER:
		iface_stat_update(dev, event == NETDEV_DOWN);
		atomic64_inc(&qtu_events.iface_events);
		break;
	}
	return NOTIFY_DONE;
}

static int iface_inet6addr_event_handler(struct notifier_block *nb,
					 unsigned long event, void *ptr)
{
	struct inet6_ifaddr *ifa = ptr;
	struct net_device *dev;

	if (unlikely(module_passive))
		return NOTIFY_DONE;

	IF_DEBUG("qtaguid: iface_stat: inet6addr_event(): "
		 "ev=0x%lx/%s ifa=%p\n",
		 event, netdev_evt_str(event), ifa);

	switch (event) {
	case NETDEV_UP:
		BUG_ON(!ifa || !ifa->idev);
		dev = (struct net_device *)ifa->idev->dev;
		iface_stat_create_ipv6(dev, ifa);
		atomic64_inc(&qtu_events.iface_events);
		break;
	case NETDEV_DOWN:
	case NETDEV_UNREGISTER:
		BUG_ON(!ifa || !ifa->idev);
		dev = (struct net_device *)ifa->idev->dev;
		iface_stat_update(dev, event == NETDEV_DOWN);
		atomic64_inc(&qtu_events.iface_events);
		break;
	}
	return NOTIFY_DONE;
}

static int iface_inetaddr_event_handler(struct notifier_block *nb,
					unsigned long event, void *ptr)
{
	struct in_ifaddr *ifa = ptr;
	struct net_device *dev;

	if (unlikely(module_passive))
		return NOTIFY_DONE;

	IF_DEBUG("qtaguid: iface_stat: inetaddr_event(): "
		 "ev=0x%lx/%s ifa=%p\n",
		 event, netdev_evt_str(event), ifa);

	switch (event) {
	case NETDEV_UP:
		BUG_ON(!ifa || !ifa->ifa_dev);
		dev = ifa->ifa_dev->dev;
		iface_stat_create(dev, ifa);
		atomic64_inc(&qtu_events.iface_events);
		break;
	case NETDEV_DOWN:
	case NETDEV_UNREGISTER:
		BUG_ON(!ifa || !ifa->ifa_dev);
		dev = ifa->ifa_dev->dev;
		iface_stat_update(dev, event == NETDEV_DOWN);
		atomic64_inc(&qtu_events.iface_events);
		break;
	}
	return NOTIFY_DONE;
}

static struct notifier_block iface_netdev_notifier_blk = {
	.notifier_call = iface_netdev_event_handler,
};

static struct notifier_block iface_inetaddr_notifier_blk = {
	.notifier_call = iface_inetaddr_event_handler,
};

static struct notifier_block iface_inet6addr_notifier_blk = {
	.notifier_call = iface_inet6addr_event_handler,
};

static const struct seq_operations iface_stat_fmt_proc_seq_ops = {
	.start	= iface_stat_fmt_proc_start,
	.next	= iface_stat_fmt_proc_next,
	.stop	= iface_stat_fmt_proc_stop,
	.show	= iface_stat_fmt_proc_show,
};

static int proc_iface_stat_fmt_open(struct inode *inode, struct file *file)
{
	struct proc_iface_stat_fmt_info *s;

	s = __seq_open_private(file, &iface_stat_fmt_proc_seq_ops,
			sizeof(struct proc_iface_stat_fmt_info));
	if (!s)
		return -ENOMEM;

	s->fmt = (uintptr_t)PDE_DATA(inode);
	return 0;
}

static const struct file_operations proc_iface_stat_fmt_fops = {
	.open		= proc_iface_stat_fmt_open,
	.read		= seq_read,
	.llseek		= seq_lseek,
	.release	= seq_release_private,
};

static int __init iface_stat_init(struct proc_dir_entry *parent_procdir)
{
	int err;

	iface_stat_procdir = proc_mkdir(iface_stat_procdirname, parent_procdir);
	if (!iface_stat_procdir) {
		pr_err("qtaguid: iface_stat: init failed to create proc entry\n");
		err = -1;
		goto err;
	}

	iface_stat_all_procfile = proc_create_data(iface_stat_all_procfilename,
						   proc_iface_perms,
						   parent_procdir,
						   &proc_iface_stat_fmt_fops,
						   (void *)1 /* fmt1 */);
	if (!iface_stat_all_procfile) {
		pr_err("qtaguid: iface_stat: init "
		       " failed to create stat_old proc entry\n");
		err = -1;
		goto err_zap_entry;
	}

	iface_stat_fmt_procfile = proc_create_data(iface_stat_fmt_procfilename,
						   proc_iface_perms,
						   parent_procdir,
						   &proc_iface_stat_fmt_fops,
						   (void *)2 /* fmt2 */);
	if (!iface_stat_fmt_procfile) {
		pr_err("qtaguid: iface_stat: init "
		       " failed to create stat_all proc entry\n");
		err = -1;
		goto err_zap_all_stats_entry;
	}


	err = register_netdevice_notifier(&iface_netdev_notifier_blk);
	if (err) {
		pr_err("qtaguid: iface_stat: init "
		       "failed to register dev event handler\n");
		goto err_zap_all_stats_entries;
	}
	err = register_inetaddr_notifier(&iface_inetaddr_notifier_blk);
	if (err) {
		pr_err("qtaguid: iface_stat: init "
		       "failed to register ipv4 dev event handler\n");
		goto err_unreg_nd;
	}

	err = register_inet6addr_notifier(&iface_inet6addr_notifier_blk);
	if (err) {
		pr_err("qtaguid: iface_stat: init "
		       "failed to register ipv6 dev event handler\n");
		goto err_unreg_ip4_addr;
	}
	return 0;

err_unreg_ip4_addr:
	unregister_inetaddr_notifier(&iface_inetaddr_notifier_blk);
err_unreg_nd:
	unregister_netdevice_notifier(&iface_netdev_notifier_blk);
err_zap_all_stats_entries:
	remove_proc_entry(iface_stat_fmt_procfilename, parent_procdir);
err_zap_all_stats_entry:
	remove_proc_entry(iface_stat_all_procfilename, parent_procdir);
err_zap_entry:
	remove_proc_entry(iface_stat_procdirname, parent_procdir);
err:
	return err;
}

static struct sock *qtaguid_find_sk(const struct sk_buff *skb,
				    struct xt_action_param *par)
{
	struct sock *sk;
	unsigned int hook_mask = (1 << par->hooknum);

	MT_DEBUG("qtaguid[%d]: find_sk(skb=%p) family=%d\n",
		 par->hooknum, skb, par->family);

	/*
	 * Let's not abuse the the xt_socket_get*_sk(), or else it will
	 * return garbage SKs.
	 */
	if (!(hook_mask & XT_SOCKET_SUPPORTED_HOOKS))
		return NULL;

	switch (par->family) {
	case NFPROTO_IPV6:
		sk = xt_socket_lookup_slow_v6(dev_net(skb->dev), skb, par->in);
		break;
	case NFPROTO_IPV4:
		sk = xt_socket_lookup_slow_v4(dev_net(skb->dev), skb, par->in);
		break;
	default:
		return NULL;
	}

	if (sk) {
		MT_DEBUG("qtaguid[%d]: %p->sk_proto=%u->sk_state=%d\n",
			 par->hooknum, sk, sk->sk_protocol, sk->sk_state);
		/*
		 * When in TCP_TIME_WAIT the sk is not a "struct sock" but
		 * "struct inet_timewait_sock" which is missing fields.
		 */
		if (!sk_fullsock(sk) || sk->sk_state  == TCP_TIME_WAIT) {
			sock_gen_put(sk);
			sk = NULL;
		}
	}
	return sk;
}

static void account_for_uid(const struct sk_buff *skb,
			    const struct sock *alternate_sk, uid_t uid,
			    struct xt_action_param *par)
{
	const struct net_device *el_dev;
	enum ifs_tx_rx direction;
	int proto;

	get_dev_and_dir(skb, par, &direction, &el_dev);
	proto = ipx_proto(skb, par);
	MT_DEBUG("qtaguid[%d]: dev name=%s type=%d fam=%d proto=%d dir=%d\n",
		 par->hooknum, el_dev->name, el_dev->type,
		 par->family, proto, direction);

	if_tag_stat_update(el_dev->name, uid,
			   skb->sk ? skb->sk : alternate_sk,
			   direction,
			   proto, skb->len);
}

static bool qtaguid_mt(const struct sk_buff *skb, struct xt_action_param *par)
{
	const struct xt_qtaguid_match_info *info = par->matchinfo;
	const struct file *filp;
	bool got_sock = false;
	struct sock *sk;
	kuid_t sock_uid;
	bool res;
	bool set_sk_callback_lock = false;
	/*
	 * TODO: unhack how to force just accounting.
	 * For now we only do tag stats when the uid-owner is not requested
	 */
	bool do_tag_stat = !(info->match & XT_QTAGUID_UID);

	if (unlikely(module_passive))
		return (info->match ^ info->invert) == 0;

	MT_DEBUG("qtaguid[%d]: entered skb=%p par->in=%p/out=%p fam=%d\n",
		 par->hooknum, skb, par->in, par->out, par->family);

	atomic64_inc(&qtu_events.match_calls);
	if (skb == NULL) {
		res = (info->match ^ info->invert) == 0;
		goto ret_res;
	}

	switch (par->hooknum) {
	case NF_INET_PRE_ROUTING:
	case NF_INET_POST_ROUTING:
		atomic64_inc(&qtu_events.match_calls_prepost);
		iface_stat_update_from_skb(skb, par);
		/*
		 * We are done in pre/post. The skb will get processed
		 * further alter.
		 */
		res = (info->match ^ info->invert);
		goto ret_res;
		break;
	/* default: Fall through and do UID releated work */
	}

	sk = skb_to_full_sk(skb);
	/*
	 * When in TCP_TIME_WAIT the sk is not a "struct sock" but
	 * "struct inet_timewait_sock" which is missing fields.
	 * So we ignore it.
	 */
	if (sk && sk->sk_state == TCP_TIME_WAIT)
		sk = NULL;
	if (sk == NULL) {
		/*
		 * A missing sk->sk_socket happens when packets are in-flight
		 * and the matching socket is already closed and gone.
		 */
		sk = qtaguid_find_sk(skb, par);
		/*
		 * If we got the socket from the find_sk(), we will need to put
		 * it back, as nf_tproxy_get_sock_v4() got it.
		 */
		got_sock = sk;
		if (sk)
			atomic64_inc(&qtu_events.match_found_sk_in_ct);
		else
			atomic64_inc(&qtu_events.match_found_no_sk_in_ct);
	} else {
		atomic64_inc(&qtu_events.match_found_sk);
	}
	MT_DEBUG("qtaguid[%d]: sk=%p got_sock=%d fam=%d proto=%d\n",
		 par->hooknum, sk, got_sock, par->family, ipx_proto(skb, par));


	if (sk == NULL) {
		/*
		 * Here, the qtaguid_find_sk() using connection tracking
		 * couldn't find the owner, so for now we just count them
		 * against the system.
		 */
		if (do_tag_stat)
			account_for_uid(skb, sk, 0, par);
		MT_DEBUG("qtaguid[%d]: leaving (sk=NULL)\n", par->hooknum);
		res = (info->match ^ info->invert) == 0;
		atomic64_inc(&qtu_events.match_no_sk);
		goto put_sock_ret_res;
	} else if (info->match & info->invert & XT_QTAGUID_SOCKET) {
		res = false;
		goto put_sock_ret_res;
	}
<<<<<<< HEAD
	filp = sk->sk_socket->file;
	if (filp == NULL) {
		MT_DEBUG("qtaguid[%d]: leaving filp=NULL\n", par->hooknum);
		if (do_tag_stat)
			account_for_uid(skb, sk, 0, par);
		res = ((info->match ^ info->invert) &
			(XT_QTAGUID_UID | XT_QTAGUID_GID)) == 0;
		atomic64_inc(&qtu_events.match_no_sk_file);
		goto put_sock_ret_res;
	}
	sock_uid = filp->f_cred->fsuid;
	if (do_tag_stat)
=======
	sock_uid = sk->sk_uid;
	/*
	 * TODO: unhack how to force just accounting.
	 * For now we only do iface stats when the uid-owner is not requested
	 */
	if (!(info->match & XT_QTAGUID_UID))
>>>>>>> 610af855
		account_for_uid(skb, sk, from_kuid(&init_user_ns, sock_uid), par);

	/*
	 * The following two tests fail the match when:
	 *    id not in range AND no inverted condition requested
	 * or id     in range AND    inverted condition requested
	 * Thus (!a && b) || (a && !b) == a ^ b
	 */
	if (info->match & XT_QTAGUID_UID) {
		kuid_t uid_min = make_kuid(&init_user_ns, info->uid_min);
		kuid_t uid_max = make_kuid(&init_user_ns, info->uid_max);

		if ((uid_gte(sk->sk_uid, uid_min) &&
		     uid_lte(sk->sk_uid, uid_max)) ^
		    !(info->invert & XT_QTAGUID_UID)) {
			MT_DEBUG("qtaguid[%d]: leaving uid not matching\n",
				 par->hooknum);
			res = false;
			goto put_sock_ret_res;
		}
	}
	if (info->match & XT_QTAGUID_GID) {
		kgid_t gid_min = make_kgid(&init_user_ns, info->gid_min);
		kgid_t gid_max = make_kgid(&init_user_ns, info->gid_max);
		set_sk_callback_lock = true;
		read_lock_bh(&sk->sk_callback_lock);
		MT_DEBUG("qtaguid[%d]: sk=%p->sk_socket=%p->file=%p\n",
			par->hooknum, sk, sk->sk_socket,
			sk->sk_socket ? sk->sk_socket->file : (void *)-1LL);
		filp = sk->sk_socket ? sk->sk_socket->file : NULL;
		if (!filp) {
			res = ((info->match ^ info->invert) & XT_QTAGUID_GID) == 0;
			atomic64_inc(&qtu_events.match_no_sk_gid);
			goto put_sock_ret_res;
		}
		MT_DEBUG("qtaguid[%d]: filp...uid=%u\n",
			par->hooknum, filp ? from_kuid(&init_user_ns, filp->f_cred->fsuid) : -1);
		if ((gid_gte(filp->f_cred->fsgid, gid_min) &&
				gid_lte(filp->f_cred->fsgid, gid_max)) ^
			!(info->invert & XT_QTAGUID_GID)) {
			MT_DEBUG("qtaguid[%d]: leaving gid not matching\n",
				par->hooknum);
			res = false;
			goto put_sock_ret_res;
		}
	}
	MT_DEBUG("qtaguid[%d]: leaving matched\n", par->hooknum);
	res = true;

put_sock_ret_res:
	if (got_sock)
		sock_gen_put(sk);
	if (set_sk_callback_lock)
		read_unlock_bh(&sk->sk_callback_lock);
ret_res:
	MT_DEBUG("qtaguid[%d]: left %d\n", par->hooknum, res);
	return res;
}

#ifdef DDEBUG
/*
 * This function is not in xt_qtaguid_print.c because of locks visibility.
 * The lock of sock_tag_list must be aquired before calling this function
 */
static void prdebug_full_state_locked(int indent_level, const char *fmt, ...)
{
	va_list args;
	char *fmt_buff;
	char *buff;

	if (!unlikely(qtaguid_debug_mask & DDEBUG_MASK))
		return;

	fmt_buff = kasprintf(GFP_ATOMIC,
			     "qtaguid: %s(): %s {\n", __func__, fmt);
	BUG_ON(!fmt_buff);
	va_start(args, fmt);
	buff = kvasprintf(GFP_ATOMIC,
			  fmt_buff, args);
	BUG_ON(!buff);
	pr_debug("%s", buff);
	kfree(fmt_buff);
	kfree(buff);
	va_end(args);

	prdebug_sock_tag_tree(indent_level, &sock_tag_tree);

	spin_lock_bh(&uid_tag_data_tree_lock);
	prdebug_uid_tag_data_tree(indent_level, &uid_tag_data_tree);
	prdebug_proc_qtu_data_tree(indent_level, &proc_qtu_data_tree);
	spin_unlock_bh(&uid_tag_data_tree_lock);

	spin_lock_bh(&iface_stat_list_lock);
	prdebug_iface_stat_list(indent_level, &iface_stat_list);
	spin_unlock_bh(&iface_stat_list_lock);

	pr_debug("qtaguid: %s(): }\n", __func__);
}
#else
static void prdebug_full_state_locked(int indent_level, const char *fmt, ...) {}
#endif

struct proc_ctrl_print_info {
	struct sock *sk; /* socket found by reading to sk_pos */
	loff_t sk_pos;
};

static void *qtaguid_ctrl_proc_next(struct seq_file *m, void *v, loff_t *pos)
{
	struct proc_ctrl_print_info *pcpi = m->private;
	struct sock_tag *sock_tag_entry = v;
	struct rb_node *node;

	(*pos)++;

	if (!v || v  == SEQ_START_TOKEN)
		return NULL;

	node = rb_next(&sock_tag_entry->sock_node);
	if (!node) {
		pcpi->sk = NULL;
		sock_tag_entry = SEQ_START_TOKEN;
	} else {
		sock_tag_entry = rb_entry(node, struct sock_tag, sock_node);
		pcpi->sk = sock_tag_entry->sk;
	}
	pcpi->sk_pos = *pos;
	return sock_tag_entry;
}

static void *qtaguid_ctrl_proc_start(struct seq_file *m, loff_t *pos)
{
	struct proc_ctrl_print_info *pcpi = m->private;
	struct sock_tag *sock_tag_entry;
	struct rb_node *node;

	spin_lock_bh(&sock_tag_list_lock);

	if (unlikely(module_passive))
		return NULL;

	if (*pos == 0) {
		pcpi->sk_pos = 0;
		node = rb_first(&sock_tag_tree);
		if (!node) {
			pcpi->sk = NULL;
			return SEQ_START_TOKEN;
		}
		sock_tag_entry = rb_entry(node, struct sock_tag, sock_node);
		pcpi->sk = sock_tag_entry->sk;
	} else {
		sock_tag_entry = (pcpi->sk ? get_sock_stat_nl(pcpi->sk) :
						NULL) ?: SEQ_START_TOKEN;
		if (*pos != pcpi->sk_pos) {
			/* seq_read skipped a next call */
			*pos = pcpi->sk_pos;
			return qtaguid_ctrl_proc_next(m, sock_tag_entry, pos);
		}
	}
	return sock_tag_entry;
}

static void qtaguid_ctrl_proc_stop(struct seq_file *m, void *v)
{
	spin_unlock_bh(&sock_tag_list_lock);
}

/*
 * Procfs reader to get all active socket tags using style "1)" as described in
 * fs/proc/generic.c
 */
static int qtaguid_ctrl_proc_show(struct seq_file *m, void *v)
{
	struct sock_tag *sock_tag_entry = v;
	uid_t uid;

	CT_DEBUG("qtaguid: proc ctrl pid=%u tgid=%u uid=%u\n",
		 current->pid, current->tgid, from_kuid(&init_user_ns, current_fsuid()));

	if (sock_tag_entry != SEQ_START_TOKEN) {
		int sk_ref_count;
		uid = get_uid_from_tag(sock_tag_entry->tag);
		CT_DEBUG("qtaguid: proc_read(): sk=%p tag=0x%llx (uid=%u) "
			 "pid=%u\n",
			 sock_tag_entry->sk,
			 sock_tag_entry->tag,
			 uid,
			 sock_tag_entry->pid
			);
		sk_ref_count = atomic_read(
			&sock_tag_entry->sk->sk_refcnt);
		seq_printf(m, "sock=%pK tag=0x%llx (uid=%u) pid=%u "
			   "f_count=%d\n",
			   sock_tag_entry->sk,
			   sock_tag_entry->tag, uid,
			   sock_tag_entry->pid, sk_ref_count);
	} else {
		seq_printf(m, "events: sockets_tagged=%llu "
			   "sockets_untagged=%llu "
			   "counter_set_changes=%llu "
			   "delete_cmds=%llu "
			   "iface_events=%llu "
			   "match_calls=%llu "
			   "match_calls_prepost=%llu "
			   "match_found_sk=%llu "
			   "match_found_sk_in_ct=%llu "
			   "match_found_no_sk_in_ct=%llu "
			   "match_no_sk=%llu "
			   "match_no_sk_gid=%llu\n",
			   (u64)atomic64_read(&qtu_events.sockets_tagged),
			   (u64)atomic64_read(&qtu_events.sockets_untagged),
			   (u64)atomic64_read(&qtu_events.counter_set_changes),
			   (u64)atomic64_read(&qtu_events.delete_cmds),
			   (u64)atomic64_read(&qtu_events.iface_events),
			   (u64)atomic64_read(&qtu_events.match_calls),
			   (u64)atomic64_read(&qtu_events.match_calls_prepost),
			   (u64)atomic64_read(&qtu_events.match_found_sk),
			   (u64)atomic64_read(&qtu_events.match_found_sk_in_ct),
			   (u64)atomic64_read(&qtu_events.match_found_no_sk_in_ct),
			   (u64)atomic64_read(&qtu_events.match_no_sk),
			   (u64)atomic64_read(&qtu_events.match_no_sk_gid));

		/* Count the following as part of the last item_index. No need
		 * to lock the sock_tag_list here since it is already locked when
		 * starting the seq_file operation
		 */
		prdebug_full_state_locked(0, "proc ctrl");
	}

	return 0;
}

/*
 * Delete socket tags, and stat tags associated with a given
 * accouting tag and uid.
 */
static int ctrl_cmd_delete(const char *input)
{
	char cmd;
	int uid_int;
	kuid_t uid;
	uid_t entry_uid;
	tag_t acct_tag;
	tag_t tag;
	int res, argc;
	struct iface_stat *iface_entry;
	struct rb_node *node;
	struct sock_tag *st_entry;
	struct rb_root st_to_free_tree = RB_ROOT;
	struct tag_stat *ts_entry;
	struct tag_counter_set *tcs_entry;
	struct tag_ref *tr_entry;
	struct uid_tag_data *utd_entry;

	argc = sscanf(input, "%c %llu %u", &cmd, &acct_tag, &uid_int);
	uid = make_kuid(&init_user_ns, uid_int);
	CT_DEBUG("qtaguid: ctrl_delete(%s): argc=%d cmd=%c "
		 "user_tag=0x%llx uid=%u\n", input, argc, cmd,
		 acct_tag, uid_int);
	if (argc < 2) {
		res = -EINVAL;
		goto err;
	}
	if (!valid_atag(acct_tag)) {
		pr_info("qtaguid: ctrl_delete(%s): invalid tag\n", input);
		res = -EINVAL;
		goto err;
	}
	if (argc < 3) {
		uid = current_fsuid();
		uid_int = from_kuid(&init_user_ns, uid);
	} else if (!can_impersonate_uid(uid)) {
		pr_info("qtaguid: ctrl_delete(%s): "
			"insufficient priv from pid=%u tgid=%u uid=%u\n",
			input, current->pid, current->tgid, from_kuid(&init_user_ns, current_fsuid()));
		res = -EPERM;
		goto err;
	}

	tag = combine_atag_with_uid(acct_tag, uid_int);
	CT_DEBUG("qtaguid: ctrl_delete(%s): "
		 "looking for tag=0x%llx (uid=%u)\n",
		 input, tag, uid_int);

	/* Delete socket tags */
	spin_lock_bh(&sock_tag_list_lock);
	node = rb_first(&sock_tag_tree);
	while (node) {
		st_entry = rb_entry(node, struct sock_tag, sock_node);
		entry_uid = get_uid_from_tag(st_entry->tag);
		node = rb_next(node);
		if (entry_uid != uid_int)
			continue;

		CT_DEBUG("qtaguid: ctrl_delete(%s): st tag=0x%llx (uid=%u)\n",
			 input, st_entry->tag, entry_uid);

		if (!acct_tag || st_entry->tag == tag) {
			rb_erase(&st_entry->sock_node, &sock_tag_tree);
			/* Can't sockfd_put() within spinlock, do it later. */
			sock_tag_tree_insert(st_entry, &st_to_free_tree);
			tr_entry = lookup_tag_ref(st_entry->tag, NULL);
			BUG_ON(tr_entry->num_sock_tags <= 0);
			tr_entry->num_sock_tags--;
			/*
			 * TODO: remove if, and start failing.
			 * This is a hack to work around the fact that in some
			 * places we have "if (IS_ERR_OR_NULL(pqd_entry))"
			 * and are trying to work around apps
			 * that didn't open the /dev/xt_qtaguid.
			 */
			if (st_entry->list.next && st_entry->list.prev)
				list_del(&st_entry->list);
		}
	}
	spin_unlock_bh(&sock_tag_list_lock);

	sock_tag_tree_erase(&st_to_free_tree);

	/* Delete tag counter-sets */
	spin_lock_bh(&tag_counter_set_list_lock);
	/* Counter sets are only on the uid tag, not full tag */
	tcs_entry = tag_counter_set_tree_search(&tag_counter_set_tree, tag);
	if (tcs_entry) {
		CT_DEBUG("qtaguid: ctrl_delete(%s): "
			 "erase tcs: tag=0x%llx (uid=%u) set=%d\n",
			 input,
			 tcs_entry->tn.tag,
			 get_uid_from_tag(tcs_entry->tn.tag),
			 tcs_entry->active_set);
		rb_erase(&tcs_entry->tn.node, &tag_counter_set_tree);
		kfree(tcs_entry);
	}
	spin_unlock_bh(&tag_counter_set_list_lock);

	/*
	 * If acct_tag is 0, then all entries belonging to uid are
	 * erased.
	 */
	spin_lock_bh(&iface_stat_list_lock);
	list_for_each_entry(iface_entry, &iface_stat_list, list) {
		spin_lock_bh(&iface_entry->tag_stat_list_lock);
		node = rb_first(&iface_entry->tag_stat_tree);
		while (node) {
			ts_entry = rb_entry(node, struct tag_stat, tn.node);
			entry_uid = get_uid_from_tag(ts_entry->tn.tag);
			node = rb_next(node);

			CT_DEBUG("qtaguid: ctrl_delete(%s): "
				 "ts tag=0x%llx (uid=%u)\n",
				 input, ts_entry->tn.tag, entry_uid);

			if (entry_uid != uid_int)
				continue;
			if (!acct_tag || ts_entry->tn.tag == tag) {
				CT_DEBUG("qtaguid: ctrl_delete(%s): "
					 "erase ts: %s 0x%llx %u\n",
					 input, iface_entry->ifname,
					 get_atag_from_tag(ts_entry->tn.tag),
					 entry_uid);
				rb_erase(&ts_entry->tn.node,
					 &iface_entry->tag_stat_tree);
				kfree(ts_entry);
			}
		}
		spin_unlock_bh(&iface_entry->tag_stat_list_lock);
	}
	spin_unlock_bh(&iface_stat_list_lock);

	/* Cleanup the uid_tag_data */
	spin_lock_bh(&uid_tag_data_tree_lock);
	node = rb_first(&uid_tag_data_tree);
	while (node) {
		utd_entry = rb_entry(node, struct uid_tag_data, node);
		entry_uid = utd_entry->uid;
		node = rb_next(node);

		CT_DEBUG("qtaguid: ctrl_delete(%s): "
			 "utd uid=%u\n",
			 input, entry_uid);

		if (entry_uid != uid_int)
			continue;
		/*
		 * Go over the tag_refs, and those that don't have
		 * sock_tags using them are freed.
		 */
		put_tag_ref_tree(tag, utd_entry);
		put_utd_entry(utd_entry);
	}
	spin_unlock_bh(&uid_tag_data_tree_lock);

	atomic64_inc(&qtu_events.delete_cmds);
	res = 0;

err:
	return res;
}

static int ctrl_cmd_counter_set(const char *input)
{
	char cmd;
	uid_t uid = 0;
	tag_t tag;
	int res, argc;
	struct tag_counter_set *tcs;
	int counter_set;

	argc = sscanf(input, "%c %d %u", &cmd, &counter_set, &uid);
	CT_DEBUG("qtaguid: ctrl_counterset(%s): argc=%d cmd=%c "
		 "set=%d uid=%u\n", input, argc, cmd,
		 counter_set, uid);
	if (argc != 3) {
		res = -EINVAL;
		goto err;
	}
	if (counter_set < 0 || counter_set >= IFS_MAX_COUNTER_SETS) {
		pr_info("qtaguid: ctrl_counterset(%s): invalid counter_set range\n",
			input);
		res = -EINVAL;
		goto err;
	}
	if (!can_manipulate_uids()) {
		pr_info("qtaguid: ctrl_counterset(%s): "
			"insufficient priv from pid=%u tgid=%u uid=%u\n",
			input, current->pid, current->tgid, from_kuid(&init_user_ns, current_fsuid()));
		res = -EPERM;
		goto err;
	}

	tag = make_tag_from_uid(uid);
	spin_lock_bh(&tag_counter_set_list_lock);
	tcs = tag_counter_set_tree_search(&tag_counter_set_tree, tag);
	if (!tcs) {
		tcs = kzalloc(sizeof(*tcs), GFP_ATOMIC);
		if (!tcs) {
			spin_unlock_bh(&tag_counter_set_list_lock);
			pr_err("qtaguid: ctrl_counterset(%s): "
			       "failed to alloc counter set\n",
			       input);
			res = -ENOMEM;
			goto err;
		}
		tcs->tn.tag = tag;
		tag_counter_set_tree_insert(tcs, &tag_counter_set_tree);
		CT_DEBUG("qtaguid: ctrl_counterset(%s): added tcs tag=0x%llx "
			 "(uid=%u) set=%d\n",
			 input, tag, get_uid_from_tag(tag), counter_set);
	}
	tcs->active_set = counter_set;
	spin_unlock_bh(&tag_counter_set_list_lock);
	atomic64_inc(&qtu_events.counter_set_changes);
	res = 0;

err:
	return res;
}

static int ctrl_cmd_tag(const char *input)
{
	char cmd;
	int sock_fd = 0;
	kuid_t uid;
	unsigned int uid_int = 0;
	tag_t acct_tag = make_atag_from_value(0);
	tag_t full_tag;
	struct socket *el_socket;
	int res, argc;
	struct sock_tag *sock_tag_entry;
	struct tag_ref *tag_ref_entry;
	struct uid_tag_data *uid_tag_data_entry;
	struct proc_qtu_data *pqd_entry;

	/* Unassigned args will get defaulted later. */
	argc = sscanf(input, "%c %d %llu %u", &cmd, &sock_fd, &acct_tag, &uid_int);
	uid = make_kuid(&init_user_ns, uid_int);
	CT_DEBUG("qtaguid: ctrl_tag(%s): argc=%d cmd=%c sock_fd=%d "
		 "acct_tag=0x%llx uid=%u\n", input, argc, cmd, sock_fd,
		 acct_tag, uid_int);
	if (argc < 2) {
		res = -EINVAL;
		goto err;
	}
	el_socket = sockfd_lookup(sock_fd, &res);  /* This locks the file */
	if (!el_socket) {
		pr_info("qtaguid: ctrl_tag(%s): failed to lookup"
			" sock_fd=%d err=%d pid=%u tgid=%u uid=%u\n",
			input, sock_fd, res, current->pid, current->tgid,
			from_kuid(&init_user_ns, current_fsuid()));
		goto err;
	}
	CT_DEBUG("qtaguid: ctrl_tag(%s): socket->...->sk_refcnt=%d ->sk=%p\n",
		 input, atomic_read(&el_socket->sk->sk_refcnt),
		 el_socket->sk);
	if (argc < 3) {
		acct_tag = make_atag_from_value(0);
	} else if (!valid_atag(acct_tag)) {
		pr_info("qtaguid: ctrl_tag(%s): invalid tag\n", input);
		res = -EINVAL;
		goto err_put;
	}
	CT_DEBUG("qtaguid: ctrl_tag(%s): "
		 "pid=%u tgid=%u uid=%u euid=%u fsuid=%u "
		 "ctrl.gid=%u in_group()=%d in_egroup()=%d\n",
		 input, current->pid, current->tgid,
		 from_kuid(&init_user_ns, current_uid()),
		 from_kuid(&init_user_ns, current_euid()),
		 from_kuid(&init_user_ns, current_fsuid()),
		 from_kgid(&init_user_ns, xt_qtaguid_ctrl_file->gid),
		 in_group_p(xt_qtaguid_ctrl_file->gid),
		 in_egroup_p(xt_qtaguid_ctrl_file->gid));
	if (argc < 4) {
		uid = current_fsuid();
		uid_int = from_kuid(&init_user_ns, uid);
	} else if (!can_impersonate_uid(uid)) {
		pr_info("qtaguid: ctrl_tag(%s): "
			"insufficient priv from pid=%u tgid=%u uid=%u\n",
			input, current->pid, current->tgid, from_kuid(&init_user_ns, current_fsuid()));
		res = -EPERM;
		goto err_put;
	}
	full_tag = combine_atag_with_uid(acct_tag, uid_int);

	spin_lock_bh(&sock_tag_list_lock);
	sock_tag_entry = get_sock_stat_nl(el_socket->sk);
	tag_ref_entry = get_tag_ref(full_tag, &uid_tag_data_entry);
	if (IS_ERR(tag_ref_entry)) {
		res = PTR_ERR(tag_ref_entry);
		spin_unlock_bh(&sock_tag_list_lock);
		goto err_put;
	}
	tag_ref_entry->num_sock_tags++;
	if (sock_tag_entry) {
		struct tag_ref *prev_tag_ref_entry;

		CT_DEBUG("qtaguid: ctrl_tag(%s): retag for sk=%p "
			 "st@%p ...->sk_refcnt=%d\n",
			 input, el_socket->sk, sock_tag_entry,
			 atomic_read(&el_socket->sk->sk_refcnt));
		prev_tag_ref_entry = lookup_tag_ref(sock_tag_entry->tag,
						    &uid_tag_data_entry);
		BUG_ON(IS_ERR_OR_NULL(prev_tag_ref_entry));
		BUG_ON(prev_tag_ref_entry->num_sock_tags <= 0);
		prev_tag_ref_entry->num_sock_tags--;
		sock_tag_entry->tag = full_tag;
	} else {
		CT_DEBUG("qtaguid: ctrl_tag(%s): newtag for sk=%p\n",
			 input, el_socket->sk);
		sock_tag_entry = kzalloc(sizeof(*sock_tag_entry),
					 GFP_ATOMIC);
		if (!sock_tag_entry) {
			pr_err("qtaguid: ctrl_tag(%s): "
			       "socket tag alloc failed\n",
			       input);
			spin_unlock_bh(&sock_tag_list_lock);
			res = -ENOMEM;
			goto err_tag_unref_put;
		}
		/*
		 * Hold the sk refcount here to make sure the sk pointer cannot
		 * be freed and reused
		 */
		sock_hold(el_socket->sk);
		sock_tag_entry->sk = el_socket->sk;
		sock_tag_entry->pid = current->tgid;
		sock_tag_entry->tag = combine_atag_with_uid(acct_tag, uid_int);
		spin_lock_bh(&uid_tag_data_tree_lock);
		pqd_entry = proc_qtu_data_tree_search(
			&proc_qtu_data_tree, current->tgid);
		/*
		 * TODO: remove if, and start failing.
		 * At first, we want to catch user-space code that is not
		 * opening the /dev/xt_qtaguid.
		 */
		if (IS_ERR_OR_NULL(pqd_entry))
			pr_warn_once(
				"qtaguid: %s(): "
				"User space forgot to open /dev/xt_qtaguid? "
				"pid=%u tgid=%u uid=%u\n", __func__,
				current->pid, current->tgid,
				from_kuid(&init_user_ns, current_fsuid()));
		else
			list_add(&sock_tag_entry->list,
				 &pqd_entry->sock_tag_list);
		spin_unlock_bh(&uid_tag_data_tree_lock);

		sock_tag_tree_insert(sock_tag_entry, &sock_tag_tree);
		atomic64_inc(&qtu_events.sockets_tagged);
	}
	spin_unlock_bh(&sock_tag_list_lock);
	/* We keep the ref to the sk until it is untagged */
	CT_DEBUG("qtaguid: ctrl_tag(%s): done st@%p ...->sk_refcnt=%d\n",
		 input, sock_tag_entry,
		 atomic_read(&el_socket->sk->sk_refcnt));
	sockfd_put(el_socket);
	return 0;

err_tag_unref_put:
	BUG_ON(tag_ref_entry->num_sock_tags <= 0);
	tag_ref_entry->num_sock_tags--;
	free_tag_ref_from_utd_entry(tag_ref_entry, uid_tag_data_entry);
err_put:
	CT_DEBUG("qtaguid: ctrl_tag(%s): done. ...->sk_refcnt=%d\n",
		 input, atomic_read(&el_socket->sk->sk_refcnt) - 1);
	/* Release the sock_fd that was grabbed by sockfd_lookup(). */
	sockfd_put(el_socket);
	return res;

err:
	CT_DEBUG("qtaguid: ctrl_tag(%s): done.\n", input);
	return res;
}

static int ctrl_cmd_untag(const char *input)
{
	char cmd;
	int sock_fd = 0;
	struct socket *el_socket;
	int res, argc;

	argc = sscanf(input, "%c %d", &cmd, &sock_fd);
	CT_DEBUG("qtaguid: ctrl_untag(%s): argc=%d cmd=%c sock_fd=%d\n",
		 input, argc, cmd, sock_fd);
	if (argc < 2) {
		res = -EINVAL;
		return res;
	}
	el_socket = sockfd_lookup(sock_fd, &res);  /* This locks the file */
	if (!el_socket) {
		pr_info("qtaguid: ctrl_untag(%s): failed to lookup"
			" sock_fd=%d err=%d pid=%u tgid=%u uid=%u\n",
			input, sock_fd, res, current->pid, current->tgid,
			from_kuid(&init_user_ns, current_fsuid()));
		return res;
	}
	CT_DEBUG("qtaguid: ctrl_untag(%s): socket->...->f_count=%ld ->sk=%p\n",
		 input, atomic_long_read(&el_socket->file->f_count),
		 el_socket->sk);
	res = qtaguid_untag(el_socket, false);
	sockfd_put(el_socket);
	return res;
}

int qtaguid_untag(struct socket *el_socket, bool kernel)
{
	int res;
	pid_t pid;
	struct sock_tag *sock_tag_entry;
	struct tag_ref *tag_ref_entry;
	struct uid_tag_data *utd_entry;
	struct proc_qtu_data *pqd_entry;

	spin_lock_bh(&sock_tag_list_lock);
	sock_tag_entry = get_sock_stat_nl(el_socket->sk);
	if (!sock_tag_entry) {
		spin_unlock_bh(&sock_tag_list_lock);
		res = -EINVAL;
		return res;
	}
	/*
	 * The socket already belongs to the current process
	 * so it can do whatever it wants to it.
	 */
	rb_erase(&sock_tag_entry->sock_node, &sock_tag_tree);

	tag_ref_entry = lookup_tag_ref(sock_tag_entry->tag, &utd_entry);
	BUG_ON(!tag_ref_entry);
	BUG_ON(tag_ref_entry->num_sock_tags <= 0);
	spin_lock_bh(&uid_tag_data_tree_lock);
	if (kernel)
		pid = sock_tag_entry->pid;
	else
		pid = current->tgid;
	pqd_entry = proc_qtu_data_tree_search(
		&proc_qtu_data_tree, pid);
	/*
	 * TODO: remove if, and start failing.
	 * At first, we want to catch user-space code that is not
	 * opening the /dev/xt_qtaguid.
	 */
	if (IS_ERR_OR_NULL(pqd_entry) || !sock_tag_entry->list.next) {
		pr_warn_once("qtaguid: %s(): "
			     "User space forgot to open /dev/xt_qtaguid? "
			     "pid=%u tgid=%u sk_pid=%u, uid=%u\n", __func__,
			     current->pid, current->tgid, sock_tag_entry->pid,
			     from_kuid(&init_user_ns, current_fsuid()));
	} else {
		list_del(&sock_tag_entry->list);
	}
	spin_unlock_bh(&uid_tag_data_tree_lock);
	/*
	 * We don't free tag_ref from the utd_entry here,
	 * only during a cmd_delete().
	 */
	tag_ref_entry->num_sock_tags--;
	spin_unlock_bh(&sock_tag_list_lock);
	/*
	 * Release the sock_fd that was grabbed at tag time.
	 */
	sock_put(sock_tag_entry->sk);
	CT_DEBUG("qtaguid: done. st@%p ...->sk_refcnt=%d\n",
		 sock_tag_entry,
		 atomic_read(&el_socket->sk->sk_refcnt));

	kfree(sock_tag_entry);
	atomic64_inc(&qtu_events.sockets_untagged);

	return 0;
}

static ssize_t qtaguid_ctrl_parse(const char *input, size_t count)
{
	char cmd;
	ssize_t res;

	CT_DEBUG("qtaguid: ctrl(%s): pid=%u tgid=%u uid=%u\n",
		 input, current->pid, current->tgid, from_kuid(&init_user_ns, current_fsuid()));

	cmd = input[0];
	/* Collect params for commands */
	switch (cmd) {
	case 'd':
		res = ctrl_cmd_delete(input);
		break;

	case 's':
		res = ctrl_cmd_counter_set(input);
		break;

	case 't':
		res = ctrl_cmd_tag(input);
		break;

	case 'u':
		res = ctrl_cmd_untag(input);
		break;

	default:
		res = -EINVAL;
		goto err;
	}
	if (!res)
		res = count;
err:
	CT_DEBUG("qtaguid: ctrl(%s): res=%zd\n", input, res);
	return res;
}

#define MAX_QTAGUID_CTRL_INPUT_LEN 255
static ssize_t qtaguid_ctrl_proc_write(struct file *file, const char __user *buffer,
				   size_t count, loff_t *offp)
{
	char input_buf[MAX_QTAGUID_CTRL_INPUT_LEN];

	if (unlikely(module_passive))
		return count;

	if (count >= MAX_QTAGUID_CTRL_INPUT_LEN)
		return -EINVAL;

	if (copy_from_user(input_buf, buffer, count))
		return -EFAULT;

	input_buf[count] = '\0';
	return qtaguid_ctrl_parse(input_buf, count);
}

struct proc_print_info {
	struct iface_stat *iface_entry;
	int item_index;
	tag_t tag; /* tag found by reading to tag_pos */
	off_t tag_pos;
	int tag_item_index;
};

static void pp_stats_header(struct seq_file *m)
{
	seq_puts(m,
		 "idx iface acct_tag_hex uid_tag_int cnt_set "
		 "rx_bytes rx_packets "
		 "tx_bytes tx_packets "
		 "rx_tcp_bytes rx_tcp_packets "
		 "rx_udp_bytes rx_udp_packets "
		 "rx_other_bytes rx_other_packets "
		 "tx_tcp_bytes tx_tcp_packets "
		 "tx_udp_bytes tx_udp_packets "
		 "tx_other_bytes tx_other_packets\n");
}

static int pp_stats_line(struct seq_file *m, struct tag_stat *ts_entry,
			 int cnt_set)
{
	struct data_counters *cnts;
	tag_t tag = ts_entry->tn.tag;
	uid_t stat_uid = get_uid_from_tag(tag);
	struct proc_print_info *ppi = m->private;
	/* Detailed tags are not available to everybody */
	if (!can_read_other_uid_stats(make_kuid(&init_user_ns,stat_uid))) {
		CT_DEBUG("qtaguid: stats line: "
			 "%s 0x%llx %u: insufficient priv "
			 "from pid=%u tgid=%u uid=%u stats.gid=%u\n",
			 ppi->iface_entry->ifname,
			 get_atag_from_tag(tag), stat_uid,
			 current->pid, current->tgid, from_kuid(&init_user_ns, current_fsuid()),
			 from_kgid(&init_user_ns,xt_qtaguid_stats_file->gid));
		return 0;
	}
	ppi->item_index++;
	cnts = &ts_entry->counters;
	seq_printf(m, "%d %s 0x%llx %u %u "
		"%llu %llu "
		"%llu %llu "
		"%llu %llu "
		"%llu %llu "
		"%llu %llu "
		"%llu %llu "
		"%llu %llu "
		"%llu %llu\n",
		ppi->item_index,
		ppi->iface_entry->ifname,
		get_atag_from_tag(tag),
		stat_uid,
		cnt_set,
		dc_sum_bytes(cnts, cnt_set, IFS_RX),
		dc_sum_packets(cnts, cnt_set, IFS_RX),
		dc_sum_bytes(cnts, cnt_set, IFS_TX),
		dc_sum_packets(cnts, cnt_set, IFS_TX),
		cnts->bpc[cnt_set][IFS_RX][IFS_TCP].bytes,
		cnts->bpc[cnt_set][IFS_RX][IFS_TCP].packets,
		cnts->bpc[cnt_set][IFS_RX][IFS_UDP].bytes,
		cnts->bpc[cnt_set][IFS_RX][IFS_UDP].packets,
		cnts->bpc[cnt_set][IFS_RX][IFS_PROTO_OTHER].bytes,
		cnts->bpc[cnt_set][IFS_RX][IFS_PROTO_OTHER].packets,
		cnts->bpc[cnt_set][IFS_TX][IFS_TCP].bytes,
		cnts->bpc[cnt_set][IFS_TX][IFS_TCP].packets,
		cnts->bpc[cnt_set][IFS_TX][IFS_UDP].bytes,
		cnts->bpc[cnt_set][IFS_TX][IFS_UDP].packets,
		cnts->bpc[cnt_set][IFS_TX][IFS_PROTO_OTHER].bytes,
		cnts->bpc[cnt_set][IFS_TX][IFS_PROTO_OTHER].packets);
	return seq_has_overflowed(m) ? -ENOSPC : 1;
}

static bool pp_sets(struct seq_file *m, struct tag_stat *ts_entry)
{
	int ret;
	int counter_set;
	for (counter_set = 0; counter_set < IFS_MAX_COUNTER_SETS;
	     counter_set++) {
		ret = pp_stats_line(m, ts_entry, counter_set);
		if (ret < 0)
			return false;
	}
	return true;
}

static int qtaguid_stats_proc_iface_stat_ptr_valid(struct iface_stat *ptr)
{
	struct iface_stat *iface_entry;

	if (!ptr)
		return false;

	list_for_each_entry(iface_entry, &iface_stat_list, list)
		if (iface_entry == ptr)
			return true;
	return false;
}

static void qtaguid_stats_proc_next_iface_entry(struct proc_print_info *ppi)
{
	spin_unlock_bh(&ppi->iface_entry->tag_stat_list_lock);
	list_for_each_entry_continue(ppi->iface_entry, &iface_stat_list, list) {
		spin_lock_bh(&ppi->iface_entry->tag_stat_list_lock);
		return;
	}
	ppi->iface_entry = NULL;
}

static void *qtaguid_stats_proc_next(struct seq_file *m, void *v, loff_t *pos)
{
	struct proc_print_info *ppi = m->private;
	struct tag_stat *ts_entry;
	struct rb_node *node;

	if (!v) {
		pr_err("qtaguid: %s(): unexpected v: NULL\n", __func__);
		return NULL;
	}

	(*pos)++;

	if (!ppi->iface_entry || unlikely(module_passive))
		return NULL;

	if (v == SEQ_START_TOKEN)
		node = rb_first(&ppi->iface_entry->tag_stat_tree);
	else
		node = rb_next(&((struct tag_stat *)v)->tn.node);

	while (!node) {
		qtaguid_stats_proc_next_iface_entry(ppi);
		if (!ppi->iface_entry)
			return NULL;
		node = rb_first(&ppi->iface_entry->tag_stat_tree);
	}

	ts_entry = rb_entry(node, struct tag_stat, tn.node);
	ppi->tag = ts_entry->tn.tag;
	ppi->tag_pos = *pos;
	ppi->tag_item_index = ppi->item_index;
	return ts_entry;
}

static void *qtaguid_stats_proc_start(struct seq_file *m, loff_t *pos)
{
	struct proc_print_info *ppi = m->private;
	struct tag_stat *ts_entry = NULL;

	spin_lock_bh(&iface_stat_list_lock);

	if (*pos == 0) {
		ppi->item_index = 1;
		ppi->tag_pos = 0;
		if (list_empty(&iface_stat_list)) {
			ppi->iface_entry = NULL;
		} else {
			ppi->iface_entry = list_first_entry(&iface_stat_list,
							    struct iface_stat,
							    list);
			spin_lock_bh(&ppi->iface_entry->tag_stat_list_lock);
		}
		return SEQ_START_TOKEN;
	}
	if (!qtaguid_stats_proc_iface_stat_ptr_valid(ppi->iface_entry)) {
		if (ppi->iface_entry) {
			pr_err("qtaguid: %s(): iface_entry %p not found\n",
			       __func__, ppi->iface_entry);
			ppi->iface_entry = NULL;
		}
		return NULL;
	}

	spin_lock_bh(&ppi->iface_entry->tag_stat_list_lock);

	if (!ppi->tag_pos) {
		/* seq_read skipped first next call */
		ts_entry = SEQ_START_TOKEN;
	} else {
		ts_entry = tag_stat_tree_search(
				&ppi->iface_entry->tag_stat_tree, ppi->tag);
		if (!ts_entry) {
			pr_info("qtaguid: %s(): tag_stat.tag 0x%llx not found. Abort.\n",
				__func__, ppi->tag);
			return NULL;
		}
	}

	if (*pos == ppi->tag_pos) { /* normal resume */
		ppi->item_index = ppi->tag_item_index;
	} else {
		/* seq_read skipped a next call */
		*pos = ppi->tag_pos;
		ts_entry = qtaguid_stats_proc_next(m, ts_entry, pos);
	}

	return ts_entry;
}

static void qtaguid_stats_proc_stop(struct seq_file *m, void *v)
{
	struct proc_print_info *ppi = m->private;
	if (ppi->iface_entry)
		spin_unlock_bh(&ppi->iface_entry->tag_stat_list_lock);
	spin_unlock_bh(&iface_stat_list_lock);
}

/*
 * Procfs reader to get all tag stats using style "1)" as described in
 * fs/proc/generic.c
 * Groups all protocols tx/rx bytes.
 */
static int qtaguid_stats_proc_show(struct seq_file *m, void *v)
{
	struct tag_stat *ts_entry = v;

	if (v == SEQ_START_TOKEN)
		pp_stats_header(m);
	else
		pp_sets(m, ts_entry);

	return 0;
}

/*------------------------------------------*/
static int qtudev_open(struct inode *inode, struct file *file)
{
	struct uid_tag_data *utd_entry;
	struct proc_qtu_data  *pqd_entry;
	struct proc_qtu_data  *new_pqd_entry;
	int res;
	bool utd_entry_found;

	if (unlikely(qtu_proc_handling_passive))
		return 0;

	DR_DEBUG("qtaguid: qtudev_open(): pid=%u tgid=%u uid=%u\n",
		 current->pid, current->tgid, from_kuid(&init_user_ns, current_fsuid()));

	spin_lock_bh(&uid_tag_data_tree_lock);

	/* Look for existing uid data, or alloc one. */
	utd_entry = get_uid_data(from_kuid(&init_user_ns, current_fsuid()), &utd_entry_found);
	if (IS_ERR_OR_NULL(utd_entry)) {
		res = PTR_ERR(utd_entry);
		goto err_unlock;
	}

	/* Look for existing PID based proc_data */
	pqd_entry = proc_qtu_data_tree_search(&proc_qtu_data_tree,
					      current->tgid);
	if (pqd_entry) {
		pr_err("qtaguid: qtudev_open(): %u/%u %u "
		       "%s already opened\n",
		       current->pid, current->tgid, from_kuid(&init_user_ns, current_fsuid()),
		       QTU_DEV_NAME);
		res = -EBUSY;
		goto err_unlock_free_utd;
	}

	new_pqd_entry = kzalloc(sizeof(*new_pqd_entry), GFP_ATOMIC);
	if (!new_pqd_entry) {
		pr_err("qtaguid: qtudev_open(): %u/%u %u: "
		       "proc data alloc failed\n",
		       current->pid, current->tgid, from_kuid(&init_user_ns, current_fsuid()));
		res = -ENOMEM;
		goto err_unlock_free_utd;
	}
	new_pqd_entry->pid = current->tgid;
	INIT_LIST_HEAD(&new_pqd_entry->sock_tag_list);
	new_pqd_entry->parent_tag_data = utd_entry;
	utd_entry->num_pqd++;

	proc_qtu_data_tree_insert(new_pqd_entry,
				  &proc_qtu_data_tree);

	spin_unlock_bh(&uid_tag_data_tree_lock);
	DR_DEBUG("qtaguid: tracking data for uid=%u in pqd=%p\n",
		 from_kuid(&init_user_ns, current_fsuid()), new_pqd_entry);
	file->private_data = new_pqd_entry;
	return 0;

err_unlock_free_utd:
	if (!utd_entry_found) {
		rb_erase(&utd_entry->node, &uid_tag_data_tree);
		kfree(utd_entry);
	}
err_unlock:
	spin_unlock_bh(&uid_tag_data_tree_lock);
	return res;
}

static int qtudev_release(struct inode *inode, struct file *file)
{
	struct proc_qtu_data  *pqd_entry = file->private_data;
	struct uid_tag_data  *utd_entry = pqd_entry->parent_tag_data;
	struct sock_tag *st_entry;
	struct rb_root st_to_free_tree = RB_ROOT;
	struct list_head *entry, *next;
	struct tag_ref *tr;

	if (unlikely(qtu_proc_handling_passive))
		return 0;

	/*
	 * Do not trust the current->pid, it might just be a kworker cleaning
	 * up after a dead proc.
	 */
	DR_DEBUG("qtaguid: qtudev_release(): "
		 "pid=%u tgid=%u uid=%u "
		 "pqd_entry=%p->pid=%u utd_entry=%p->active_tags=%d\n",
		 current->pid, current->tgid, pqd_entry->parent_tag_data->uid,
		 pqd_entry, pqd_entry->pid, utd_entry,
		 utd_entry->num_active_tags);

	spin_lock_bh(&sock_tag_list_lock);
	spin_lock_bh(&uid_tag_data_tree_lock);

	list_for_each_safe(entry, next, &pqd_entry->sock_tag_list) {
		st_entry = list_entry(entry, struct sock_tag, list);
		DR_DEBUG("qtaguid: %s(): "
			 "erase sock_tag=%p->sk=%p pid=%u tgid=%u uid=%u\n",
			 __func__,
			 st_entry, st_entry->sk,
			 current->pid, current->tgid,
			 pqd_entry->parent_tag_data->uid);

		utd_entry = uid_tag_data_tree_search(
			&uid_tag_data_tree,
			get_uid_from_tag(st_entry->tag));
		BUG_ON(IS_ERR_OR_NULL(utd_entry));
		DR_DEBUG("qtaguid: %s(): "
			 "looking for tag=0x%llx in utd_entry=%p\n", __func__,
			 st_entry->tag, utd_entry);
		tr = tag_ref_tree_search(&utd_entry->tag_ref_tree,
					 st_entry->tag);
		BUG_ON(!tr);
		BUG_ON(tr->num_sock_tags <= 0);
		tr->num_sock_tags--;
		free_tag_ref_from_utd_entry(tr, utd_entry);

		rb_erase(&st_entry->sock_node, &sock_tag_tree);
		list_del(&st_entry->list);
		/* Can't sockfd_put() within spinlock, do it later. */
		sock_tag_tree_insert(st_entry, &st_to_free_tree);

		/*
		 * Try to free the utd_entry if no other proc_qtu_data is
		 * using it (num_pqd is 0) and it doesn't have active tags
		 * (num_active_tags is 0).
		 */
		put_utd_entry(utd_entry);
	}

	rb_erase(&pqd_entry->node, &proc_qtu_data_tree);
	BUG_ON(pqd_entry->parent_tag_data->num_pqd < 1);
	pqd_entry->parent_tag_data->num_pqd--;
	put_utd_entry(pqd_entry->parent_tag_data);
	kfree(pqd_entry);
	file->private_data = NULL;

	spin_unlock_bh(&uid_tag_data_tree_lock);
	spin_unlock_bh(&sock_tag_list_lock);


	sock_tag_tree_erase(&st_to_free_tree);

	spin_lock_bh(&sock_tag_list_lock);
	prdebug_full_state_locked(0, "%s(): pid=%u tgid=%u", __func__,
			   current->pid, current->tgid);
	spin_unlock_bh(&sock_tag_list_lock);
	return 0;
}

/*------------------------------------------*/
static const struct file_operations qtudev_fops = {
	.owner = THIS_MODULE,
	.open = qtudev_open,
	.release = qtudev_release,
};

static struct miscdevice qtu_device = {
	.minor = MISC_DYNAMIC_MINOR,
	.name = QTU_DEV_NAME,
	.fops = &qtudev_fops,
	/* How sad it doesn't allow for defaults: .mode = S_IRUGO | S_IWUSR */
};

static const struct seq_operations proc_qtaguid_ctrl_seqops = {
	.start = qtaguid_ctrl_proc_start,
	.next = qtaguid_ctrl_proc_next,
	.stop = qtaguid_ctrl_proc_stop,
	.show = qtaguid_ctrl_proc_show,
};

static int proc_qtaguid_ctrl_open(struct inode *inode, struct file *file)
{
	return seq_open_private(file, &proc_qtaguid_ctrl_seqops,
				sizeof(struct proc_ctrl_print_info));
}

static const struct file_operations proc_qtaguid_ctrl_fops = {
	.open		= proc_qtaguid_ctrl_open,
	.read		= seq_read,
	.write		= qtaguid_ctrl_proc_write,
	.llseek		= seq_lseek,
	.release	= seq_release_private,
};

static const struct seq_operations proc_qtaguid_stats_seqops = {
	.start = qtaguid_stats_proc_start,
	.next = qtaguid_stats_proc_next,
	.stop = qtaguid_stats_proc_stop,
	.show = qtaguid_stats_proc_show,
};

static int proc_qtaguid_stats_open(struct inode *inode, struct file *file)
{
	return seq_open_private(file, &proc_qtaguid_stats_seqops,
				sizeof(struct proc_print_info));
}

static const struct file_operations proc_qtaguid_stats_fops = {
	.open		= proc_qtaguid_stats_open,
	.read		= seq_read,
	.llseek		= seq_lseek,
	.release	= seq_release_private,
};

/*------------------------------------------*/
static int __init qtaguid_proc_register(struct proc_dir_entry **res_procdir)
{
	int ret;
	*res_procdir = proc_mkdir(module_procdirname, init_net.proc_net);
	if (!*res_procdir) {
		pr_err("qtaguid: failed to create proc/.../xt_qtaguid\n");
		ret = -ENOMEM;
		goto no_dir;
	}

	xt_qtaguid_ctrl_file = proc_create_data("ctrl", proc_ctrl_perms,
						*res_procdir,
						&proc_qtaguid_ctrl_fops,
						NULL);
	if (!xt_qtaguid_ctrl_file) {
		pr_err("qtaguid: failed to create xt_qtaguid/ctrl "
			" file\n");
		ret = -ENOMEM;
		goto no_ctrl_entry;
	}

	xt_qtaguid_stats_file = proc_create_data("stats", proc_stats_perms,
						 *res_procdir,
						 &proc_qtaguid_stats_fops,
						 NULL);
	if (!xt_qtaguid_stats_file) {
		pr_err("qtaguid: failed to create xt_qtaguid/stats "
			"file\n");
		ret = -ENOMEM;
		goto no_stats_entry;
	}
	/*
	 * TODO: add support counter hacking
	 * xt_qtaguid_stats_file->write_proc = qtaguid_stats_proc_write;
	 */
	return 0;

no_stats_entry:
	remove_proc_entry("ctrl", *res_procdir);
no_ctrl_entry:
	remove_proc_entry("xt_qtaguid", NULL);
no_dir:
	return ret;
}

static struct xt_match qtaguid_mt_reg __read_mostly = {
	/*
	 * This module masquerades as the "owner" module so that iptables
	 * tools can deal with it.
	 */
	.name       = "owner",
	.revision   = 1,
	.family     = NFPROTO_UNSPEC,
	.match      = qtaguid_mt,
	.matchsize  = sizeof(struct xt_qtaguid_match_info),
	.me         = THIS_MODULE,
};

static int __init qtaguid_mt_init(void)
{
	if (qtaguid_proc_register(&xt_qtaguid_procdir)
	    || iface_stat_init(xt_qtaguid_procdir)
	    || xt_register_match(&qtaguid_mt_reg)
	    || misc_register(&qtu_device))
		return -1;
	return 0;
}

/*
 * TODO: allow unloading of the module.
 * For now stats are permanent.
 * Kconfig forces'y/n' and never an 'm'.
 */

module_init(qtaguid_mt_init);
MODULE_AUTHOR("jpa <jpa@google.com>");
MODULE_DESCRIPTION("Xtables: socket owner+tag matching and associated stats");
MODULE_LICENSE("GPL");
MODULE_ALIAS("ipt_owner");
MODULE_ALIAS("ip6t_owner");
MODULE_ALIAS("ipt_qtaguid");
MODULE_ALIAS("ip6t_qtaguid");<|MERGE_RESOLUTION|>--- conflicted
+++ resolved
@@ -1731,27 +1731,8 @@
 		res = false;
 		goto put_sock_ret_res;
 	}
-<<<<<<< HEAD
-	filp = sk->sk_socket->file;
-	if (filp == NULL) {
-		MT_DEBUG("qtaguid[%d]: leaving filp=NULL\n", par->hooknum);
-		if (do_tag_stat)
-			account_for_uid(skb, sk, 0, par);
-		res = ((info->match ^ info->invert) &
-			(XT_QTAGUID_UID | XT_QTAGUID_GID)) == 0;
-		atomic64_inc(&qtu_events.match_no_sk_file);
-		goto put_sock_ret_res;
-	}
-	sock_uid = filp->f_cred->fsuid;
+	sock_uid = sk->sk_uid;
 	if (do_tag_stat)
-=======
-	sock_uid = sk->sk_uid;
-	/*
-	 * TODO: unhack how to force just accounting.
-	 * For now we only do iface stats when the uid-owner is not requested
-	 */
-	if (!(info->match & XT_QTAGUID_UID))
->>>>>>> 610af855
 		account_for_uid(skb, sk, from_kuid(&init_user_ns, sock_uid), par);
 
 	/*
@@ -1778,7 +1759,7 @@
 		kgid_t gid_max = make_kgid(&init_user_ns, info->gid_max);
 		set_sk_callback_lock = true;
 		read_lock_bh(&sk->sk_callback_lock);
-		MT_DEBUG("qtaguid[%d]: sk=%p->sk_socket=%p->file=%p\n",
+		MT_DEBUG("qtaguid[%d]: sk=%pK->sk_socket=%pK->file=%pK\n",
 			par->hooknum, sk, sk->sk_socket,
 			sk->sk_socket ? sk->sk_socket->file : (void *)-1LL);
 		filp = sk->sk_socket ? sk->sk_socket->file : NULL;
