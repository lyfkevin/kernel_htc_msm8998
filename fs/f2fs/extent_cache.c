// SPDX-License-Identifier: GPL-2.0
/*
 * f2fs extent cache support
 *
 * Copyright (c) 2015 Motorola Mobility
 * Copyright (c) 2015 Samsung Electronics
 * Authors: Jaegeuk Kim <jaegeuk@kernel.org>
 *          Chao Yu <chao2.yu@samsung.com>
 */

#include <linux/fs.h>
#include <linux/f2fs_fs.h>

#include "f2fs.h"
#include "node.h"
#include <trace/events/f2fs.h>

static struct rb_entry *__lookup_rb_tree_fast(struct rb_entry *cached_re,
							unsigned int ofs)
{
	if (cached_re) {
		if (cached_re->ofs <= ofs &&
				cached_re->ofs + cached_re->len > ofs) {
			return cached_re;
		}
	}
	return NULL;
}

static struct rb_entry *__lookup_rb_tree_slow(struct rb_root *root,
							unsigned int ofs)
{
	struct rb_node *node = root->rb_node;
	struct rb_entry *re;

	while (node) {
		re = rb_entry(node, struct rb_entry, rb_node);

		if (ofs < re->ofs)
			node = node->rb_left;
		else if (ofs >= re->ofs + re->len)
			node = node->rb_right;
		else
			return re;
	}
	return NULL;
}

struct rb_entry *f2fs_lookup_rb_tree(struct rb_root *root,
				struct rb_entry *cached_re, unsigned int ofs)
{
	struct rb_entry *re;

	re = __lookup_rb_tree_fast(cached_re, ofs);
	if (!re)
		return __lookup_rb_tree_slow(root, ofs);

	return re;
}

struct rb_node **f2fs_lookup_rb_tree_for_insert(struct f2fs_sb_info *sbi,
				struct rb_root *root, struct rb_node **parent,
				unsigned int ofs)
{
	struct rb_node **p = &root->rb_node;
	struct rb_entry *re;

	while (*p) {
		*parent = *p;
		re = rb_entry(*parent, struct rb_entry, rb_node);

		if (ofs < re->ofs)
			p = &(*p)->rb_left;
		else if (ofs >= re->ofs + re->len)
			p = &(*p)->rb_right;
		else
			f2fs_bug_on(sbi, 1);
	}

	return p;
}

/*
 * lookup rb entry in position of @ofs in rb-tree,
 * if hit, return the entry, otherwise, return NULL
 * @prev_ex: extent before ofs
 * @next_ex: extent after ofs
 * @insert_p: insert point for new extent at ofs
 * in order to simpfy the insertion after.
 * tree must stay unchanged between lookup and insertion.
 */
struct rb_entry *f2fs_lookup_rb_tree_ret(struct rb_root *root,
				struct rb_entry *cached_re,
				unsigned int ofs,
				struct rb_entry **prev_entry,
				struct rb_entry **next_entry,
				struct rb_node ***insert_p,
				struct rb_node **insert_parent,
				bool force)
{
	struct rb_node **pnode = &root->rb_node;
	struct rb_node *parent = NULL, *tmp_node;
	struct rb_entry *re = cached_re;

	*insert_p = NULL;
	*insert_parent = NULL;
	*prev_entry = NULL;
	*next_entry = NULL;

	if (RB_EMPTY_ROOT(root))
		return NULL;

	if (re) {
		if (re->ofs <= ofs && re->ofs + re->len > ofs)
			goto lookup_neighbors;
	}

	while (*pnode) {
		parent = *pnode;
		re = rb_entry(*pnode, struct rb_entry, rb_node);

		if (ofs < re->ofs)
			pnode = &(*pnode)->rb_left;
		else if (ofs >= re->ofs + re->len)
			pnode = &(*pnode)->rb_right;
		else
			goto lookup_neighbors;
	}

	*insert_p = pnode;
	*insert_parent = parent;

	re = rb_entry(parent, struct rb_entry, rb_node);
	tmp_node = parent;
	if (parent && ofs > re->ofs)
		tmp_node = rb_next(parent);
	*next_entry = rb_entry_safe(tmp_node, struct rb_entry, rb_node);

	tmp_node = parent;
	if (parent && ofs < re->ofs)
		tmp_node = rb_prev(parent);
	*prev_entry = rb_entry_safe(tmp_node, struct rb_entry, rb_node);
	return NULL;

lookup_neighbors:
	if (ofs == re->ofs || force) {
		/* lookup prev node for merging backward later */
		tmp_node = rb_prev(&re->rb_node);
		*prev_entry = rb_entry_safe(tmp_node, struct rb_entry, rb_node);
	}
	if (ofs == re->ofs + re->len - 1 || force) {
		/* lookup next node for merging frontward later */
		tmp_node = rb_next(&re->rb_node);
		*next_entry = rb_entry_safe(tmp_node, struct rb_entry, rb_node);
	}
	return re;
}

bool f2fs_check_rb_tree_consistence(struct f2fs_sb_info *sbi,
						struct rb_root *root)
{
#ifdef CONFIG_F2FS_CHECK_FS
	struct rb_node *cur = rb_first(root), *next;
	struct rb_entry *cur_re, *next_re;

	if (!cur)
		return true;

	while (cur) {
		next = rb_next(cur);
		if (!next)
			return true;

		cur_re = rb_entry(cur, struct rb_entry, rb_node);
		next_re = rb_entry(next, struct rb_entry, rb_node);

		if (cur_re->ofs + cur_re->len > next_re->ofs) {
			f2fs_msg(sbi->sb, KERN_INFO, "inconsistent rbtree, "
				"cur(%u, %u) next(%u, %u)",
				cur_re->ofs, cur_re->len,
				next_re->ofs, next_re->len);
			return false;
		}

		cur = next;
	}
#endif
	return true;
}

static struct kmem_cache *extent_tree_slab;
static struct kmem_cache *extent_node_slab;

static struct extent_node *__attach_extent_node(struct f2fs_sb_info *sbi,
				struct extent_tree *et, struct extent_info *ei,
				struct rb_node *parent, struct rb_node **p)
{
	struct extent_node *en;

	en = kmem_cache_alloc(extent_node_slab, GFP_ATOMIC);
	if (!en)
		return NULL;

	en->ei = *ei;
	INIT_LIST_HEAD(&en->list);
	en->et = et;

	rb_link_node(&en->rb_node, parent, p);
	rb_insert_color(&en->rb_node, &et->root);
	atomic_inc(&et->node_cnt);
	atomic_inc(&sbi->total_ext_node);
	return en;
}

static void __detach_extent_node(struct f2fs_sb_info *sbi,
				struct extent_tree *et, struct extent_node *en)
{
	rb_erase(&en->rb_node, &et->root);
	atomic_dec(&et->node_cnt);
	atomic_dec(&sbi->total_ext_node);

	if (et->cached_en == en)
		et->cached_en = NULL;
	kmem_cache_free(extent_node_slab, en);
}

/*
 * Flow to release an extent_node:
 * 1. list_del_init
 * 2. __detach_extent_node
 * 3. kmem_cache_free.
 */
static void __release_extent_node(struct f2fs_sb_info *sbi,
			struct extent_tree *et, struct extent_node *en)
{
	spin_lock(&sbi->extent_lock);
	f2fs_bug_on(sbi, list_empty(&en->list));
	list_del_init(&en->list);
	spin_unlock(&sbi->extent_lock);

	__detach_extent_node(sbi, et, en);
}

static struct extent_tree *__grab_extent_tree(struct inode *inode)
{
	struct f2fs_sb_info *sbi = F2FS_I_SB(inode);
	struct extent_tree *et;
	nid_t ino = inode->i_ino;

	mutex_lock(&sbi->extent_tree_lock);
	et = radix_tree_lookup(&sbi->extent_tree_root, ino);
	if (!et) {
		et = f2fs_kmem_cache_alloc(extent_tree_slab, GFP_NOFS);
		f2fs_radix_tree_insert(&sbi->extent_tree_root, ino, et);
		memset(et, 0, sizeof(struct extent_tree));
		et->ino = ino;
		et->root = RB_ROOT;
		et->cached_en = NULL;
		rwlock_init(&et->lock);
		INIT_LIST_HEAD(&et->list);
		atomic_set(&et->node_cnt, 0);
		atomic_inc(&sbi->total_ext_tree);
	} else {
		atomic_dec(&sbi->total_zombie_tree);
		list_del_init(&et->list);
	}
	mutex_unlock(&sbi->extent_tree_lock);

	/* never died until evict_inode */
	F2FS_I(inode)->extent_tree = et;

	return et;
}

static struct extent_node *__init_extent_tree(struct f2fs_sb_info *sbi,
				struct extent_tree *et, struct extent_info *ei)
{
	struct rb_node **p = &et->root.rb_node;
	struct extent_node *en;

	en = __attach_extent_node(sbi, et, ei, NULL, p);
	if (!en)
		return NULL;

	et->largest = en->ei;
	et->cached_en = en;
	return en;
}

static unsigned int __free_extent_tree(struct f2fs_sb_info *sbi,
					struct extent_tree *et)
{
	struct rb_node *node, *next;
	struct extent_node *en;
	unsigned int count = atomic_read(&et->node_cnt);

	node = rb_first(&et->root);
	while (node) {
		next = rb_next(node);
		en = rb_entry(node, struct extent_node, rb_node);
		__release_extent_node(sbi, et, en);
		node = next;
	}

	return count - atomic_read(&et->node_cnt);
}

static void __drop_largest_extent(struct extent_tree *et,
					pgoff_t fofs, unsigned int len)
{
	if (fofs < et->largest.fofs + et->largest.len &&
			fofs + len > et->largest.fofs) {
		et->largest.len = 0;
		et->largest_updated = true;
	}
}

<<<<<<< HEAD
static void __f2fs_init_extent_tree(struct inode *inode, struct f2fs_extent *i_ext)
=======
/* return true, if inode page is changed */
static bool __f2fs_init_extent_tree(struct inode *inode, struct f2fs_extent *i_ext)
>>>>>>> 0eea3276
{
	struct f2fs_sb_info *sbi = F2FS_I_SB(inode);
	struct extent_tree *et;
	struct extent_node *en;
	struct extent_info ei;

	if (!f2fs_may_extent_tree(inode)) {
		/* drop largest extent */
		if (i_ext && i_ext->len) {
			i_ext->len = 0;
			return true;
		}
		return false;
	}

	et = __grab_extent_tree(inode);

	if (!i_ext || !i_ext->len)
		return false;

	get_extent_info(&ei, i_ext);

	write_lock(&et->lock);
	if (atomic_read(&et->node_cnt))
		goto out;

	en = __init_extent_tree(sbi, et, &ei);
	if (en) {
		spin_lock(&sbi->extent_lock);
		list_add_tail(&en->list, &sbi->extent_list);
		spin_unlock(&sbi->extent_lock);
	}
out:
	write_unlock(&et->lock);
	return false;
}

bool f2fs_init_extent_tree(struct inode *inode, struct f2fs_extent *i_ext)
{
	bool ret =  __f2fs_init_extent_tree(inode, i_ext);

	if (!F2FS_I(inode)->extent_tree)
		set_inode_flag(inode, FI_NO_EXTENT);

	return ret;
}

void f2fs_init_extent_tree(struct inode *inode, struct f2fs_extent *i_ext)
{
	__f2fs_init_extent_tree(inode, i_ext);

	if (!F2FS_I(inode)->extent_tree)
		set_inode_flag(F2FS_I(inode), FI_NO_EXTENT);
}

static bool f2fs_lookup_extent_tree(struct inode *inode, pgoff_t pgofs,
							struct extent_info *ei)
{
	struct f2fs_sb_info *sbi = F2FS_I_SB(inode);
	struct extent_tree *et = F2FS_I(inode)->extent_tree;
	struct extent_node *en;
	bool ret = false;

	f2fs_bug_on(sbi, !et);

	trace_f2fs_lookup_extent_tree_start(inode, pgofs);

	read_lock(&et->lock);

	if (et->largest.fofs <= pgofs &&
			et->largest.fofs + et->largest.len > pgofs) {
		*ei = et->largest;
		ret = true;
		stat_inc_largest_node_hit(sbi);
		goto out;
	}

	en = (struct extent_node *)f2fs_lookup_rb_tree(&et->root,
				(struct rb_entry *)et->cached_en, pgofs);
	if (!en)
		goto out;

	if (en == et->cached_en)
		stat_inc_cached_node_hit(sbi);
	else
		stat_inc_rbtree_node_hit(sbi);

	*ei = en->ei;
	spin_lock(&sbi->extent_lock);
	if (!list_empty(&en->list)) {
		list_move_tail(&en->list, &sbi->extent_list);
		et->cached_en = en;
	}
	spin_unlock(&sbi->extent_lock);
	ret = true;
out:
	stat_inc_total_hit(sbi);
	read_unlock(&et->lock);

	trace_f2fs_lookup_extent_tree_end(inode, pgofs, ei);
	return ret;
}

static struct extent_node *__try_merge_extent_node(struct f2fs_sb_info *sbi,
				struct extent_tree *et, struct extent_info *ei,
				struct extent_node *prev_ex,
				struct extent_node *next_ex)
{
	struct extent_node *en = NULL;

	if (prev_ex && __is_back_mergeable(ei, &prev_ex->ei)) {
		prev_ex->ei.len += ei->len;
		ei = &prev_ex->ei;
		en = prev_ex;
	}

	if (next_ex && __is_front_mergeable(ei, &next_ex->ei)) {
		next_ex->ei.fofs = ei->fofs;
		next_ex->ei.blk = ei->blk;
		next_ex->ei.len += ei->len;
		if (en)
			__release_extent_node(sbi, et, prev_ex);

		en = next_ex;
	}

	if (!en)
		return NULL;

	__try_update_largest_extent(et, en);

	spin_lock(&sbi->extent_lock);
	if (!list_empty(&en->list)) {
		list_move_tail(&en->list, &sbi->extent_list);
		et->cached_en = en;
	}
	spin_unlock(&sbi->extent_lock);
	return en;
}

static struct extent_node *__insert_extent_tree(struct f2fs_sb_info *sbi,
				struct extent_tree *et, struct extent_info *ei,
				struct rb_node **insert_p,
				struct rb_node *insert_parent)
{
	struct rb_node **p;
	struct rb_node *parent = NULL;
	struct extent_node *en = NULL;

	if (insert_p && insert_parent) {
		parent = insert_parent;
		p = insert_p;
		goto do_insert;
	}

	p = f2fs_lookup_rb_tree_for_insert(sbi, &et->root, &parent, ei->fofs);
do_insert:
	en = __attach_extent_node(sbi, et, ei, parent, p);
	if (!en)
		return NULL;

	__try_update_largest_extent(et, en);

	/* update in global extent list */
	spin_lock(&sbi->extent_lock);
	list_add_tail(&en->list, &sbi->extent_list);
	et->cached_en = en;
	spin_unlock(&sbi->extent_lock);
	return en;
}

static void f2fs_update_extent_tree_range(struct inode *inode,
				pgoff_t fofs, block_t blkaddr, unsigned int len)
{
	struct f2fs_sb_info *sbi = F2FS_I_SB(inode);
	struct extent_tree *et = F2FS_I(inode)->extent_tree;
	struct extent_node *en = NULL, *en1 = NULL;
	struct extent_node *prev_en = NULL, *next_en = NULL;
	struct extent_info ei, dei, prev;
	struct rb_node **insert_p = NULL, *insert_parent = NULL;
	unsigned int end = fofs + len;
	unsigned int pos = (unsigned int)fofs;
	bool updated = false;

	if (!et)
		return;

	trace_f2fs_update_extent_tree_range(inode, fofs, blkaddr, len);

	write_lock(&et->lock);

	if (is_inode_flag_set(inode, FI_NO_EXTENT)) {
		write_unlock(&et->lock);
		return;
	}

	prev = et->largest;
	dei.len = 0;

	/*
	 * drop largest extent before lookup, in case it's already
	 * been shrunk from extent tree
	 */
	__drop_largest_extent(et, fofs, len);

	/* 1. lookup first extent node in range [fofs, fofs + len - 1] */
	en = (struct extent_node *)f2fs_lookup_rb_tree_ret(&et->root,
					(struct rb_entry *)et->cached_en, fofs,
					(struct rb_entry **)&prev_en,
					(struct rb_entry **)&next_en,
					&insert_p, &insert_parent, false);
	if (!en)
		en = next_en;

	/* 2. invlidate all extent nodes in range [fofs, fofs + len - 1] */
	while (en && en->ei.fofs < end) {
		unsigned int org_end;
		int parts = 0;	/* # of parts current extent split into */

		next_en = en1 = NULL;

		dei = en->ei;
		org_end = dei.fofs + dei.len;
		f2fs_bug_on(sbi, pos >= org_end);

		if (pos > dei.fofs &&	pos - dei.fofs >= F2FS_MIN_EXTENT_LEN) {
			en->ei.len = pos - en->ei.fofs;
			prev_en = en;
			parts = 1;
		}

		if (end < org_end && org_end - end >= F2FS_MIN_EXTENT_LEN) {
			if (parts) {
				set_extent_info(&ei, end,
						end - dei.fofs + dei.blk,
						org_end - end);
				en1 = __insert_extent_tree(sbi, et, &ei,
							NULL, NULL);
				next_en = en1;
			} else {
				en->ei.fofs = end;
				en->ei.blk += end - dei.fofs;
				en->ei.len -= end - dei.fofs;
				next_en = en;
			}
			parts++;
		}

		if (!next_en) {
			struct rb_node *node = rb_next(&en->rb_node);

			next_en = rb_entry_safe(node, struct extent_node,
						rb_node);
		}

		if (parts)
			__try_update_largest_extent(et, en);
		else
			__release_extent_node(sbi, et, en);

		/*
		 * if original extent is split into zero or two parts, extent
		 * tree has been altered by deletion or insertion, therefore
		 * invalidate pointers regard to tree.
		 */
		if (parts != 1) {
			insert_p = NULL;
			insert_parent = NULL;
		}
		en = next_en;
	}

	/* 3. update extent in extent cache */
	if (blkaddr) {

		set_extent_info(&ei, fofs, blkaddr, len);
		if (!__try_merge_extent_node(sbi, et, &ei, prev_en, next_en))
			__insert_extent_tree(sbi, et, &ei,
						insert_p, insert_parent);

		/* give up extent_cache, if split and small updates happen */
		if (dei.len >= 1 &&
				prev.len < F2FS_MIN_EXTENT_LEN &&
				et->largest.len < F2FS_MIN_EXTENT_LEN) {
			et->largest.len = 0;
			et->largest_updated = true;
			set_inode_flag(inode, FI_NO_EXTENT);
		}
	}

	if (is_inode_flag_set(inode, FI_NO_EXTENT))
		__free_extent_tree(sbi, et);

	if (et->largest_updated) {
		et->largest_updated = false;
		updated = true;
	}

	write_unlock(&et->lock);

	if (updated)
		f2fs_mark_inode_dirty_sync(inode, true);
}

unsigned int f2fs_shrink_extent_tree(struct f2fs_sb_info *sbi, int nr_shrink)
{
	struct extent_tree *et, *next;
	struct extent_node *en;
	unsigned int node_cnt = 0, tree_cnt = 0;
	int remained;

	if (!test_opt(sbi, EXTENT_CACHE))
		return 0;

	if (!atomic_read(&sbi->total_zombie_tree))
		goto free_node;

	if (!mutex_trylock(&sbi->extent_tree_lock))
		goto out;

	/* 1. remove unreferenced extent tree */
	list_for_each_entry_safe(et, next, &sbi->zombie_list, list) {
		if (atomic_read(&et->node_cnt)) {
			write_lock(&et->lock);
			node_cnt += __free_extent_tree(sbi, et);
			write_unlock(&et->lock);
		}
		f2fs_bug_on(sbi, atomic_read(&et->node_cnt));
		list_del_init(&et->list);
		radix_tree_delete(&sbi->extent_tree_root, et->ino);
		kmem_cache_free(extent_tree_slab, et);
		atomic_dec(&sbi->total_ext_tree);
		atomic_dec(&sbi->total_zombie_tree);
		tree_cnt++;

		if (node_cnt + tree_cnt >= nr_shrink)
			goto unlock_out;
		cond_resched();
	}
	mutex_unlock(&sbi->extent_tree_lock);

free_node:
	/* 2. remove LRU extent entries */
	if (!mutex_trylock(&sbi->extent_tree_lock))
		goto out;

	remained = nr_shrink - (node_cnt + tree_cnt);

	spin_lock(&sbi->extent_lock);
	for (; remained > 0; remained--) {
		if (list_empty(&sbi->extent_list))
			break;
		en = list_first_entry(&sbi->extent_list,
					struct extent_node, list);
		et = en->et;
		if (!write_trylock(&et->lock)) {
			/* refresh this extent node's position in extent list */
			list_move_tail(&en->list, &sbi->extent_list);
			continue;
		}

		list_del_init(&en->list);
		spin_unlock(&sbi->extent_lock);

		__detach_extent_node(sbi, et, en);

		write_unlock(&et->lock);
		node_cnt++;
		spin_lock(&sbi->extent_lock);
	}
	spin_unlock(&sbi->extent_lock);

unlock_out:
	mutex_unlock(&sbi->extent_tree_lock);
out:
	trace_f2fs_shrink_extent_tree(sbi, node_cnt, tree_cnt);

	return node_cnt + tree_cnt;
}

unsigned int f2fs_destroy_extent_node(struct inode *inode)
{
	struct f2fs_sb_info *sbi = F2FS_I_SB(inode);
	struct extent_tree *et = F2FS_I(inode)->extent_tree;
	unsigned int node_cnt = 0;

	if (!et || !atomic_read(&et->node_cnt))
		return 0;

	write_lock(&et->lock);
	node_cnt = __free_extent_tree(sbi, et);
	write_unlock(&et->lock);

	return node_cnt;
}

void f2fs_drop_extent_tree(struct inode *inode)
{
	struct f2fs_sb_info *sbi = F2FS_I_SB(inode);
	struct extent_tree *et = F2FS_I(inode)->extent_tree;
	bool updated = false;

	if (!f2fs_may_extent_tree(inode))
		return;

	set_inode_flag(inode, FI_NO_EXTENT);

	write_lock(&et->lock);
	__free_extent_tree(sbi, et);
	if (et->largest.len) {
		et->largest.len = 0;
		updated = true;
	}
	write_unlock(&et->lock);
	if (updated)
		f2fs_mark_inode_dirty_sync(inode, true);
}

void f2fs_destroy_extent_tree(struct inode *inode)
{
	struct f2fs_sb_info *sbi = F2FS_I_SB(inode);
	struct extent_tree *et = F2FS_I(inode)->extent_tree;
	unsigned int node_cnt = 0;

	if (!et)
		return;

	if (inode->i_nlink && !is_bad_inode(inode) &&
					atomic_read(&et->node_cnt)) {
		mutex_lock(&sbi->extent_tree_lock);
		list_add_tail(&et->list, &sbi->zombie_list);
		atomic_inc(&sbi->total_zombie_tree);
		mutex_unlock(&sbi->extent_tree_lock);
		return;
	}

	/* free all extent info belong to this extent tree */
	node_cnt = f2fs_destroy_extent_node(inode);

	/* delete extent tree entry in radix tree */
	mutex_lock(&sbi->extent_tree_lock);
	f2fs_bug_on(sbi, atomic_read(&et->node_cnt));
	radix_tree_delete(&sbi->extent_tree_root, inode->i_ino);
	kmem_cache_free(extent_tree_slab, et);
	atomic_dec(&sbi->total_ext_tree);
	mutex_unlock(&sbi->extent_tree_lock);

	F2FS_I(inode)->extent_tree = NULL;

	trace_f2fs_destroy_extent_tree(inode, node_cnt);
}

bool f2fs_lookup_extent_cache(struct inode *inode, pgoff_t pgofs,
					struct extent_info *ei)
{
	if (!f2fs_may_extent_tree(inode))
		return false;

	return f2fs_lookup_extent_tree(inode, pgofs, ei);
}

void f2fs_update_extent_cache(struct dnode_of_data *dn)
{
	pgoff_t fofs;
	block_t blkaddr;

	if (!f2fs_may_extent_tree(dn->inode))
		return;

	if (dn->data_blkaddr == NEW_ADDR)
		blkaddr = NULL_ADDR;
	else
		blkaddr = dn->data_blkaddr;

	fofs = f2fs_start_bidx_of_node(ofs_of_node(dn->node_page), dn->inode) +
								dn->ofs_in_node;
	f2fs_update_extent_tree_range(dn->inode, fofs, blkaddr, 1);
}

void f2fs_update_extent_cache_range(struct dnode_of_data *dn,
				pgoff_t fofs, block_t blkaddr, unsigned int len)

{
	if (!f2fs_may_extent_tree(dn->inode))
		return;

	f2fs_update_extent_tree_range(dn->inode, fofs, blkaddr, len);
}

void f2fs_init_extent_cache_info(struct f2fs_sb_info *sbi)
{
	INIT_RADIX_TREE(&sbi->extent_tree_root, GFP_NOIO);
	mutex_init(&sbi->extent_tree_lock);
	INIT_LIST_HEAD(&sbi->extent_list);
	spin_lock_init(&sbi->extent_lock);
	atomic_set(&sbi->total_ext_tree, 0);
	INIT_LIST_HEAD(&sbi->zombie_list);
	atomic_set(&sbi->total_zombie_tree, 0);
	atomic_set(&sbi->total_ext_node, 0);
}

int __init f2fs_create_extent_cache(void)
{
	extent_tree_slab = f2fs_kmem_cache_create("f2fs_extent_tree",
			sizeof(struct extent_tree));
	if (!extent_tree_slab)
		return -ENOMEM;
	extent_node_slab = f2fs_kmem_cache_create("f2fs_extent_node",
			sizeof(struct extent_node));
	if (!extent_node_slab) {
		kmem_cache_destroy(extent_tree_slab);
		return -ENOMEM;
	}
	return 0;
}

void f2fs_destroy_extent_cache(void)
{
	kmem_cache_destroy(extent_node_slab);
	kmem_cache_destroy(extent_tree_slab);
}<|MERGE_RESOLUTION|>--- conflicted
+++ resolved
@@ -315,12 +315,8 @@
 	}
 }
 
-<<<<<<< HEAD
-static void __f2fs_init_extent_tree(struct inode *inode, struct f2fs_extent *i_ext)
-=======
 /* return true, if inode page is changed */
 static bool __f2fs_init_extent_tree(struct inode *inode, struct f2fs_extent *i_ext)
->>>>>>> 0eea3276
 {
 	struct f2fs_sb_info *sbi = F2FS_I_SB(inode);
 	struct extent_tree *et;
@@ -366,14 +362,6 @@
 		set_inode_flag(inode, FI_NO_EXTENT);
 
 	return ret;
-}
-
-void f2fs_init_extent_tree(struct inode *inode, struct f2fs_extent *i_ext)
-{
-	__f2fs_init_extent_tree(inode, i_ext);
-
-	if (!F2FS_I(inode)->extent_tree)
-		set_inode_flag(F2FS_I(inode), FI_NO_EXTENT);
 }
 
 static bool f2fs_lookup_extent_tree(struct inode *inode, pgoff_t pgofs,
