// SPDX-License-Identifier: GPL-2.0
/*
 * fs/f2fs/checkpoint.c
 *
 * Copyright (c) 2012 Samsung Electronics Co., Ltd.
 *             http://www.samsung.com/
 */
#include <linux/fs.h>
#include <linux/bio.h>
#include <linux/mpage.h>
#include <linux/writeback.h>
#include <linux/blkdev.h>
#include <linux/f2fs_fs.h>
#include <linux/pagevec.h>
#include <linux/swap.h>

#include "f2fs.h"
#include "node.h"
#include "segment.h"
#include "trace.h"
#include <trace/events/f2fs.h>

static struct kmem_cache *ino_entry_slab;
struct kmem_cache *f2fs_inode_entry_slab;

void f2fs_stop_checkpoint(struct f2fs_sb_info *sbi, bool end_io)
{
	f2fs_build_fault_attr(sbi, 0, 0);
	set_ckpt_flags(sbi, CP_ERROR_FLAG);
	if (!end_io)
		f2fs_flush_merged_writes(sbi);
}

/*
 * We guarantee no failure on the returned page.
 */
struct page *f2fs_grab_meta_page(struct f2fs_sb_info *sbi, pgoff_t index)
{
	struct address_space *mapping = META_MAPPING(sbi);
	struct page *page = NULL;
repeat:
	page = f2fs_grab_cache_page(mapping, index, false);
	if (!page) {
		cond_resched();
		goto repeat;
	}
	f2fs_wait_on_page_writeback(page, META, true);
	if (!PageUptodate(page))
		SetPageUptodate(page);
	return page;
}

/*
 * We guarantee no failure on the returned page.
 */
static struct page *__get_meta_page(struct f2fs_sb_info *sbi, pgoff_t index,
							bool is_meta)
{
	struct address_space *mapping = META_MAPPING(sbi);
	struct page *page;
	struct f2fs_io_info fio = {
		.sbi = sbi,
		.type = META,
		.op = REQ_OP_READ,
		.op_flags = REQ_SYNC | REQ_META | REQ_PRIO,
		.old_blkaddr = index,
		.new_blkaddr = index,
		.encrypted_page = NULL,
		.is_meta = is_meta,
	};
	int err;

	if (unlikely(!is_meta))
		fio.op_flags &= ~REQ_META;
repeat:
	page = f2fs_grab_cache_page(mapping, index, false);
	if (!page) {
		cond_resched();
		goto repeat;
	}
	if (PageUptodate(page))
		goto out;

	fio.page = page;

<<<<<<< HEAD
	err = f2fs_submit_page_bio(&fio);
	if (err) {
		f2fs_put_page(page, 1);
		return ERR_PTR(err);
=======
	if (f2fs_submit_page_bio(&fio)) {
		memset(page_address(page), 0, PAGE_SIZE);
		f2fs_stop_checkpoint(sbi);
		f2fs_bug_on(sbi, 1);
		return page;
>>>>>>> 9ed70b4a
	}

	lock_page(page);
	if (unlikely(page->mapping != mapping)) {
		f2fs_put_page(page, 1);
		goto repeat;
	}

	if (unlikely(!PageUptodate(page))) {
		f2fs_put_page(page, 1);
		return ERR_PTR(-EIO);
	}
out:
	return page;
}

struct page *f2fs_get_meta_page(struct f2fs_sb_info *sbi, pgoff_t index)
{
	return __get_meta_page(sbi, index, true);
}

struct page *f2fs_get_meta_page_nofail(struct f2fs_sb_info *sbi, pgoff_t index)
{
	struct page *page;
	int count = 0;

retry:
	page = __get_meta_page(sbi, index, true);
	if (IS_ERR(page)) {
		if (PTR_ERR(page) == -EIO &&
				++count <= DEFAULT_RETRY_IO_COUNT)
			goto retry;
		f2fs_stop_checkpoint(sbi, false);
	}
	return page;
}

/* for POR only */
struct page *f2fs_get_tmp_page(struct f2fs_sb_info *sbi, pgoff_t index)
{
	return __get_meta_page(sbi, index, false);
}

bool f2fs_is_valid_blkaddr(struct f2fs_sb_info *sbi,
					block_t blkaddr, int type)
{
	switch (type) {
	case META_NAT:
		break;
	case META_SIT:
		if (unlikely(blkaddr >= SIT_BLK_CNT(sbi)))
			return false;
		break;
	case META_SSA:
		if (unlikely(blkaddr >= MAIN_BLKADDR(sbi) ||
			blkaddr < SM_I(sbi)->ssa_blkaddr))
			return false;
		break;
	case META_CP:
		if (unlikely(blkaddr >= SIT_I(sbi)->sit_base_addr ||
			blkaddr < __start_cp_addr(sbi)))
			return false;
		break;
	case META_POR:
	case DATA_GENERIC:
		if (unlikely(blkaddr >= MAX_BLKADDR(sbi) ||
			blkaddr < MAIN_BLKADDR(sbi))) {
			if (type == DATA_GENERIC) {
				f2fs_msg(sbi->sb, KERN_WARNING,
					"access invalid blkaddr:%u", blkaddr);
				WARN_ON(1);
			}
			return false;
		}
		break;
	case META_GENERIC:
		if (unlikely(blkaddr < SEG0_BLKADDR(sbi) ||
			blkaddr >= MAIN_BLKADDR(sbi)))
			return false;
		break;
	default:
		BUG();
	}

	return true;
}

/*
 * Readahead CP/NAT/SIT/SSA pages
 */
int f2fs_ra_meta_pages(struct f2fs_sb_info *sbi, block_t start, int nrpages,
							int type, bool sync)
{
	struct page *page;
	block_t blkno = start;
	struct f2fs_io_info fio = {
		.sbi = sbi,
		.type = META,
		.op = REQ_OP_READ,
		.op_flags = sync ? (REQ_SYNC | REQ_META | REQ_PRIO) :
						REQ_RAHEAD,
		.encrypted_page = NULL,
<<<<<<< HEAD
		.in_list = false,
=======
>>>>>>> 9ed70b4a
		.is_meta = (type != META_POR),
	};
	struct blk_plug plug;

	if (unlikely(type == META_POR))
		fio.op_flags &= ~REQ_META;

	blk_start_plug(&plug);
	for (; nrpages-- > 0; blkno++) {

		if (!f2fs_is_valid_blkaddr(sbi, blkno, type))
			goto out;

		switch (type) {
		case META_NAT:
			if (unlikely(blkno >=
					NAT_BLOCK_OFFSET(NM_I(sbi)->max_nid)))
				blkno = 0;
			/* get nat block addr */
			fio.new_blkaddr = current_nat_addr(sbi,
					blkno * NAT_ENTRY_PER_BLOCK);
			break;
		case META_SIT:
			/* get sit block addr */
			fio.new_blkaddr = current_sit_addr(sbi,
					blkno * SIT_ENTRY_PER_BLOCK);
			break;
		case META_SSA:
		case META_CP:
		case META_POR:
			fio.new_blkaddr = blkno;
			break;
		default:
			BUG();
		}

		page = f2fs_grab_cache_page(META_MAPPING(sbi),
						fio.new_blkaddr, false);
		if (!page)
			continue;
		if (PageUptodate(page)) {
			f2fs_put_page(page, 1);
			continue;
		}

		fio.page = page;
		f2fs_submit_page_bio(&fio);
		f2fs_put_page(page, 0);
	}
out:
	blk_finish_plug(&plug);
	return blkno - start;
}

void f2fs_ra_meta_pages_cond(struct f2fs_sb_info *sbi, pgoff_t index)
{
	struct page *page;
	bool readahead = false;

	page = find_get_page(META_MAPPING(sbi), index);
	if (!page || !PageUptodate(page))
		readahead = true;
	f2fs_put_page(page, 0);

	if (readahead)
		f2fs_ra_meta_pages(sbi, index, BIO_MAX_PAGES, META_POR, true);
}

static int __f2fs_write_meta_page(struct page *page,
				struct writeback_control *wbc,
				enum iostat_type io_type)
{
	struct f2fs_sb_info *sbi = F2FS_P_SB(page);

	trace_f2fs_writepage(page, META);

	if (unlikely(f2fs_cp_error(sbi)))
		goto redirty_out;
	if (unlikely(is_sbi_flag_set(sbi, SBI_POR_DOING)))
		goto redirty_out;
	if (wbc->for_reclaim && page->index < GET_SUM_BLOCK(sbi, 0))
		goto redirty_out;

	f2fs_do_write_meta_page(sbi, page, io_type);
	dec_page_count(sbi, F2FS_DIRTY_META);

	if (wbc->for_reclaim)
		f2fs_submit_merged_write_cond(sbi, NULL, page, 0, META);

	unlock_page(page);

	if (unlikely(f2fs_cp_error(sbi)))
		f2fs_submit_merged_write(sbi, META);

	return 0;

redirty_out:
	redirty_page_for_writepage(wbc, page);
	return AOP_WRITEPAGE_ACTIVATE;
}

static int f2fs_write_meta_page(struct page *page,
				struct writeback_control *wbc)
{
	return __f2fs_write_meta_page(page, wbc, FS_META_IO);
}

static int f2fs_write_meta_pages(struct address_space *mapping,
				struct writeback_control *wbc)
{
	struct f2fs_sb_info *sbi = F2FS_M_SB(mapping);
	long diff, written;

	if (unlikely(is_sbi_flag_set(sbi, SBI_POR_DOING)))
		goto skip_write;

	/* collect a number of dirty meta pages and write together */
	if (wbc->for_kupdate ||
		get_pages(sbi, F2FS_DIRTY_META) < nr_pages_to_skip(sbi, META))
		goto skip_write;

	/* if locked failed, cp will flush dirty pages instead */
	if (!mutex_trylock(&sbi->cp_mutex))
		goto skip_write;

	trace_f2fs_writepages(mapping->host, wbc, META);
	diff = nr_pages_to_write(sbi, META, wbc);
	written = f2fs_sync_meta_pages(sbi, META, wbc->nr_to_write, FS_META_IO);
	mutex_unlock(&sbi->cp_mutex);
	wbc->nr_to_write = max((long)0, wbc->nr_to_write - written - diff);
	return 0;

skip_write:
	wbc->pages_skipped += get_pages(sbi, F2FS_DIRTY_META);
	trace_f2fs_writepages(mapping->host, wbc, META);
	return 0;
}

long f2fs_sync_meta_pages(struct f2fs_sb_info *sbi, enum page_type type,
				long nr_to_write, enum iostat_type io_type)
{
	struct address_space *mapping = META_MAPPING(sbi);
	pgoff_t index = 0, prev = ULONG_MAX;
	struct pagevec pvec;
	long nwritten = 0;
	int nr_pages;
	struct writeback_control wbc = {
		.for_reclaim = 0,
	};
	struct blk_plug plug;

	pagevec_init(&pvec, 0);

	blk_start_plug(&plug);

	while ((nr_pages = pagevec_lookup_tag(&pvec, mapping, &index,
				PAGECACHE_TAG_DIRTY))) {
		int i;

		for (i = 0; i < nr_pages; i++) {
			struct page *page = pvec.pages[i];

			if (prev == ULONG_MAX)
				prev = page->index - 1;
			if (nr_to_write != LONG_MAX && page->index != prev + 1) {
				pagevec_release(&pvec);
				goto stop;
			}

			lock_page(page);

			if (unlikely(page->mapping != mapping)) {
continue_unlock:
				unlock_page(page);
				continue;
			}
			if (!PageDirty(page)) {
				/* someone wrote it for us */
				goto continue_unlock;
			}

			f2fs_wait_on_page_writeback(page, META, true);

			BUG_ON(PageWriteback(page));
			if (!clear_page_dirty_for_io(page))
				goto continue_unlock;

			if (__f2fs_write_meta_page(page, &wbc, io_type)) {
				unlock_page(page);
				break;
			}
			nwritten++;
			prev = page->index;
			if (unlikely(nwritten >= nr_to_write))
				break;
		}
		pagevec_release(&pvec);
		cond_resched();
	}
stop:
	if (nwritten)
		f2fs_submit_merged_write(sbi, type);

	blk_finish_plug(&plug);

	return nwritten;
}

static int f2fs_set_meta_page_dirty(struct page *page)
{
	trace_f2fs_set_page_dirty(page, META);

	if (!PageUptodate(page))
		SetPageUptodate(page);
	if (!PageDirty(page)) {
		__set_page_dirty_nobuffers(page);
		inc_page_count(F2FS_P_SB(page), F2FS_DIRTY_META);
		SetPagePrivate(page);
		f2fs_trace_pid(page);
		return 1;
	}
	return 0;
}

const struct address_space_operations f2fs_meta_aops = {
	.writepage	= f2fs_write_meta_page,
	.writepages	= f2fs_write_meta_pages,
	.set_page_dirty	= f2fs_set_meta_page_dirty,
	.invalidatepage = f2fs_invalidate_page,
	.releasepage	= f2fs_release_page,
#ifdef CONFIG_MIGRATION
	.migratepage    = f2fs_migrate_page,
#endif
};

static void __add_ino_entry(struct f2fs_sb_info *sbi, nid_t ino,
						unsigned int devidx, int type)
{
	struct inode_management *im = &sbi->im[type];
	struct ino_entry *e, *tmp;

	tmp = f2fs_kmem_cache_alloc(ino_entry_slab, GFP_NOFS);

	radix_tree_preload(GFP_NOFS | __GFP_NOFAIL);

	spin_lock(&im->ino_lock);
	e = radix_tree_lookup(&im->ino_root, ino);
	if (!e) {
		e = tmp;
		if (unlikely(radix_tree_insert(&im->ino_root, ino, e)))
			f2fs_bug_on(sbi, 1);

		memset(e, 0, sizeof(struct ino_entry));
		e->ino = ino;

		list_add_tail(&e->list, &im->ino_list);
		if (type != ORPHAN_INO)
			im->ino_num++;
	}

	if (type == FLUSH_INO)
		f2fs_set_bit(devidx, (char *)&e->dirty_device);

	spin_unlock(&im->ino_lock);
	radix_tree_preload_end();

	if (e != tmp)
		kmem_cache_free(ino_entry_slab, tmp);
}

static void __remove_ino_entry(struct f2fs_sb_info *sbi, nid_t ino, int type)
{
	struct inode_management *im = &sbi->im[type];
	struct ino_entry *e;

	spin_lock(&im->ino_lock);
	e = radix_tree_lookup(&im->ino_root, ino);
	if (e) {
		list_del(&e->list);
		radix_tree_delete(&im->ino_root, ino);
		im->ino_num--;
		spin_unlock(&im->ino_lock);
		kmem_cache_free(ino_entry_slab, e);
		return;
	}
	spin_unlock(&im->ino_lock);
}

void f2fs_add_ino_entry(struct f2fs_sb_info *sbi, nid_t ino, int type)
{
	/* add new dirty ino entry into list */
	__add_ino_entry(sbi, ino, 0, type);
}

void f2fs_remove_ino_entry(struct f2fs_sb_info *sbi, nid_t ino, int type)
{
	/* remove dirty ino entry from list */
	__remove_ino_entry(sbi, ino, type);
}

/* mode should be APPEND_INO or UPDATE_INO */
bool f2fs_exist_written_data(struct f2fs_sb_info *sbi, nid_t ino, int mode)
{
	struct inode_management *im = &sbi->im[mode];
	struct ino_entry *e;

	spin_lock(&im->ino_lock);
	e = radix_tree_lookup(&im->ino_root, ino);
	spin_unlock(&im->ino_lock);
	return e ? true : false;
}

void f2fs_release_ino_entry(struct f2fs_sb_info *sbi, bool all)
{
	struct ino_entry *e, *tmp;
	int i;

	for (i = all ? ORPHAN_INO : APPEND_INO; i < MAX_INO_ENTRY; i++) {
		struct inode_management *im = &sbi->im[i];

		spin_lock(&im->ino_lock);
		list_for_each_entry_safe(e, tmp, &im->ino_list, list) {
			list_del(&e->list);
			radix_tree_delete(&im->ino_root, e->ino);
			kmem_cache_free(ino_entry_slab, e);
			im->ino_num--;
		}
		spin_unlock(&im->ino_lock);
	}
}

void f2fs_set_dirty_device(struct f2fs_sb_info *sbi, nid_t ino,
					unsigned int devidx, int type)
{
	__add_ino_entry(sbi, ino, devidx, type);
}

bool f2fs_is_dirty_device(struct f2fs_sb_info *sbi, nid_t ino,
					unsigned int devidx, int type)
{
	struct inode_management *im = &sbi->im[type];
	struct ino_entry *e;
	bool is_dirty = false;

	spin_lock(&im->ino_lock);
	e = radix_tree_lookup(&im->ino_root, ino);
	if (e && f2fs_test_bit(devidx, (char *)&e->dirty_device))
		is_dirty = true;
	spin_unlock(&im->ino_lock);
	return is_dirty;
}

int f2fs_acquire_orphan_inode(struct f2fs_sb_info *sbi)
{
	struct inode_management *im = &sbi->im[ORPHAN_INO];
	int err = 0;

	spin_lock(&im->ino_lock);

	if (time_to_inject(sbi, FAULT_ORPHAN)) {
		spin_unlock(&im->ino_lock);
		f2fs_show_injection_info(FAULT_ORPHAN);
		return -ENOSPC;
	}

	if (unlikely(im->ino_num >= sbi->max_orphans))
		err = -ENOSPC;
	else
		im->ino_num++;
	spin_unlock(&im->ino_lock);

	return err;
}

void f2fs_release_orphan_inode(struct f2fs_sb_info *sbi)
{
	struct inode_management *im = &sbi->im[ORPHAN_INO];

	spin_lock(&im->ino_lock);
	f2fs_bug_on(sbi, im->ino_num == 0);
	im->ino_num--;
	spin_unlock(&im->ino_lock);
}

void f2fs_add_orphan_inode(struct inode *inode)
{
	/* add new orphan ino entry into list */
	__add_ino_entry(F2FS_I_SB(inode), inode->i_ino, 0, ORPHAN_INO);
	f2fs_update_inode_page(inode);
}

void f2fs_remove_orphan_inode(struct f2fs_sb_info *sbi, nid_t ino)
{
	/* remove orphan entry from orphan list */
	__remove_ino_entry(sbi, ino, ORPHAN_INO);
}

static int recover_orphan_inode(struct f2fs_sb_info *sbi, nid_t ino)
{
	struct inode *inode;
	struct node_info ni;
	int err;

	inode = f2fs_iget_retry(sbi->sb, ino);
	if (IS_ERR(inode)) {
		/*
		 * there should be a bug that we can't find the entry
		 * to orphan inode.
		 */
		f2fs_bug_on(sbi, PTR_ERR(inode) == -ENOENT);
		return PTR_ERR(inode);
	}

	err = dquot_initialize(inode);
	if (err) {
		iput(inode);
		goto err_out;
	}

	clear_nlink(inode);

	/* truncate all the data during iput */
	iput(inode);

	err = f2fs_get_node_info(sbi, ino, &ni);
	if (err)
		goto err_out;

	/* ENOMEM was fully retried in f2fs_evict_inode. */
	if (ni.blk_addr != NULL_ADDR) {
		err = -EIO;
		goto err_out;
	}
	return 0;

err_out:
	set_sbi_flag(sbi, SBI_NEED_FSCK);
	f2fs_msg(sbi->sb, KERN_WARNING,
			"%s: orphan failed (ino=%x), run fsck to fix.",
			__func__, ino);
	return err;
}

int f2fs_recover_orphan_inodes(struct f2fs_sb_info *sbi)
{
	block_t start_blk, orphan_blocks, i, j;
	unsigned int s_flags = sbi->sb->s_flags;
	int err = 0;
#ifdef CONFIG_QUOTA
	int quota_enabled;
#endif

	if (!is_set_ckpt_flags(sbi, CP_ORPHAN_PRESENT_FLAG))
		return 0;

	if (s_flags & MS_RDONLY) {
		f2fs_msg(sbi->sb, KERN_INFO, "orphan cleanup on readonly fs");
		sbi->sb->s_flags &= ~MS_RDONLY;
	}

#ifdef CONFIG_QUOTA
	/* Needed for iput() to work correctly and not trash data */
	sbi->sb->s_flags |= MS_ACTIVE;

	/*
	 * Turn on quotas which were not enabled for read-only mounts if
	 * filesystem has quota feature, so that they are updated correctly.
	 */
	quota_enabled = f2fs_enable_quota_files(sbi, s_flags & MS_RDONLY);
#endif

	start_blk = __start_cp_addr(sbi) + 1 + __cp_payload(sbi);
	orphan_blocks = __start_sum_addr(sbi) - 1 - __cp_payload(sbi);

	f2fs_ra_meta_pages(sbi, start_blk, orphan_blocks, META_CP, true);

	for (i = 0; i < orphan_blocks; i++) {
		struct page *page;
		struct f2fs_orphan_block *orphan_blk;

		page = f2fs_get_meta_page(sbi, start_blk + i);
		if (IS_ERR(page)) {
			err = PTR_ERR(page);
			goto out;
		}

		orphan_blk = (struct f2fs_orphan_block *)page_address(page);
		for (j = 0; j < le32_to_cpu(orphan_blk->entry_count); j++) {
			nid_t ino = le32_to_cpu(orphan_blk->ino[j]);
			err = recover_orphan_inode(sbi, ino);
			if (err) {
				f2fs_put_page(page, 1);
				goto out;
			}
		}
		f2fs_put_page(page, 1);
	}
	/* clear Orphan Flag */
	clear_ckpt_flags(sbi, CP_ORPHAN_PRESENT_FLAG);
out:
	set_sbi_flag(sbi, SBI_IS_RECOVERED);

#ifdef CONFIG_QUOTA
	/* Turn quotas off */
	if (quota_enabled)
		f2fs_quota_off_umount(sbi->sb);
#endif
	sbi->sb->s_flags = s_flags; /* Restore MS_RDONLY status */

	return err;
}

static void write_orphan_inodes(struct f2fs_sb_info *sbi, block_t start_blk)
{
	struct list_head *head;
	struct f2fs_orphan_block *orphan_blk = NULL;
	unsigned int nentries = 0;
	unsigned short index = 1;
	unsigned short orphan_blocks;
	struct page *page = NULL;
	struct ino_entry *orphan = NULL;
	struct inode_management *im = &sbi->im[ORPHAN_INO];

	orphan_blocks = GET_ORPHAN_BLOCKS(im->ino_num);

	/*
	 * we don't need to do spin_lock(&im->ino_lock) here, since all the
	 * orphan inode operations are covered under f2fs_lock_op().
	 * And, spin_lock should be avoided due to page operations below.
	 */
	head = &im->ino_list;

	/* loop for each orphan inode entry and write them in Jornal block */
	list_for_each_entry(orphan, head, list) {
		if (!page) {
			page = f2fs_grab_meta_page(sbi, start_blk++);
			orphan_blk =
				(struct f2fs_orphan_block *)page_address(page);
			memset(orphan_blk, 0, sizeof(*orphan_blk));
		}

		orphan_blk->ino[nentries++] = cpu_to_le32(orphan->ino);

		if (nentries == F2FS_ORPHANS_PER_BLOCK) {
			/*
			 * an orphan block is full of 1020 entries,
			 * then we need to flush current orphan blocks
			 * and bring another one in memory
			 */
			orphan_blk->blk_addr = cpu_to_le16(index);
			orphan_blk->blk_count = cpu_to_le16(orphan_blocks);
			orphan_blk->entry_count = cpu_to_le32(nentries);
			set_page_dirty(page);
			f2fs_put_page(page, 1);
			index++;
			nentries = 0;
			page = NULL;
		}
	}

	if (page) {
		orphan_blk->blk_addr = cpu_to_le16(index);
		orphan_blk->blk_count = cpu_to_le16(orphan_blocks);
		orphan_blk->entry_count = cpu_to_le32(nentries);
		set_page_dirty(page);
		f2fs_put_page(page, 1);
	}
}

static int get_checkpoint_version(struct f2fs_sb_info *sbi, block_t cp_addr,
		struct f2fs_checkpoint **cp_block, struct page **cp_page,
		unsigned long long *version)
{
	unsigned long blk_size = sbi->blocksize;
	size_t crc_offset = 0;
	__u32 crc = 0;

<<<<<<< HEAD
	*cp_page = f2fs_get_meta_page(sbi, cp_addr);
	if (IS_ERR(*cp_page))
		return PTR_ERR(*cp_page);

	*cp_block = (struct f2fs_checkpoint *)page_address(*cp_page);

	crc_offset = le32_to_cpu((*cp_block)->checksum_offset);
	if (crc_offset > (blk_size - sizeof(__le32))) {
=======
	*cp_page = get_meta_page(sbi, cp_addr);
	*cp_block = (struct f2fs_checkpoint *)page_address(*cp_page);

	crc_offset = le32_to_cpu((*cp_block)->checksum_offset);
	if (crc_offset >= blk_size) {
>>>>>>> 9ed70b4a
		f2fs_put_page(*cp_page, 1);
		f2fs_msg(sbi->sb, KERN_WARNING,
			"invalid crc_offset: %zu", crc_offset);
		return -EINVAL;
	}

<<<<<<< HEAD
	crc = cur_cp_crc(*cp_block);
	if (!f2fs_crc_valid(sbi, crc, *cp_block, crc_offset)) {
=======
	crc = le32_to_cpu(*((__le32 *)((unsigned char *)*cp_block
							+ crc_offset)));
	if (!f2fs_crc_valid(crc, *cp_block, crc_offset)) {
>>>>>>> 9ed70b4a
		f2fs_put_page(*cp_page, 1);
		f2fs_msg(sbi->sb, KERN_WARNING, "invalid crc value");
		return -EINVAL;
	}

	*version = cur_cp_version(*cp_block);
	return 0;
}

static struct page *validate_checkpoint(struct f2fs_sb_info *sbi,
				block_t cp_addr, unsigned long long *version)
{
	struct page *cp_page_1 = NULL, *cp_page_2 = NULL;
	struct f2fs_checkpoint *cp_block = NULL;
	unsigned long long cur_version = 0, pre_version = 0;
	int err;

	err = get_checkpoint_version(sbi, cp_addr, &cp_block,
					&cp_page_1, version);
	if (err)
		return NULL;

	if (le32_to_cpu(cp_block->cp_pack_total_block_count) >
					sbi->blocks_per_seg) {
		f2fs_msg(sbi->sb, KERN_WARNING,
			"invalid cp_pack_total_block_count:%u",
			le32_to_cpu(cp_block->cp_pack_total_block_count));
		goto invalid_cp;
	}
	pre_version = *version;

	cp_addr += le32_to_cpu(cp_block->cp_pack_total_block_count) - 1;
	err = get_checkpoint_version(sbi, cp_addr, &cp_block,
					&cp_page_2, version);
	if (err)
		goto invalid_cp;
	cur_version = *version;

	if (cur_version == pre_version) {
		*version = cur_version;
		f2fs_put_page(cp_page_2, 1);
		return cp_page_1;
	}
	f2fs_put_page(cp_page_2, 1);
invalid_cp:
	f2fs_put_page(cp_page_1, 1);
	return NULL;
}

int f2fs_get_valid_checkpoint(struct f2fs_sb_info *sbi)
{
	struct f2fs_checkpoint *cp_block;
	struct f2fs_super_block *fsb = sbi->raw_super;
	struct page *cp1, *cp2, *cur_page;
	unsigned long blk_size = sbi->blocksize;
	unsigned long long cp1_version = 0, cp2_version = 0;
	unsigned long long cp_start_blk_no;
	unsigned int cp_blks = 1 + __cp_payload(sbi);
	block_t cp_blk_no;
	int i;

	sbi->ckpt = f2fs_kzalloc(sbi, array_size(blk_size, cp_blks),
				 GFP_KERNEL);
	if (!sbi->ckpt)
		return -ENOMEM;
	/*
	 * Finding out valid cp block involves read both
	 * sets( cp pack1 and cp pack 2)
	 */
	cp_start_blk_no = le32_to_cpu(fsb->cp_blkaddr);
	cp1 = validate_checkpoint(sbi, cp_start_blk_no, &cp1_version);

	/* The second checkpoint pack should start at the next segment */
	cp_start_blk_no += ((unsigned long long)1) <<
				le32_to_cpu(fsb->log_blocks_per_seg);
	cp2 = validate_checkpoint(sbi, cp_start_blk_no, &cp2_version);

	if (cp1 && cp2) {
		if (ver_after(cp2_version, cp1_version))
			cur_page = cp2;
		else
			cur_page = cp1;
	} else if (cp1) {
		cur_page = cp1;
	} else if (cp2) {
		cur_page = cp2;
	} else {
		goto fail_no_cp;
	}

	cp_block = (struct f2fs_checkpoint *)page_address(cur_page);
	memcpy(sbi->ckpt, cp_block, blk_size);

	if (cur_page == cp1)
		sbi->cur_cp_pack = 1;
	else
		sbi->cur_cp_pack = 2;

	/* Sanity checking of checkpoint */
<<<<<<< HEAD
	if (f2fs_sanity_check_ckpt(sbi))
=======
	if (sanity_check_ckpt(sbi))
>>>>>>> 9ed70b4a
		goto free_fail_no_cp;

	if (cp_blks <= 1)
		goto done;

	cp_blk_no = le32_to_cpu(fsb->cp_blkaddr);
	if (cur_page == cp2)
		cp_blk_no += 1 << le32_to_cpu(fsb->log_blocks_per_seg);

	for (i = 1; i < cp_blks; i++) {
		void *sit_bitmap_ptr;
		unsigned char *ckpt = (unsigned char *)sbi->ckpt;

		cur_page = f2fs_get_meta_page(sbi, cp_blk_no + i);
		if (IS_ERR(cur_page))
			goto free_fail_no_cp;
		sit_bitmap_ptr = page_address(cur_page);
		memcpy(ckpt + i * blk_size, sit_bitmap_ptr, blk_size);
		f2fs_put_page(cur_page, 1);
	}
done:
	f2fs_put_page(cp1, 1);
	f2fs_put_page(cp2, 1);
	return 0;

free_fail_no_cp:
	f2fs_put_page(cp1, 1);
	f2fs_put_page(cp2, 1);
fail_no_cp:
	kfree(sbi->ckpt);
	return -EINVAL;
}

static void __add_dirty_inode(struct inode *inode, enum inode_type type)
{
	struct f2fs_sb_info *sbi = F2FS_I_SB(inode);
	int flag = (type == DIR_INODE) ? FI_DIRTY_DIR : FI_DIRTY_FILE;

	if (is_inode_flag_set(inode, flag))
		return;

	set_inode_flag(inode, flag);
	if (!f2fs_is_volatile_file(inode))
		list_add_tail(&F2FS_I(inode)->dirty_list,
						&sbi->inode_list[type]);
	stat_inc_dirty_inode(sbi, type);
}

static void __remove_dirty_inode(struct inode *inode, enum inode_type type)
{
	int flag = (type == DIR_INODE) ? FI_DIRTY_DIR : FI_DIRTY_FILE;

	if (get_dirty_pages(inode) || !is_inode_flag_set(inode, flag))
		return;

	list_del_init(&F2FS_I(inode)->dirty_list);
	clear_inode_flag(inode, flag);
	stat_dec_dirty_inode(F2FS_I_SB(inode), type);
}

<<<<<<< HEAD
void f2fs_update_dirty_page(struct inode *inode, struct page *page)
{
	struct f2fs_sb_info *sbi = F2FS_I_SB(inode);
	enum inode_type type = S_ISDIR(inode->i_mode) ? DIR_INODE : FILE_INODE;

	if (!S_ISDIR(inode->i_mode) && !S_ISREG(inode->i_mode) &&
			!S_ISLNK(inode->i_mode))
		return;

	spin_lock(&sbi->inode_lock[type]);
	if (type != FILE_INODE || test_opt(sbi, DATA_FLUSH))
		__add_dirty_inode(inode, type);
	inode_inc_dirty_pages(inode);
	spin_unlock(&sbi->inode_lock[type]);

	SetPagePrivate(page);
	f2fs_trace_pid(page);
}

void f2fs_remove_dirty_inode(struct inode *inode)
=======
void remove_dirty_dir_inode(struct inode *inode)
>>>>>>> 9ed70b4a
{
	struct f2fs_sb_info *sbi = F2FS_I_SB(inode);
	enum inode_type type = S_ISDIR(inode->i_mode) ? DIR_INODE : FILE_INODE;

	if (!S_ISDIR(inode->i_mode) && !S_ISREG(inode->i_mode) &&
			!S_ISLNK(inode->i_mode))
		return;

	if (type == FILE_INODE && !test_opt(sbi, DATA_FLUSH))
		return;

<<<<<<< HEAD
	spin_lock(&sbi->inode_lock[type]);
	__remove_dirty_inode(inode, type);
	spin_unlock(&sbi->inode_lock[type]);
=======
	entry = F2FS_I(inode)->dirty_dir;
	list_del(&entry->list);
	F2FS_I(inode)->dirty_dir = NULL;
	clear_inode_flag(F2FS_I(inode), FI_DIRTY_DIR);
	stat_dec_dirty_dir(sbi);
	spin_unlock(&sbi->dir_inode_lock);
	kmem_cache_free(inode_entry_slab, entry);
>>>>>>> 9ed70b4a
}

int f2fs_sync_dirty_inodes(struct f2fs_sb_info *sbi, enum inode_type type)
{
	struct list_head *head;
	struct inode *inode;
	struct f2fs_inode_info *fi;
	bool is_dir = (type == DIR_INODE);
	unsigned long ino = 0;

	trace_f2fs_sync_dirty_inodes_enter(sbi->sb, is_dir,
				get_pages(sbi, is_dir ?
				F2FS_DIRTY_DENTS : F2FS_DIRTY_DATA));
retry:
	if (unlikely(f2fs_cp_error(sbi)))
		return -EIO;

	spin_lock(&sbi->inode_lock[type]);

	head = &sbi->inode_list[type];
	if (list_empty(head)) {
		spin_unlock(&sbi->inode_lock[type]);
		trace_f2fs_sync_dirty_inodes_exit(sbi->sb, is_dir,
				get_pages(sbi, is_dir ?
				F2FS_DIRTY_DENTS : F2FS_DIRTY_DATA));
		return 0;
	}
	fi = list_first_entry(head, struct f2fs_inode_info, dirty_list);
	inode = igrab(&fi->vfs_inode);
	spin_unlock(&sbi->inode_lock[type]);
	if (inode) {
		unsigned long cur_ino = inode->i_ino;

		if (is_dir)
			F2FS_I(inode)->cp_task = current;

		filemap_fdatawrite(inode->i_mapping);

		if (is_dir)
			F2FS_I(inode)->cp_task = NULL;

		iput(inode);
		/* We need to give cpu to another writers. */
		if (ino == cur_ino)
			cond_resched();
		else
			ino = cur_ino;
	} else {
		/*
		 * We should submit bio, since it exists several
		 * wribacking dentry pages in the freeing inode.
		 */
		f2fs_submit_merged_write(sbi, DATA);
		cond_resched();
	}
	goto retry;
}

int f2fs_sync_inode_meta(struct f2fs_sb_info *sbi)
{
	struct list_head *head = &sbi->inode_list[DIRTY_META];
	struct inode *inode;
	struct f2fs_inode_info *fi;
	s64 total = get_pages(sbi, F2FS_DIRTY_IMETA);

	while (total--) {
		if (unlikely(f2fs_cp_error(sbi)))
			return -EIO;

		spin_lock(&sbi->inode_lock[DIRTY_META]);
		if (list_empty(head)) {
			spin_unlock(&sbi->inode_lock[DIRTY_META]);
			return 0;
		}
		fi = list_first_entry(head, struct f2fs_inode_info,
							gdirty_list);
		inode = igrab(&fi->vfs_inode);
		spin_unlock(&sbi->inode_lock[DIRTY_META]);
		if (inode) {
			sync_inode_metadata(inode, 0);

			/* it's on eviction */
			if (is_inode_flag_set(inode, FI_DIRTY_INODE))
				f2fs_update_inode_page(inode);
			iput(inode);
		}
	}
	return 0;
}

static void __prepare_cp_block(struct f2fs_sb_info *sbi)
{
	struct f2fs_checkpoint *ckpt = F2FS_CKPT(sbi);
	struct f2fs_nm_info *nm_i = NM_I(sbi);
	nid_t last_nid = nm_i->next_scan_nid;

	next_free_nid(sbi, &last_nid);
	ckpt->valid_block_count = cpu_to_le64(valid_user_blocks(sbi));
	ckpt->valid_node_count = cpu_to_le32(valid_node_count(sbi));
	ckpt->valid_inode_count = cpu_to_le32(valid_inode_count(sbi));
	ckpt->next_free_nid = cpu_to_le32(last_nid);
}

static bool __need_flush_quota(struct f2fs_sb_info *sbi)
{
	if (!is_journalled_quota(sbi))
		return false;
	if (is_sbi_flag_set(sbi, SBI_QUOTA_SKIP_FLUSH))
		return false;
	if (is_sbi_flag_set(sbi, SBI_QUOTA_NEED_REPAIR))
		return false;
	if (is_sbi_flag_set(sbi, SBI_QUOTA_NEED_FLUSH))
		return true;
	if (get_pages(sbi, F2FS_DIRTY_QDATA))
		return true;
	return false;
}

/*
 * Freeze all the FS-operations for checkpoint.
 */
static int block_operations(struct f2fs_sb_info *sbi)
{
	struct writeback_control wbc = {
		.sync_mode = WB_SYNC_ALL,
		.nr_to_write = LONG_MAX,
		.for_reclaim = 0,
	};
	struct blk_plug plug;
	int err = 0, cnt = 0;

	blk_start_plug(&plug);

retry_flush_quotas:
	if (__need_flush_quota(sbi)) {
		int locked;

		if (++cnt > DEFAULT_RETRY_QUOTA_FLUSH_COUNT) {
			set_sbi_flag(sbi, SBI_QUOTA_SKIP_FLUSH);
			f2fs_lock_all(sbi);
			goto retry_flush_dents;
		}
		clear_sbi_flag(sbi, SBI_QUOTA_NEED_FLUSH);

		/* only failed during mount/umount/freeze/quotactl */
		locked = down_read_trylock(&sbi->sb->s_umount);
		f2fs_quota_sync(sbi->sb, -1);
		if (locked)
			up_read(&sbi->sb->s_umount);
	}

	f2fs_lock_all(sbi);
	if (__need_flush_quota(sbi)) {
		f2fs_unlock_all(sbi);
		cond_resched();
		goto retry_flush_quotas;
	}

retry_flush_dents:
	/* write all the dirty dentry pages */
	if (get_pages(sbi, F2FS_DIRTY_DENTS)) {
		f2fs_unlock_all(sbi);
		err = f2fs_sync_dirty_inodes(sbi, DIR_INODE);
		if (err)
			goto out;
		cond_resched();
		goto retry_flush_quotas;
	}

	/*
	 * POR: we should ensure that there are no dirty node pages
	 * until finishing nat/sit flush. inode->i_blocks can be updated.
	 */
	down_write(&sbi->node_change);

	if (__need_flush_quota(sbi)) {
		up_write(&sbi->node_change);
		f2fs_unlock_all(sbi);
		goto retry_flush_quotas;
	}

	if (get_pages(sbi, F2FS_DIRTY_IMETA)) {
		up_write(&sbi->node_change);
		f2fs_unlock_all(sbi);
		err = f2fs_sync_inode_meta(sbi);
		if (err)
			goto out;
		cond_resched();
		goto retry_flush_quotas;
	}

retry_flush_nodes:
	down_write(&sbi->node_write);

	if (get_pages(sbi, F2FS_DIRTY_NODES)) {
		up_write(&sbi->node_write);
		atomic_inc(&sbi->wb_sync_req[NODE]);
		err = f2fs_sync_node_pages(sbi, &wbc, false, FS_CP_NODE_IO);
		atomic_dec(&sbi->wb_sync_req[NODE]);
		if (err) {
			up_write(&sbi->node_change);
			f2fs_unlock_all(sbi);
			goto out;
		}
		cond_resched();
		goto retry_flush_nodes;
	}

	/*
	 * sbi->node_change is used only for AIO write_begin path which produces
	 * dirty node blocks and some checkpoint values by block allocation.
	 */
	__prepare_cp_block(sbi);
	up_write(&sbi->node_change);
out:
	blk_finish_plug(&plug);
	return err;
}

static void unblock_operations(struct f2fs_sb_info *sbi)
{
	up_write(&sbi->node_write);
	f2fs_unlock_all(sbi);
}

void f2fs_wait_on_all_pages_writeback(struct f2fs_sb_info *sbi)
{
	DEFINE_WAIT(wait);

	for (;;) {
		prepare_to_wait(&sbi->cp_wait, &wait, TASK_UNINTERRUPTIBLE);

		if (!get_pages(sbi, F2FS_WB_CP_DATA))
			break;

		if (unlikely(f2fs_cp_error(sbi)))
			break;

		io_schedule_timeout(5*HZ);
	}
	finish_wait(&sbi->cp_wait, &wait);
}

static void update_ckpt_flags(struct f2fs_sb_info *sbi, struct cp_control *cpc)
{
	unsigned long orphan_num = sbi->im[ORPHAN_INO].ino_num;
	struct f2fs_checkpoint *ckpt = F2FS_CKPT(sbi);
	unsigned long flags;

	spin_lock_irqsave(&sbi->cp_lock, flags);

	if ((cpc->reason & CP_UMOUNT) &&
			le32_to_cpu(ckpt->cp_pack_total_block_count) >
			sbi->blocks_per_seg - NM_I(sbi)->nat_bits_blocks)
		disable_nat_bits(sbi, false);

	if (cpc->reason & CP_TRIMMED)
		__set_ckpt_flags(ckpt, CP_TRIMMED_FLAG);
	else
		__clear_ckpt_flags(ckpt, CP_TRIMMED_FLAG);

	if (cpc->reason & CP_UMOUNT)
		__set_ckpt_flags(ckpt, CP_UMOUNT_FLAG);
	else
		__clear_ckpt_flags(ckpt, CP_UMOUNT_FLAG);

	if (cpc->reason & CP_FASTBOOT)
		__set_ckpt_flags(ckpt, CP_FASTBOOT_FLAG);
	else
		__clear_ckpt_flags(ckpt, CP_FASTBOOT_FLAG);

	if (orphan_num)
		__set_ckpt_flags(ckpt, CP_ORPHAN_PRESENT_FLAG);
	else
		__clear_ckpt_flags(ckpt, CP_ORPHAN_PRESENT_FLAG);

	if (is_sbi_flag_set(sbi, SBI_NEED_FSCK))
		__set_ckpt_flags(ckpt, CP_FSCK_FLAG);

	if (is_sbi_flag_set(sbi, SBI_CP_DISABLED))
		__set_ckpt_flags(ckpt, CP_DISABLED_FLAG);
	else
		__clear_ckpt_flags(ckpt, CP_DISABLED_FLAG);

	if (is_sbi_flag_set(sbi, SBI_QUOTA_SKIP_FLUSH))
		__set_ckpt_flags(ckpt, CP_QUOTA_NEED_FSCK_FLAG);
	else
		__clear_ckpt_flags(ckpt, CP_QUOTA_NEED_FSCK_FLAG);

	if (is_sbi_flag_set(sbi, SBI_QUOTA_NEED_REPAIR))
		__set_ckpt_flags(ckpt, CP_QUOTA_NEED_FSCK_FLAG);

	/* set this flag to activate crc|cp_ver for recovery */
	__set_ckpt_flags(ckpt, CP_CRC_RECOVERY_FLAG);
	__clear_ckpt_flags(ckpt, CP_NOCRC_RECOVERY_FLAG);

	spin_unlock_irqrestore(&sbi->cp_lock, flags);
}

static void commit_checkpoint(struct f2fs_sb_info *sbi,
	void *src, block_t blk_addr)
{
	struct writeback_control wbc = {
		.for_reclaim = 0,
	};

	/*
	 * pagevec_lookup_tag and lock_page again will take
	 * some extra time. Therefore, f2fs_update_meta_pages and
	 * f2fs_sync_meta_pages are combined in this function.
	 */
	struct page *page = f2fs_grab_meta_page(sbi, blk_addr);
	int err;

	memcpy(page_address(page), src, PAGE_SIZE);
	set_page_dirty(page);

	f2fs_wait_on_page_writeback(page, META, true);
	f2fs_bug_on(sbi, PageWriteback(page));
	if (unlikely(!clear_page_dirty_for_io(page)))
		f2fs_bug_on(sbi, 1);

	/* writeout cp pack 2 page */
	err = __f2fs_write_meta_page(page, &wbc, FS_CP_META_IO);
	if (unlikely(err && f2fs_cp_error(sbi))) {
		f2fs_put_page(page, 1);
		return;
	}

	f2fs_bug_on(sbi, err);
	f2fs_put_page(page, 0);

	/* submit checkpoint (with barrier if NOBARRIER is not set) */
	f2fs_submit_merged_write(sbi, META_FLUSH);
}

static int do_checkpoint(struct f2fs_sb_info *sbi, struct cp_control *cpc)
{
	struct f2fs_checkpoint *ckpt = F2FS_CKPT(sbi);
	struct f2fs_nm_info *nm_i = NM_I(sbi);
	unsigned long orphan_num = sbi->im[ORPHAN_INO].ino_num, flags;
	block_t start_blk;
	unsigned int data_sum_blocks, orphan_blocks;
	__u32 crc32 = 0;
	int i;
	int cp_payload_blks = __cp_payload(sbi);
<<<<<<< HEAD
	struct super_block *sb = sbi->sb;
	struct curseg_info *seg_i = CURSEG_I(sbi, CURSEG_HOT_NODE);
	u64 kbytes_written;
	int err;
=======
>>>>>>> 9ed70b4a

	/* Flush all the NAT/SIT pages */
	while (get_pages(sbi, F2FS_DIRTY_META)) {
		f2fs_sync_meta_pages(sbi, META, LONG_MAX, FS_CP_META_IO);
		if (unlikely(f2fs_cp_error(sbi)))
			break;
	}

	/*
	 * modify checkpoint
	 * version number is already updated
	 */
	ckpt->elapsed_time = cpu_to_le64(get_mtime(sbi, true));
	ckpt->free_segment_count = cpu_to_le32(free_segments(sbi));
	for (i = 0; i < NR_CURSEG_NODE_TYPE; i++) {
		ckpt->cur_node_segno[i] =
			cpu_to_le32(curseg_segno(sbi, i + CURSEG_HOT_NODE));
		ckpt->cur_node_blkoff[i] =
			cpu_to_le16(curseg_blkoff(sbi, i + CURSEG_HOT_NODE));
		ckpt->alloc_type[i + CURSEG_HOT_NODE] =
				curseg_alloc_type(sbi, i + CURSEG_HOT_NODE);
	}
	for (i = 0; i < NR_CURSEG_DATA_TYPE; i++) {
		ckpt->cur_data_segno[i] =
			cpu_to_le32(curseg_segno(sbi, i + CURSEG_HOT_DATA));
		ckpt->cur_data_blkoff[i] =
			cpu_to_le16(curseg_blkoff(sbi, i + CURSEG_HOT_DATA));
		ckpt->alloc_type[i + CURSEG_HOT_DATA] =
				curseg_alloc_type(sbi, i + CURSEG_HOT_DATA);
	}

	/* 2 cp  + n data seg summary + orphan inode blocks */
	data_sum_blocks = f2fs_npages_for_summary_flush(sbi, false);
	spin_lock_irqsave(&sbi->cp_lock, flags);
	if (data_sum_blocks < NR_CURSEG_DATA_TYPE)
		__set_ckpt_flags(ckpt, CP_COMPACT_SUM_FLAG);
	else
		__clear_ckpt_flags(ckpt, CP_COMPACT_SUM_FLAG);
	spin_unlock_irqrestore(&sbi->cp_lock, flags);

	orphan_blocks = GET_ORPHAN_BLOCKS(orphan_num);
	ckpt->cp_pack_start_sum = cpu_to_le32(1 + cp_payload_blks +
			orphan_blocks);

	if (__remain_node_summaries(cpc->reason))
		ckpt->cp_pack_total_block_count = cpu_to_le32(F2FS_CP_PACKS+
				cp_payload_blks + data_sum_blocks +
				orphan_blocks + NR_CURSEG_NODE_TYPE);
	else
		ckpt->cp_pack_total_block_count = cpu_to_le32(F2FS_CP_PACKS +
				cp_payload_blks + data_sum_blocks +
				orphan_blocks);

	/* update ckpt flag for checkpoint */
	update_ckpt_flags(sbi, cpc);

	/* set this flag to activate crc|cp_ver for recovery */
	set_ckpt_flags(ckpt, CP_CRC_RECOVERY_FLAG);

	/* update SIT/NAT bitmap */
	get_sit_bitmap(sbi, __bitmap_ptr(sbi, SIT_BITMAP));
	get_nat_bitmap(sbi, __bitmap_ptr(sbi, NAT_BITMAP));

	crc32 = f2fs_crc32(sbi, ckpt, le32_to_cpu(ckpt->checksum_offset));
	*((__le32 *)((unsigned char *)ckpt +
				le32_to_cpu(ckpt->checksum_offset)))
				= cpu_to_le32(crc32);

	start_blk = __start_cp_next_addr(sbi);

	/* write nat bits */
	if (enabled_nat_bits(sbi, cpc)) {
		__u64 cp_ver = cur_cp_version(ckpt);
		block_t blk;

		cp_ver |= ((__u64)crc32 << 32);
		*(__le64 *)nm_i->nat_bits = cpu_to_le64(cp_ver);

		blk = start_blk + sbi->blocks_per_seg - nm_i->nat_bits_blocks;
		for (i = 0; i < nm_i->nat_bits_blocks; i++)
			f2fs_update_meta_page(sbi, nm_i->nat_bits +
					(i << F2FS_BLKSIZE_BITS), blk + i);

		/* Flush all the NAT BITS pages */
		while (get_pages(sbi, F2FS_DIRTY_META)) {
			f2fs_sync_meta_pages(sbi, META, LONG_MAX,
							FS_CP_META_IO);
			if (unlikely(f2fs_cp_error(sbi)))
				break;
		}
	}

	/* write out checkpoint buffer at block 0 */
	f2fs_update_meta_page(sbi, ckpt, start_blk++);

	for (i = 1; i < 1 + cp_payload_blks; i++)
		f2fs_update_meta_page(sbi, (char *)ckpt + i * F2FS_BLKSIZE,
							start_blk++);

	if (orphan_num) {
		write_orphan_inodes(sbi, start_blk);
		start_blk += orphan_blocks;
	}

	f2fs_write_data_summaries(sbi, start_blk);
	start_blk += data_sum_blocks;

	/* Record write statistics in the hot node summary */
	kbytes_written = sbi->kbytes_written;
	if (sb->s_bdev->bd_part)
		kbytes_written += BD_PART_WRITTEN(sbi);

	seg_i->journal->info.kbytes_written = cpu_to_le64(kbytes_written);

	if (__remain_node_summaries(cpc->reason)) {
		f2fs_write_node_summaries(sbi, start_blk);
		start_blk += NR_CURSEG_NODE_TYPE;
	}

	/* update user_block_counts */
	sbi->last_valid_block_count = sbi->total_valid_block_count;
	percpu_counter_set(&sbi->alloc_valid_block_count, 0);

	/* Here, we have one bio having CP pack except cp pack 2 page */
	f2fs_sync_meta_pages(sbi, META, LONG_MAX, FS_CP_META_IO);

	/* wait for previous submitted meta pages writeback */
	f2fs_wait_on_all_pages_writeback(sbi);

	/* flush all device cache */
	err = f2fs_flush_device_cache(sbi);
	if (err)
		return err;

	/* barrier and flush checkpoint cp pack 2 page if it can */
	commit_checkpoint(sbi, ckpt, start_blk);
	f2fs_wait_on_all_pages_writeback(sbi);

<<<<<<< HEAD
	/*
	 * invalidate intermediate page cache borrowed from meta inode
	 * which are used for migration of encrypted inode's blocks.
	 */
	if (f2fs_sb_has_encrypt(sbi->sb))
		invalidate_mapping_pages(META_MAPPING(sbi),
				MAIN_BLKADDR(sbi), MAX_BLKADDR(sbi) - 1);

	f2fs_release_ino_entry(sbi, false);
=======
	release_dirty_inode(sbi);
>>>>>>> 9ed70b4a

	f2fs_reset_fsync_node_info(sbi);

	clear_sbi_flag(sbi, SBI_IS_DIRTY);
<<<<<<< HEAD
	clear_sbi_flag(sbi, SBI_NEED_CP);
	clear_sbi_flag(sbi, SBI_QUOTA_SKIP_FLUSH);
	sbi->unusable_block_count = 0;
	__set_cp_next_pack(sbi);

	/*
	 * redirty superblock if metadata like node page or inode cache is
	 * updated during writing checkpoint.
	 */
	if (get_pages(sbi, F2FS_DIRTY_NODES) ||
			get_pages(sbi, F2FS_DIRTY_IMETA))
		set_sbi_flag(sbi, SBI_IS_DIRTY);

	f2fs_bug_on(sbi, get_pages(sbi, F2FS_DIRTY_DENTS));

	return unlikely(f2fs_cp_error(sbi)) ? -EIO : 0;
=======
	__set_cp_next_pack(sbi);
>>>>>>> 9ed70b4a
}

/*
 * We guarantee that this checkpoint procedure will not fail.
 */
int f2fs_write_checkpoint(struct f2fs_sb_info *sbi, struct cp_control *cpc)
{
	struct f2fs_checkpoint *ckpt = F2FS_CKPT(sbi);
	unsigned long long ckpt_ver;
	int err = 0;

	if (unlikely(is_sbi_flag_set(sbi, SBI_CP_DISABLED))) {
		if (cpc->reason != CP_PAUSE)
			return 0;
		f2fs_msg(sbi->sb, KERN_WARNING,
				"Start checkpoint disabled!");
	}
	mutex_lock(&sbi->cp_mutex);

	if (!is_sbi_flag_set(sbi, SBI_IS_DIRTY) &&
		((cpc->reason & CP_FASTBOOT) || (cpc->reason & CP_SYNC) ||
		((cpc->reason & CP_DISCARD) && !sbi->discard_blks)))
		goto out;
	if (unlikely(f2fs_cp_error(sbi))) {
		err = -EIO;
		goto out;
	}
	if (f2fs_readonly(sbi->sb)) {
		err = -EROFS;
		goto out;
	}

	trace_f2fs_write_checkpoint(sbi->sb, cpc->reason, "start block_ops");

	err = block_operations(sbi);
	if (err)
		goto out;

	trace_f2fs_write_checkpoint(sbi->sb, cpc->reason, "finish block_ops");

	f2fs_flush_merged_writes(sbi);

	/* this is the case of multiple fstrims without any changes */
	if (cpc->reason & CP_DISCARD) {
		if (!f2fs_exist_trim_candidates(sbi, cpc)) {
			unblock_operations(sbi);
			goto out;
		}

		if (NM_I(sbi)->dirty_nat_cnt == 0 &&
				SIT_I(sbi)->dirty_sentries == 0 &&
				prefree_segments(sbi) == 0) {
			f2fs_flush_sit_entries(sbi, cpc);
			f2fs_clear_prefree_segments(sbi, cpc);
			unblock_operations(sbi);
			goto out;
		}
	}

	/*
	 * update checkpoint pack index
	 * Increase the version number so that
	 * SIT entries and seg summaries are written at correct place
	 */
	ckpt_ver = cur_cp_version(ckpt);
	ckpt->checkpoint_ver = cpu_to_le64(++ckpt_ver);

	/* write cached NAT/SIT entries to NAT/SIT area */
	err = f2fs_flush_nat_entries(sbi, cpc);
	if (err)
		goto stop;

	f2fs_flush_sit_entries(sbi, cpc);

	/* unlock all the fs_lock[] in do_checkpoint() */
	err = do_checkpoint(sbi, cpc);
	if (err)
		f2fs_release_discard_addrs(sbi);
	else
		f2fs_clear_prefree_segments(sbi, cpc);
stop:
	unblock_operations(sbi);
	stat_inc_cp_count(sbi->stat_info);

	if (cpc->reason & CP_RECOVERY)
		f2fs_msg(sbi->sb, KERN_NOTICE,
			"checkpoint: version = %llx", ckpt_ver);

	/* do checkpoint periodically */
	f2fs_update_time(sbi, CP_TIME);
	trace_f2fs_write_checkpoint(sbi->sb, cpc->reason, "finish checkpoint");
out:
	mutex_unlock(&sbi->cp_mutex);
	return err;
}

void f2fs_init_ino_entry_info(struct f2fs_sb_info *sbi)
{
	int i;

	for (i = 0; i < MAX_INO_ENTRY; i++) {
		struct inode_management *im = &sbi->im[i];

		INIT_RADIX_TREE(&im->ino_root, GFP_ATOMIC);
		spin_lock_init(&im->ino_lock);
		INIT_LIST_HEAD(&im->ino_list);
		im->ino_num = 0;
	}

	sbi->max_orphans = (sbi->blocks_per_seg - F2FS_CP_PACKS -
			NR_CURSEG_TYPE - __cp_payload(sbi)) *
				F2FS_ORPHANS_PER_BLOCK;
}

int __init f2fs_create_checkpoint_caches(void)
{
	ino_entry_slab = f2fs_kmem_cache_create("f2fs_ino_entry",
			sizeof(struct ino_entry));
	if (!ino_entry_slab)
		return -ENOMEM;
	f2fs_inode_entry_slab = f2fs_kmem_cache_create("f2fs_inode_entry",
			sizeof(struct inode_entry));
	if (!f2fs_inode_entry_slab) {
		kmem_cache_destroy(ino_entry_slab);
		return -ENOMEM;
	}
	return 0;
}

void f2fs_destroy_checkpoint_caches(void)
{
	kmem_cache_destroy(ino_entry_slab);
	kmem_cache_destroy(f2fs_inode_entry_slab);
}<|MERGE_RESOLUTION|>--- conflicted
+++ resolved
@@ -1,9 +1,12 @@
-// SPDX-License-Identifier: GPL-2.0
 /*
  * fs/f2fs/checkpoint.c
  *
  * Copyright (c) 2012 Samsung Electronics Co., Ltd.
  *             http://www.samsung.com/
+ *
+ * This program is free software; you can redistribute it and/or modify
+ * it under the terms of the GNU General Public License version 2 as
+ * published by the Free Software Foundation.
  */
 #include <linux/fs.h>
 #include <linux/bio.h>
@@ -21,32 +24,23 @@
 #include <trace/events/f2fs.h>
 
 static struct kmem_cache *ino_entry_slab;
-struct kmem_cache *f2fs_inode_entry_slab;
-
-void f2fs_stop_checkpoint(struct f2fs_sb_info *sbi, bool end_io)
-{
-	f2fs_build_fault_attr(sbi, 0, 0);
-	set_ckpt_flags(sbi, CP_ERROR_FLAG);
-	if (!end_io)
-		f2fs_flush_merged_writes(sbi);
-}
+struct kmem_cache *inode_entry_slab;
 
 /*
  * We guarantee no failure on the returned page.
  */
-struct page *f2fs_grab_meta_page(struct f2fs_sb_info *sbi, pgoff_t index)
+struct page *grab_meta_page(struct f2fs_sb_info *sbi, pgoff_t index)
 {
 	struct address_space *mapping = META_MAPPING(sbi);
 	struct page *page = NULL;
 repeat:
-	page = f2fs_grab_cache_page(mapping, index, false);
+	page = grab_cache_page(mapping, index);
 	if (!page) {
 		cond_resched();
 		goto repeat;
 	}
-	f2fs_wait_on_page_writeback(page, META, true);
-	if (!PageUptodate(page))
-		SetPageUptodate(page);
+	f2fs_wait_on_page_writeback(page, META);
+	SetPageUptodate(page);
 	return page;
 }
 
@@ -61,19 +55,16 @@
 	struct f2fs_io_info fio = {
 		.sbi = sbi,
 		.type = META,
-		.op = REQ_OP_READ,
-		.op_flags = REQ_SYNC | REQ_META | REQ_PRIO,
-		.old_blkaddr = index,
-		.new_blkaddr = index,
+		.rw = READ_SYNC | REQ_META | REQ_PRIO,
+		.blk_addr = index,
 		.encrypted_page = NULL,
 		.is_meta = is_meta,
 	};
-	int err;
 
 	if (unlikely(!is_meta))
-		fio.op_flags &= ~REQ_META;
+		fio.rw &= ~REQ_META;
 repeat:
-	page = f2fs_grab_cache_page(mapping, index, false);
+	page = grab_cache_page(mapping, index);
 	if (!page) {
 		cond_resched();
 		goto repeat;
@@ -83,18 +74,11 @@
 
 	fio.page = page;
 
-<<<<<<< HEAD
-	err = f2fs_submit_page_bio(&fio);
-	if (err) {
-		f2fs_put_page(page, 1);
-		return ERR_PTR(err);
-=======
 	if (f2fs_submit_page_bio(&fio)) {
 		memset(page_address(page), 0, PAGE_SIZE);
 		f2fs_stop_checkpoint(sbi);
 		f2fs_bug_on(sbi, 1);
 		return page;
->>>>>>> 9ed70b4a
 	}
 
 	lock_page(page);
@@ -103,37 +87,24 @@
 		goto repeat;
 	}
 
-	if (unlikely(!PageUptodate(page))) {
-		f2fs_put_page(page, 1);
-		return ERR_PTR(-EIO);
-	}
+	/*
+	 * if there is any IO error when accessing device, make our filesystem
+	 * readonly and make sure do not write checkpoint with non-uptodate
+	 * meta page.
+	 */
+	if (unlikely(!PageUptodate(page)))
+		f2fs_stop_checkpoint(sbi);
 out:
 	return page;
 }
 
-struct page *f2fs_get_meta_page(struct f2fs_sb_info *sbi, pgoff_t index)
+struct page *get_meta_page(struct f2fs_sb_info *sbi, pgoff_t index)
 {
 	return __get_meta_page(sbi, index, true);
 }
 
-struct page *f2fs_get_meta_page_nofail(struct f2fs_sb_info *sbi, pgoff_t index)
-{
-	struct page *page;
-	int count = 0;
-
-retry:
-	page = __get_meta_page(sbi, index, true);
-	if (IS_ERR(page)) {
-		if (PTR_ERR(page) == -EIO &&
-				++count <= DEFAULT_RETRY_IO_COUNT)
-			goto retry;
-		f2fs_stop_checkpoint(sbi, false);
-	}
-	return page;
-}
-
 /* for POR only */
-struct page *f2fs_get_tmp_page(struct f2fs_sb_info *sbi, pgoff_t index)
+struct page *get_tmp_page(struct f2fs_sb_info *sbi, pgoff_t index)
 {
 	return __get_meta_page(sbi, index, false);
 }
@@ -185,30 +156,23 @@
 /*
  * Readahead CP/NAT/SIT/SSA pages
  */
-int f2fs_ra_meta_pages(struct f2fs_sb_info *sbi, block_t start, int nrpages,
+int ra_meta_pages(struct f2fs_sb_info *sbi, block_t start, int nrpages,
 							int type, bool sync)
 {
+	block_t prev_blk_addr = 0;
 	struct page *page;
 	block_t blkno = start;
 	struct f2fs_io_info fio = {
 		.sbi = sbi,
 		.type = META,
-		.op = REQ_OP_READ,
-		.op_flags = sync ? (REQ_SYNC | REQ_META | REQ_PRIO) :
-						REQ_RAHEAD,
+		.rw = sync ? (READ_SYNC | REQ_META | REQ_PRIO) : READA,
 		.encrypted_page = NULL,
-<<<<<<< HEAD
-		.in_list = false,
-=======
->>>>>>> 9ed70b4a
 		.is_meta = (type != META_POR),
 	};
-	struct blk_plug plug;
 
 	if (unlikely(type == META_POR))
-		fio.op_flags &= ~REQ_META;
-
-	blk_start_plug(&plug);
+		fio.rw &= ~REQ_META;
+
 	for (; nrpages-- > 0; blkno++) {
 
 		if (!f2fs_is_valid_blkaddr(sbi, blkno, type))
@@ -220,25 +184,27 @@
 					NAT_BLOCK_OFFSET(NM_I(sbi)->max_nid)))
 				blkno = 0;
 			/* get nat block addr */
-			fio.new_blkaddr = current_nat_addr(sbi,
+			fio.blk_addr = current_nat_addr(sbi,
 					blkno * NAT_ENTRY_PER_BLOCK);
 			break;
 		case META_SIT:
 			/* get sit block addr */
-			fio.new_blkaddr = current_sit_addr(sbi,
+			fio.blk_addr = current_sit_addr(sbi,
 					blkno * SIT_ENTRY_PER_BLOCK);
+			if (blkno != start && prev_blk_addr + 1 != fio.blk_addr)
+				goto out;
+			prev_blk_addr = fio.blk_addr;
 			break;
 		case META_SSA:
 		case META_CP:
 		case META_POR:
-			fio.new_blkaddr = blkno;
+			fio.blk_addr = blkno;
 			break;
 		default:
 			BUG();
 		}
 
-		page = f2fs_grab_cache_page(META_MAPPING(sbi),
-						fio.new_blkaddr, false);
+		page = grab_cache_page(META_MAPPING(sbi), fio.blk_addr);
 		if (!page)
 			continue;
 		if (PageUptodate(page)) {
@@ -247,54 +213,49 @@
 		}
 
 		fio.page = page;
-		f2fs_submit_page_bio(&fio);
+		f2fs_submit_page_mbio(&fio);
 		f2fs_put_page(page, 0);
 	}
 out:
-	blk_finish_plug(&plug);
+	f2fs_submit_merged_bio(sbi, META, READ);
 	return blkno - start;
 }
 
-void f2fs_ra_meta_pages_cond(struct f2fs_sb_info *sbi, pgoff_t index)
+void ra_meta_pages_cond(struct f2fs_sb_info *sbi, pgoff_t index)
 {
 	struct page *page;
 	bool readahead = false;
 
 	page = find_get_page(META_MAPPING(sbi), index);
-	if (!page || !PageUptodate(page))
+	if (!page || (page && !PageUptodate(page)))
 		readahead = true;
 	f2fs_put_page(page, 0);
 
 	if (readahead)
-		f2fs_ra_meta_pages(sbi, index, BIO_MAX_PAGES, META_POR, true);
-}
-
-static int __f2fs_write_meta_page(struct page *page,
-				struct writeback_control *wbc,
-				enum iostat_type io_type)
+		ra_meta_pages(sbi, index, MAX_BIO_BLOCKS(sbi), META_POR, true);
+}
+
+static int f2fs_write_meta_page(struct page *page,
+				struct writeback_control *wbc)
 {
 	struct f2fs_sb_info *sbi = F2FS_P_SB(page);
 
 	trace_f2fs_writepage(page, META);
 
-	if (unlikely(f2fs_cp_error(sbi)))
-		goto redirty_out;
 	if (unlikely(is_sbi_flag_set(sbi, SBI_POR_DOING)))
 		goto redirty_out;
 	if (wbc->for_reclaim && page->index < GET_SUM_BLOCK(sbi, 0))
 		goto redirty_out;
-
-	f2fs_do_write_meta_page(sbi, page, io_type);
+	if (unlikely(f2fs_cp_error(sbi)))
+		goto redirty_out;
+
+	f2fs_wait_on_page_writeback(page, META);
+	write_meta_page(sbi, page);
 	dec_page_count(sbi, F2FS_DIRTY_META);
+	unlock_page(page);
 
 	if (wbc->for_reclaim)
-		f2fs_submit_merged_write_cond(sbi, NULL, page, 0, META);
-
-	unlock_page(page);
-
-	if (unlikely(f2fs_cp_error(sbi)))
-		f2fs_submit_merged_write(sbi, META);
-
+		f2fs_submit_merged_bio(sbi, META, WRITE);
 	return 0;
 
 redirty_out:
@@ -302,68 +263,57 @@
 	return AOP_WRITEPAGE_ACTIVATE;
 }
 
-static int f2fs_write_meta_page(struct page *page,
-				struct writeback_control *wbc)
-{
-	return __f2fs_write_meta_page(page, wbc, FS_META_IO);
-}
-
 static int f2fs_write_meta_pages(struct address_space *mapping,
 				struct writeback_control *wbc)
 {
 	struct f2fs_sb_info *sbi = F2FS_M_SB(mapping);
 	long diff, written;
 
-	if (unlikely(is_sbi_flag_set(sbi, SBI_POR_DOING)))
-		goto skip_write;
+	trace_f2fs_writepages(mapping->host, wbc, META);
 
 	/* collect a number of dirty meta pages and write together */
 	if (wbc->for_kupdate ||
 		get_pages(sbi, F2FS_DIRTY_META) < nr_pages_to_skip(sbi, META))
 		goto skip_write;
 
-	/* if locked failed, cp will flush dirty pages instead */
-	if (!mutex_trylock(&sbi->cp_mutex))
-		goto skip_write;
-
-	trace_f2fs_writepages(mapping->host, wbc, META);
+	/* if mounting is failed, skip writing node pages */
+	mutex_lock(&sbi->cp_mutex);
 	diff = nr_pages_to_write(sbi, META, wbc);
-	written = f2fs_sync_meta_pages(sbi, META, wbc->nr_to_write, FS_META_IO);
+	written = sync_meta_pages(sbi, META, wbc->nr_to_write);
 	mutex_unlock(&sbi->cp_mutex);
 	wbc->nr_to_write = max((long)0, wbc->nr_to_write - written - diff);
 	return 0;
 
 skip_write:
 	wbc->pages_skipped += get_pages(sbi, F2FS_DIRTY_META);
-	trace_f2fs_writepages(mapping->host, wbc, META);
 	return 0;
 }
 
-long f2fs_sync_meta_pages(struct f2fs_sb_info *sbi, enum page_type type,
-				long nr_to_write, enum iostat_type io_type)
+long sync_meta_pages(struct f2fs_sb_info *sbi, enum page_type type,
+						long nr_to_write)
 {
 	struct address_space *mapping = META_MAPPING(sbi);
-	pgoff_t index = 0, prev = ULONG_MAX;
+	pgoff_t index = 0, end = LONG_MAX, prev = LONG_MAX;
 	struct pagevec pvec;
 	long nwritten = 0;
-	int nr_pages;
 	struct writeback_control wbc = {
 		.for_reclaim = 0,
 	};
-	struct blk_plug plug;
 
 	pagevec_init(&pvec, 0);
 
-	blk_start_plug(&plug);
-
-	while ((nr_pages = pagevec_lookup_tag(&pvec, mapping, &index,
-				PAGECACHE_TAG_DIRTY))) {
-		int i;
+	while (index <= end) {
+		int i, nr_pages;
+		nr_pages = pagevec_lookup_tag(&pvec, mapping, &index,
+				PAGECACHE_TAG_DIRTY,
+				min(end - index, (pgoff_t)PAGEVEC_SIZE-1) + 1);
+		if (unlikely(nr_pages == 0))
+			break;
 
 		for (i = 0; i < nr_pages; i++) {
 			struct page *page = pvec.pages[i];
 
-			if (prev == ULONG_MAX)
+			if (prev == LONG_MAX)
 				prev = page->index - 1;
 			if (nr_to_write != LONG_MAX && page->index != prev + 1) {
 				pagevec_release(&pvec);
@@ -382,13 +332,10 @@
 				goto continue_unlock;
 			}
 
-			f2fs_wait_on_page_writeback(page, META, true);
-
-			BUG_ON(PageWriteback(page));
 			if (!clear_page_dirty_for_io(page))
 				goto continue_unlock;
 
-			if (__f2fs_write_meta_page(page, &wbc, io_type)) {
+			if (mapping->a_ops->writepage(page, &wbc)) {
 				unlock_page(page);
 				break;
 			}
@@ -402,9 +349,7 @@
 	}
 stop:
 	if (nwritten)
-		f2fs_submit_merged_write(sbi, type);
-
-	blk_finish_plug(&plug);
+		f2fs_submit_merged_bio(sbi, type, WRITE);
 
 	return nwritten;
 }
@@ -413,8 +358,7 @@
 {
 	trace_f2fs_set_page_dirty(page, META);
 
-	if (!PageUptodate(page))
-		SetPageUptodate(page);
+	SetPageUptodate(page);
 	if (!PageDirty(page)) {
 		__set_page_dirty_nobuffers(page);
 		inc_page_count(F2FS_P_SB(page), F2FS_DIRTY_META);
@@ -431,28 +375,26 @@
 	.set_page_dirty	= f2fs_set_meta_page_dirty,
 	.invalidatepage = f2fs_invalidate_page,
 	.releasepage	= f2fs_release_page,
-#ifdef CONFIG_MIGRATION
-	.migratepage    = f2fs_migrate_page,
-#endif
 };
 
-static void __add_ino_entry(struct f2fs_sb_info *sbi, nid_t ino,
-						unsigned int devidx, int type)
+static void __add_ino_entry(struct f2fs_sb_info *sbi, nid_t ino, int type)
 {
 	struct inode_management *im = &sbi->im[type];
 	struct ino_entry *e, *tmp;
 
 	tmp = f2fs_kmem_cache_alloc(ino_entry_slab, GFP_NOFS);
-
+retry:
 	radix_tree_preload(GFP_NOFS | __GFP_NOFAIL);
 
 	spin_lock(&im->ino_lock);
 	e = radix_tree_lookup(&im->ino_root, ino);
 	if (!e) {
 		e = tmp;
-		if (unlikely(radix_tree_insert(&im->ino_root, ino, e)))
-			f2fs_bug_on(sbi, 1);
-
+		if (radix_tree_insert(&im->ino_root, ino, e)) {
+			spin_unlock(&im->ino_lock);
+			radix_tree_preload_end();
+			goto retry;
+		}
 		memset(e, 0, sizeof(struct ino_entry));
 		e->ino = ino;
 
@@ -460,10 +402,6 @@
 		if (type != ORPHAN_INO)
 			im->ino_num++;
 	}
-
-	if (type == FLUSH_INO)
-		f2fs_set_bit(devidx, (char *)&e->dirty_device);
-
 	spin_unlock(&im->ino_lock);
 	radix_tree_preload_end();
 
@@ -489,20 +427,20 @@
 	spin_unlock(&im->ino_lock);
 }
 
-void f2fs_add_ino_entry(struct f2fs_sb_info *sbi, nid_t ino, int type)
+void add_dirty_inode(struct f2fs_sb_info *sbi, nid_t ino, int type)
 {
 	/* add new dirty ino entry into list */
-	__add_ino_entry(sbi, ino, 0, type);
-}
-
-void f2fs_remove_ino_entry(struct f2fs_sb_info *sbi, nid_t ino, int type)
+	__add_ino_entry(sbi, ino, type);
+}
+
+void remove_dirty_inode(struct f2fs_sb_info *sbi, nid_t ino, int type)
 {
 	/* remove dirty ino entry from list */
 	__remove_ino_entry(sbi, ino, type);
 }
 
 /* mode should be APPEND_INO or UPDATE_INO */
-bool f2fs_exist_written_data(struct f2fs_sb_info *sbi, nid_t ino, int mode)
+bool exist_written_data(struct f2fs_sb_info *sbi, nid_t ino, int mode)
 {
 	struct inode_management *im = &sbi->im[mode];
 	struct ino_entry *e;
@@ -513,12 +451,12 @@
 	return e ? true : false;
 }
 
-void f2fs_release_ino_entry(struct f2fs_sb_info *sbi, bool all)
+void release_dirty_inode(struct f2fs_sb_info *sbi)
 {
 	struct ino_entry *e, *tmp;
 	int i;
 
-	for (i = all ? ORPHAN_INO : APPEND_INO; i < MAX_INO_ENTRY; i++) {
+	for (i = APPEND_INO; i <= UPDATE_INO; i++) {
 		struct inode_management *im = &sbi->im[i];
 
 		spin_lock(&im->ino_lock);
@@ -532,40 +470,12 @@
 	}
 }
 
-void f2fs_set_dirty_device(struct f2fs_sb_info *sbi, nid_t ino,
-					unsigned int devidx, int type)
-{
-	__add_ino_entry(sbi, ino, devidx, type);
-}
-
-bool f2fs_is_dirty_device(struct f2fs_sb_info *sbi, nid_t ino,
-					unsigned int devidx, int type)
-{
-	struct inode_management *im = &sbi->im[type];
-	struct ino_entry *e;
-	bool is_dirty = false;
-
-	spin_lock(&im->ino_lock);
-	e = radix_tree_lookup(&im->ino_root, ino);
-	if (e && f2fs_test_bit(devidx, (char *)&e->dirty_device))
-		is_dirty = true;
-	spin_unlock(&im->ino_lock);
-	return is_dirty;
-}
-
-int f2fs_acquire_orphan_inode(struct f2fs_sb_info *sbi)
+int acquire_orphan_inode(struct f2fs_sb_info *sbi)
 {
 	struct inode_management *im = &sbi->im[ORPHAN_INO];
 	int err = 0;
 
 	spin_lock(&im->ino_lock);
-
-	if (time_to_inject(sbi, FAULT_ORPHAN)) {
-		spin_unlock(&im->ino_lock);
-		f2fs_show_injection_info(FAULT_ORPHAN);
-		return -ENOSPC;
-	}
-
 	if (unlikely(im->ino_num >= sbi->max_orphans))
 		err = -ENOSPC;
 	else
@@ -575,7 +485,7 @@
 	return err;
 }
 
-void f2fs_release_orphan_inode(struct f2fs_sb_info *sbi)
+void release_orphan_inode(struct f2fs_sb_info *sbi)
 {
 	struct inode_management *im = &sbi->im[ORPHAN_INO];
 
@@ -585,14 +495,13 @@
 	spin_unlock(&im->ino_lock);
 }
 
-void f2fs_add_orphan_inode(struct inode *inode)
+void add_orphan_inode(struct f2fs_sb_info *sbi, nid_t ino)
 {
 	/* add new orphan ino entry into list */
-	__add_ino_entry(F2FS_I_SB(inode), inode->i_ino, 0, ORPHAN_INO);
-	f2fs_update_inode_page(inode);
-}
-
-void f2fs_remove_orphan_inode(struct f2fs_sb_info *sbi, nid_t ino)
+	__add_ino_entry(sbi, ino, ORPHAN_INO);
+}
+
+void remove_orphan_inode(struct f2fs_sb_info *sbi, nid_t ino)
 {
 	/* remove orphan entry from orphan list */
 	__remove_ino_entry(sbi, ino, ORPHAN_INO);
@@ -601,10 +510,8 @@
 static int recover_orphan_inode(struct f2fs_sb_info *sbi, nid_t ino)
 {
 	struct inode *inode;
-	struct node_info ni;
-	int err;
-
-	inode = f2fs_iget_retry(sbi->sb, ino);
+
+	inode = f2fs_iget(sbi->sb, ino);
 	if (IS_ERR(inode)) {
 		/*
 		 * there should be a bug that we can't find the entry
@@ -614,78 +521,29 @@
 		return PTR_ERR(inode);
 	}
 
-	err = dquot_initialize(inode);
-	if (err) {
-		iput(inode);
-		goto err_out;
-	}
-
 	clear_nlink(inode);
 
 	/* truncate all the data during iput */
 	iput(inode);
-
-	err = f2fs_get_node_info(sbi, ino, &ni);
-	if (err)
-		goto err_out;
-
-	/* ENOMEM was fully retried in f2fs_evict_inode. */
-	if (ni.blk_addr != NULL_ADDR) {
-		err = -EIO;
-		goto err_out;
-	}
 	return 0;
-
-err_out:
-	set_sbi_flag(sbi, SBI_NEED_FSCK);
-	f2fs_msg(sbi->sb, KERN_WARNING,
-			"%s: orphan failed (ino=%x), run fsck to fix.",
-			__func__, ino);
-	return err;
-}
-
-int f2fs_recover_orphan_inodes(struct f2fs_sb_info *sbi)
+}
+
+int recover_orphan_inodes(struct f2fs_sb_info *sbi)
 {
 	block_t start_blk, orphan_blocks, i, j;
-	unsigned int s_flags = sbi->sb->s_flags;
-	int err = 0;
-#ifdef CONFIG_QUOTA
-	int quota_enabled;
-#endif
-
-	if (!is_set_ckpt_flags(sbi, CP_ORPHAN_PRESENT_FLAG))
+	int err;
+
+	if (!is_set_ckpt_flags(F2FS_CKPT(sbi), CP_ORPHAN_PRESENT_FLAG))
 		return 0;
-
-	if (s_flags & MS_RDONLY) {
-		f2fs_msg(sbi->sb, KERN_INFO, "orphan cleanup on readonly fs");
-		sbi->sb->s_flags &= ~MS_RDONLY;
-	}
-
-#ifdef CONFIG_QUOTA
-	/* Needed for iput() to work correctly and not trash data */
-	sbi->sb->s_flags |= MS_ACTIVE;
-
-	/*
-	 * Turn on quotas which were not enabled for read-only mounts if
-	 * filesystem has quota feature, so that they are updated correctly.
-	 */
-	quota_enabled = f2fs_enable_quota_files(sbi, s_flags & MS_RDONLY);
-#endif
 
 	start_blk = __start_cp_addr(sbi) + 1 + __cp_payload(sbi);
 	orphan_blocks = __start_sum_addr(sbi) - 1 - __cp_payload(sbi);
 
-	f2fs_ra_meta_pages(sbi, start_blk, orphan_blocks, META_CP, true);
+	ra_meta_pages(sbi, start_blk, orphan_blocks, META_CP, true);
 
 	for (i = 0; i < orphan_blocks; i++) {
-		struct page *page;
+		struct page *page = get_meta_page(sbi, start_blk + i);
 		struct f2fs_orphan_block *orphan_blk;
-
-		page = f2fs_get_meta_page(sbi, start_blk + i);
-		if (IS_ERR(page)) {
-			err = PTR_ERR(page);
-			goto out;
-		}
 
 		orphan_blk = (struct f2fs_orphan_block *)page_address(page);
 		for (j = 0; j < le32_to_cpu(orphan_blk->entry_count); j++) {
@@ -693,24 +551,14 @@
 			err = recover_orphan_inode(sbi, ino);
 			if (err) {
 				f2fs_put_page(page, 1);
-				goto out;
+				return err;
 			}
 		}
 		f2fs_put_page(page, 1);
 	}
 	/* clear Orphan Flag */
-	clear_ckpt_flags(sbi, CP_ORPHAN_PRESENT_FLAG);
-out:
-	set_sbi_flag(sbi, SBI_IS_RECOVERED);
-
-#ifdef CONFIG_QUOTA
-	/* Turn quotas off */
-	if (quota_enabled)
-		f2fs_quota_off_umount(sbi->sb);
-#endif
-	sbi->sb->s_flags = s_flags; /* Restore MS_RDONLY status */
-
-	return err;
+	clear_ckpt_flags(F2FS_CKPT(sbi), CP_ORPHAN_PRESENT_FLAG);
+	return 0;
 }
 
 static void write_orphan_inodes(struct f2fs_sb_info *sbi, block_t start_blk)
@@ -736,7 +584,7 @@
 	/* loop for each orphan inode entry and write them in Jornal block */
 	list_for_each_entry(orphan, head, list) {
 		if (!page) {
-			page = f2fs_grab_meta_page(sbi, start_blk++);
+			page = grab_meta_page(sbi, start_blk++);
 			orphan_blk =
 				(struct f2fs_orphan_block *)page_address(page);
 			memset(orphan_blk, 0, sizeof(*orphan_blk));
@@ -778,36 +626,20 @@
 	size_t crc_offset = 0;
 	__u32 crc = 0;
 
-<<<<<<< HEAD
-	*cp_page = f2fs_get_meta_page(sbi, cp_addr);
-	if (IS_ERR(*cp_page))
-		return PTR_ERR(*cp_page);
-
-	*cp_block = (struct f2fs_checkpoint *)page_address(*cp_page);
-
-	crc_offset = le32_to_cpu((*cp_block)->checksum_offset);
-	if (crc_offset > (blk_size - sizeof(__le32))) {
-=======
 	*cp_page = get_meta_page(sbi, cp_addr);
 	*cp_block = (struct f2fs_checkpoint *)page_address(*cp_page);
 
 	crc_offset = le32_to_cpu((*cp_block)->checksum_offset);
 	if (crc_offset >= blk_size) {
->>>>>>> 9ed70b4a
 		f2fs_put_page(*cp_page, 1);
 		f2fs_msg(sbi->sb, KERN_WARNING,
 			"invalid crc_offset: %zu", crc_offset);
 		return -EINVAL;
 	}
 
-<<<<<<< HEAD
-	crc = cur_cp_crc(*cp_block);
-	if (!f2fs_crc_valid(sbi, crc, *cp_block, crc_offset)) {
-=======
 	crc = le32_to_cpu(*((__le32 *)((unsigned char *)*cp_block
 							+ crc_offset)));
 	if (!f2fs_crc_valid(crc, *cp_block, crc_offset)) {
->>>>>>> 9ed70b4a
 		f2fs_put_page(*cp_page, 1);
 		f2fs_msg(sbi->sb, KERN_WARNING, "invalid crc value");
 		return -EINVAL;
@@ -857,7 +689,7 @@
 	return NULL;
 }
 
-int f2fs_get_valid_checkpoint(struct f2fs_sb_info *sbi)
+int get_valid_checkpoint(struct f2fs_sb_info *sbi)
 {
 	struct f2fs_checkpoint *cp_block;
 	struct f2fs_super_block *fsb = sbi->raw_super;
@@ -869,8 +701,7 @@
 	block_t cp_blk_no;
 	int i;
 
-	sbi->ckpt = f2fs_kzalloc(sbi, array_size(blk_size, cp_blks),
-				 GFP_KERNEL);
+	sbi->ckpt = kzalloc(cp_blks * blk_size, GFP_KERNEL);
 	if (!sbi->ckpt)
 		return -ENOMEM;
 	/*
@@ -907,11 +738,7 @@
 		sbi->cur_cp_pack = 2;
 
 	/* Sanity checking of checkpoint */
-<<<<<<< HEAD
-	if (f2fs_sanity_check_ckpt(sbi))
-=======
 	if (sanity_check_ckpt(sbi))
->>>>>>> 9ed70b4a
 		goto free_fail_no_cp;
 
 	if (cp_blks <= 1)
@@ -925,9 +752,7 @@
 		void *sit_bitmap_ptr;
 		unsigned char *ckpt = (unsigned char *)sbi->ckpt;
 
-		cur_page = f2fs_get_meta_page(sbi, cp_blk_no + i);
-		if (IS_ERR(cur_page))
-			goto free_fail_no_cp;
+		cur_page = get_meta_page(sbi, cp_blk_no + i);
 		sit_bitmap_ptr = page_address(cur_page);
 		memcpy(ckpt + i * blk_size, sit_bitmap_ptr, blk_size);
 		f2fs_put_page(cur_page, 1);
@@ -945,73 +770,66 @@
 	return -EINVAL;
 }
 
-static void __add_dirty_inode(struct inode *inode, enum inode_type type)
+static int __add_dirty_inode(struct inode *inode, struct inode_entry *new)
 {
 	struct f2fs_sb_info *sbi = F2FS_I_SB(inode);
-	int flag = (type == DIR_INODE) ? FI_DIRTY_DIR : FI_DIRTY_FILE;
-
-	if (is_inode_flag_set(inode, flag))
-		return;
-
-	set_inode_flag(inode, flag);
-	if (!f2fs_is_volatile_file(inode))
-		list_add_tail(&F2FS_I(inode)->dirty_list,
-						&sbi->inode_list[type]);
-	stat_inc_dirty_inode(sbi, type);
-}
-
-static void __remove_dirty_inode(struct inode *inode, enum inode_type type)
-{
-	int flag = (type == DIR_INODE) ? FI_DIRTY_DIR : FI_DIRTY_FILE;
-
-	if (get_dirty_pages(inode) || !is_inode_flag_set(inode, flag))
-		return;
-
-	list_del_init(&F2FS_I(inode)->dirty_list);
-	clear_inode_flag(inode, flag);
-	stat_dec_dirty_inode(F2FS_I_SB(inode), type);
-}
-
-<<<<<<< HEAD
-void f2fs_update_dirty_page(struct inode *inode, struct page *page)
+
+	if (is_inode_flag_set(F2FS_I(inode), FI_DIRTY_DIR))
+		return -EEXIST;
+
+	set_inode_flag(F2FS_I(inode), FI_DIRTY_DIR);
+	F2FS_I(inode)->dirty_dir = new;
+	list_add_tail(&new->list, &sbi->dir_inode_list);
+	stat_inc_dirty_dir(sbi);
+	return 0;
+}
+
+void update_dirty_page(struct inode *inode, struct page *page)
 {
 	struct f2fs_sb_info *sbi = F2FS_I_SB(inode);
-	enum inode_type type = S_ISDIR(inode->i_mode) ? DIR_INODE : FILE_INODE;
+	struct inode_entry *new;
+	int ret = 0;
 
 	if (!S_ISDIR(inode->i_mode) && !S_ISREG(inode->i_mode) &&
 			!S_ISLNK(inode->i_mode))
 		return;
 
-	spin_lock(&sbi->inode_lock[type]);
-	if (type != FILE_INODE || test_opt(sbi, DATA_FLUSH))
-		__add_dirty_inode(inode, type);
+	if (!S_ISDIR(inode->i_mode)) {
+		inode_inc_dirty_pages(inode);
+		goto out;
+	}
+
+	new = f2fs_kmem_cache_alloc(inode_entry_slab, GFP_NOFS);
+	new->inode = inode;
+	INIT_LIST_HEAD(&new->list);
+
+	spin_lock(&sbi->dir_inode_lock);
+	ret = __add_dirty_inode(inode, new);
 	inode_inc_dirty_pages(inode);
-	spin_unlock(&sbi->inode_lock[type]);
-
+	spin_unlock(&sbi->dir_inode_lock);
+
+	if (ret)
+		kmem_cache_free(inode_entry_slab, new);
+out:
 	SetPagePrivate(page);
 	f2fs_trace_pid(page);
 }
 
-void f2fs_remove_dirty_inode(struct inode *inode)
-=======
 void remove_dirty_dir_inode(struct inode *inode)
->>>>>>> 9ed70b4a
 {
 	struct f2fs_sb_info *sbi = F2FS_I_SB(inode);
-	enum inode_type type = S_ISDIR(inode->i_mode) ? DIR_INODE : FILE_INODE;
-
-	if (!S_ISDIR(inode->i_mode) && !S_ISREG(inode->i_mode) &&
-			!S_ISLNK(inode->i_mode))
+	struct inode_entry *entry;
+
+	if (!S_ISDIR(inode->i_mode))
 		return;
 
-	if (type == FILE_INODE && !test_opt(sbi, DATA_FLUSH))
+	spin_lock(&sbi->dir_inode_lock);
+	if (get_dirty_pages(inode) ||
+			!is_inode_flag_set(F2FS_I(inode), FI_DIRTY_DIR)) {
+		spin_unlock(&sbi->dir_inode_lock);
 		return;
-
-<<<<<<< HEAD
-	spin_lock(&sbi->inode_lock[type]);
-	__remove_dirty_inode(inode, type);
-	spin_unlock(&sbi->inode_lock[type]);
-=======
+	}
+
 	entry = F2FS_I(inode)->dirty_dir;
 	list_del(&entry->list);
 	F2FS_I(inode)->dirty_dir = NULL;
@@ -1019,123 +837,39 @@
 	stat_dec_dirty_dir(sbi);
 	spin_unlock(&sbi->dir_inode_lock);
 	kmem_cache_free(inode_entry_slab, entry);
->>>>>>> 9ed70b4a
-}
-
-int f2fs_sync_dirty_inodes(struct f2fs_sb_info *sbi, enum inode_type type)
+}
+
+void sync_dirty_dir_inodes(struct f2fs_sb_info *sbi)
 {
 	struct list_head *head;
+	struct inode_entry *entry;
 	struct inode *inode;
-	struct f2fs_inode_info *fi;
-	bool is_dir = (type == DIR_INODE);
-	unsigned long ino = 0;
-
-	trace_f2fs_sync_dirty_inodes_enter(sbi->sb, is_dir,
-				get_pages(sbi, is_dir ?
-				F2FS_DIRTY_DENTS : F2FS_DIRTY_DATA));
 retry:
 	if (unlikely(f2fs_cp_error(sbi)))
-		return -EIO;
-
-	spin_lock(&sbi->inode_lock[type]);
-
-	head = &sbi->inode_list[type];
+		return;
+
+	spin_lock(&sbi->dir_inode_lock);
+
+	head = &sbi->dir_inode_list;
 	if (list_empty(head)) {
-		spin_unlock(&sbi->inode_lock[type]);
-		trace_f2fs_sync_dirty_inodes_exit(sbi->sb, is_dir,
-				get_pages(sbi, is_dir ?
-				F2FS_DIRTY_DENTS : F2FS_DIRTY_DATA));
-		return 0;
-	}
-	fi = list_first_entry(head, struct f2fs_inode_info, dirty_list);
-	inode = igrab(&fi->vfs_inode);
-	spin_unlock(&sbi->inode_lock[type]);
+		spin_unlock(&sbi->dir_inode_lock);
+		return;
+	}
+	entry = list_entry(head->next, struct inode_entry, list);
+	inode = igrab(entry->inode);
+	spin_unlock(&sbi->dir_inode_lock);
 	if (inode) {
-		unsigned long cur_ino = inode->i_ino;
-
-		if (is_dir)
-			F2FS_I(inode)->cp_task = current;
-
 		filemap_fdatawrite(inode->i_mapping);
-
-		if (is_dir)
-			F2FS_I(inode)->cp_task = NULL;
-
 		iput(inode);
-		/* We need to give cpu to another writers. */
-		if (ino == cur_ino)
-			cond_resched();
-		else
-			ino = cur_ino;
 	} else {
 		/*
 		 * We should submit bio, since it exists several
 		 * wribacking dentry pages in the freeing inode.
 		 */
-		f2fs_submit_merged_write(sbi, DATA);
+		f2fs_submit_merged_bio(sbi, DATA, WRITE);
 		cond_resched();
 	}
 	goto retry;
-}
-
-int f2fs_sync_inode_meta(struct f2fs_sb_info *sbi)
-{
-	struct list_head *head = &sbi->inode_list[DIRTY_META];
-	struct inode *inode;
-	struct f2fs_inode_info *fi;
-	s64 total = get_pages(sbi, F2FS_DIRTY_IMETA);
-
-	while (total--) {
-		if (unlikely(f2fs_cp_error(sbi)))
-			return -EIO;
-
-		spin_lock(&sbi->inode_lock[DIRTY_META]);
-		if (list_empty(head)) {
-			spin_unlock(&sbi->inode_lock[DIRTY_META]);
-			return 0;
-		}
-		fi = list_first_entry(head, struct f2fs_inode_info,
-							gdirty_list);
-		inode = igrab(&fi->vfs_inode);
-		spin_unlock(&sbi->inode_lock[DIRTY_META]);
-		if (inode) {
-			sync_inode_metadata(inode, 0);
-
-			/* it's on eviction */
-			if (is_inode_flag_set(inode, FI_DIRTY_INODE))
-				f2fs_update_inode_page(inode);
-			iput(inode);
-		}
-	}
-	return 0;
-}
-
-static void __prepare_cp_block(struct f2fs_sb_info *sbi)
-{
-	struct f2fs_checkpoint *ckpt = F2FS_CKPT(sbi);
-	struct f2fs_nm_info *nm_i = NM_I(sbi);
-	nid_t last_nid = nm_i->next_scan_nid;
-
-	next_free_nid(sbi, &last_nid);
-	ckpt->valid_block_count = cpu_to_le64(valid_user_blocks(sbi));
-	ckpt->valid_node_count = cpu_to_le32(valid_node_count(sbi));
-	ckpt->valid_inode_count = cpu_to_le32(valid_inode_count(sbi));
-	ckpt->next_free_nid = cpu_to_le32(last_nid);
-}
-
-static bool __need_flush_quota(struct f2fs_sb_info *sbi)
-{
-	if (!is_journalled_quota(sbi))
-		return false;
-	if (is_sbi_flag_set(sbi, SBI_QUOTA_SKIP_FLUSH))
-		return false;
-	if (is_sbi_flag_set(sbi, SBI_QUOTA_NEED_REPAIR))
-		return false;
-	if (is_sbi_flag_set(sbi, SBI_QUOTA_NEED_FLUSH))
-		return true;
-	if (get_pages(sbi, F2FS_DIRTY_QDATA))
-		return true;
-	return false;
 }
 
 /*
@@ -1149,91 +883,40 @@
 		.for_reclaim = 0,
 	};
 	struct blk_plug plug;
-	int err = 0, cnt = 0;
+	int err = 0;
 
 	blk_start_plug(&plug);
 
-retry_flush_quotas:
-	if (__need_flush_quota(sbi)) {
-		int locked;
-
-		if (++cnt > DEFAULT_RETRY_QUOTA_FLUSH_COUNT) {
-			set_sbi_flag(sbi, SBI_QUOTA_SKIP_FLUSH);
-			f2fs_lock_all(sbi);
-			goto retry_flush_dents;
-		}
-		clear_sbi_flag(sbi, SBI_QUOTA_NEED_FLUSH);
-
-		/* only failed during mount/umount/freeze/quotactl */
-		locked = down_read_trylock(&sbi->sb->s_umount);
-		f2fs_quota_sync(sbi->sb, -1);
-		if (locked)
-			up_read(&sbi->sb->s_umount);
-	}
-
+retry_flush_dents:
 	f2fs_lock_all(sbi);
-	if (__need_flush_quota(sbi)) {
-		f2fs_unlock_all(sbi);
-		cond_resched();
-		goto retry_flush_quotas;
-	}
-
-retry_flush_dents:
 	/* write all the dirty dentry pages */
 	if (get_pages(sbi, F2FS_DIRTY_DENTS)) {
 		f2fs_unlock_all(sbi);
-		err = f2fs_sync_dirty_inodes(sbi, DIR_INODE);
-		if (err)
+		sync_dirty_dir_inodes(sbi);
+		if (unlikely(f2fs_cp_error(sbi))) {
+			err = -EIO;
 			goto out;
-		cond_resched();
-		goto retry_flush_quotas;
+		}
+		goto retry_flush_dents;
 	}
 
 	/*
 	 * POR: we should ensure that there are no dirty node pages
-	 * until finishing nat/sit flush. inode->i_blocks can be updated.
+	 * until finishing nat/sit flush.
 	 */
-	down_write(&sbi->node_change);
-
-	if (__need_flush_quota(sbi)) {
-		up_write(&sbi->node_change);
-		f2fs_unlock_all(sbi);
-		goto retry_flush_quotas;
-	}
-
-	if (get_pages(sbi, F2FS_DIRTY_IMETA)) {
-		up_write(&sbi->node_change);
-		f2fs_unlock_all(sbi);
-		err = f2fs_sync_inode_meta(sbi);
-		if (err)
-			goto out;
-		cond_resched();
-		goto retry_flush_quotas;
-	}
-
 retry_flush_nodes:
 	down_write(&sbi->node_write);
 
 	if (get_pages(sbi, F2FS_DIRTY_NODES)) {
 		up_write(&sbi->node_write);
-		atomic_inc(&sbi->wb_sync_req[NODE]);
-		err = f2fs_sync_node_pages(sbi, &wbc, false, FS_CP_NODE_IO);
-		atomic_dec(&sbi->wb_sync_req[NODE]);
-		if (err) {
-			up_write(&sbi->node_change);
+		sync_node_pages(sbi, 0, &wbc);
+		if (unlikely(f2fs_cp_error(sbi))) {
 			f2fs_unlock_all(sbi);
+			err = -EIO;
 			goto out;
 		}
-		cond_resched();
 		goto retry_flush_nodes;
 	}
-
-	/*
-	 * sbi->node_change is used only for AIO write_begin path which produces
-	 * dirty node blocks and some checkpoint values by block allocation.
-	 */
-	__prepare_cp_block(sbi);
-	up_write(&sbi->node_change);
 out:
 	blk_finish_plug(&plug);
 	return err;
@@ -1245,147 +928,48 @@
 	f2fs_unlock_all(sbi);
 }
 
-void f2fs_wait_on_all_pages_writeback(struct f2fs_sb_info *sbi)
+static void wait_on_all_pages_writeback(struct f2fs_sb_info *sbi)
 {
 	DEFINE_WAIT(wait);
 
 	for (;;) {
 		prepare_to_wait(&sbi->cp_wait, &wait, TASK_UNINTERRUPTIBLE);
 
-		if (!get_pages(sbi, F2FS_WB_CP_DATA))
+		if (!get_pages(sbi, F2FS_WRITEBACK))
 			break;
 
-		if (unlikely(f2fs_cp_error(sbi)))
-			break;
-
-		io_schedule_timeout(5*HZ);
+		io_schedule();
 	}
 	finish_wait(&sbi->cp_wait, &wait);
 }
 
-static void update_ckpt_flags(struct f2fs_sb_info *sbi, struct cp_control *cpc)
-{
-	unsigned long orphan_num = sbi->im[ORPHAN_INO].ino_num;
-	struct f2fs_checkpoint *ckpt = F2FS_CKPT(sbi);
-	unsigned long flags;
-
-	spin_lock_irqsave(&sbi->cp_lock, flags);
-
-	if ((cpc->reason & CP_UMOUNT) &&
-			le32_to_cpu(ckpt->cp_pack_total_block_count) >
-			sbi->blocks_per_seg - NM_I(sbi)->nat_bits_blocks)
-		disable_nat_bits(sbi, false);
-
-	if (cpc->reason & CP_TRIMMED)
-		__set_ckpt_flags(ckpt, CP_TRIMMED_FLAG);
-	else
-		__clear_ckpt_flags(ckpt, CP_TRIMMED_FLAG);
-
-	if (cpc->reason & CP_UMOUNT)
-		__set_ckpt_flags(ckpt, CP_UMOUNT_FLAG);
-	else
-		__clear_ckpt_flags(ckpt, CP_UMOUNT_FLAG);
-
-	if (cpc->reason & CP_FASTBOOT)
-		__set_ckpt_flags(ckpt, CP_FASTBOOT_FLAG);
-	else
-		__clear_ckpt_flags(ckpt, CP_FASTBOOT_FLAG);
-
-	if (orphan_num)
-		__set_ckpt_flags(ckpt, CP_ORPHAN_PRESENT_FLAG);
-	else
-		__clear_ckpt_flags(ckpt, CP_ORPHAN_PRESENT_FLAG);
-
-	if (is_sbi_flag_set(sbi, SBI_NEED_FSCK))
-		__set_ckpt_flags(ckpt, CP_FSCK_FLAG);
-
-	if (is_sbi_flag_set(sbi, SBI_CP_DISABLED))
-		__set_ckpt_flags(ckpt, CP_DISABLED_FLAG);
-	else
-		__clear_ckpt_flags(ckpt, CP_DISABLED_FLAG);
-
-	if (is_sbi_flag_set(sbi, SBI_QUOTA_SKIP_FLUSH))
-		__set_ckpt_flags(ckpt, CP_QUOTA_NEED_FSCK_FLAG);
-	else
-		__clear_ckpt_flags(ckpt, CP_QUOTA_NEED_FSCK_FLAG);
-
-	if (is_sbi_flag_set(sbi, SBI_QUOTA_NEED_REPAIR))
-		__set_ckpt_flags(ckpt, CP_QUOTA_NEED_FSCK_FLAG);
-
-	/* set this flag to activate crc|cp_ver for recovery */
-	__set_ckpt_flags(ckpt, CP_CRC_RECOVERY_FLAG);
-	__clear_ckpt_flags(ckpt, CP_NOCRC_RECOVERY_FLAG);
-
-	spin_unlock_irqrestore(&sbi->cp_lock, flags);
-}
-
-static void commit_checkpoint(struct f2fs_sb_info *sbi,
-	void *src, block_t blk_addr)
-{
-	struct writeback_control wbc = {
-		.for_reclaim = 0,
-	};
-
-	/*
-	 * pagevec_lookup_tag and lock_page again will take
-	 * some extra time. Therefore, f2fs_update_meta_pages and
-	 * f2fs_sync_meta_pages are combined in this function.
-	 */
-	struct page *page = f2fs_grab_meta_page(sbi, blk_addr);
-	int err;
-
-	memcpy(page_address(page), src, PAGE_SIZE);
-	set_page_dirty(page);
-
-	f2fs_wait_on_page_writeback(page, META, true);
-	f2fs_bug_on(sbi, PageWriteback(page));
-	if (unlikely(!clear_page_dirty_for_io(page)))
-		f2fs_bug_on(sbi, 1);
-
-	/* writeout cp pack 2 page */
-	err = __f2fs_write_meta_page(page, &wbc, FS_CP_META_IO);
-	if (unlikely(err && f2fs_cp_error(sbi))) {
-		f2fs_put_page(page, 1);
-		return;
-	}
-
-	f2fs_bug_on(sbi, err);
-	f2fs_put_page(page, 0);
-
-	/* submit checkpoint (with barrier if NOBARRIER is not set) */
-	f2fs_submit_merged_write(sbi, META_FLUSH);
-}
-
-static int do_checkpoint(struct f2fs_sb_info *sbi, struct cp_control *cpc)
+static void do_checkpoint(struct f2fs_sb_info *sbi, struct cp_control *cpc)
 {
 	struct f2fs_checkpoint *ckpt = F2FS_CKPT(sbi);
 	struct f2fs_nm_info *nm_i = NM_I(sbi);
-	unsigned long orphan_num = sbi->im[ORPHAN_INO].ino_num, flags;
+	unsigned long orphan_num = sbi->im[ORPHAN_INO].ino_num;
+	nid_t last_nid = nm_i->next_scan_nid;
 	block_t start_blk;
 	unsigned int data_sum_blocks, orphan_blocks;
 	__u32 crc32 = 0;
 	int i;
 	int cp_payload_blks = __cp_payload(sbi);
-<<<<<<< HEAD
-	struct super_block *sb = sbi->sb;
-	struct curseg_info *seg_i = CURSEG_I(sbi, CURSEG_HOT_NODE);
-	u64 kbytes_written;
-	int err;
-=======
->>>>>>> 9ed70b4a
 
 	/* Flush all the NAT/SIT pages */
 	while (get_pages(sbi, F2FS_DIRTY_META)) {
-		f2fs_sync_meta_pages(sbi, META, LONG_MAX, FS_CP_META_IO);
+		sync_meta_pages(sbi, META, LONG_MAX);
 		if (unlikely(f2fs_cp_error(sbi)))
-			break;
-	}
+			return;
+	}
+
+	next_free_nid(sbi, &last_nid);
 
 	/*
 	 * modify checkpoint
 	 * version number is already updated
 	 */
-	ckpt->elapsed_time = cpu_to_le64(get_mtime(sbi, true));
+	ckpt->elapsed_time = cpu_to_le64(get_mtime(sbi));
+	ckpt->valid_block_count = cpu_to_le64(valid_user_blocks(sbi));
 	ckpt->free_segment_count = cpu_to_le32(free_segments(sbi));
 	for (i = 0; i < NR_CURSEG_NODE_TYPE; i++) {
 		ckpt->cur_node_segno[i] =
@@ -1404,14 +988,16 @@
 				curseg_alloc_type(sbi, i + CURSEG_HOT_DATA);
 	}
 
+	ckpt->valid_node_count = cpu_to_le32(valid_node_count(sbi));
+	ckpt->valid_inode_count = cpu_to_le32(valid_inode_count(sbi));
+	ckpt->next_free_nid = cpu_to_le32(last_nid);
+
 	/* 2 cp  + n data seg summary + orphan inode blocks */
-	data_sum_blocks = f2fs_npages_for_summary_flush(sbi, false);
-	spin_lock_irqsave(&sbi->cp_lock, flags);
+	data_sum_blocks = npages_for_summary_flush(sbi, false);
 	if (data_sum_blocks < NR_CURSEG_DATA_TYPE)
-		__set_ckpt_flags(ckpt, CP_COMPACT_SUM_FLAG);
+		set_ckpt_flags(ckpt, CP_COMPACT_SUM_FLAG);
 	else
-		__clear_ckpt_flags(ckpt, CP_COMPACT_SUM_FLAG);
-	spin_unlock_irqrestore(&sbi->cp_lock, flags);
+		clear_ckpt_flags(ckpt, CP_COMPACT_SUM_FLAG);
 
 	orphan_blocks = GET_ORPHAN_BLOCKS(orphan_num);
 	ckpt->cp_pack_start_sum = cpu_to_le32(1 + cp_payload_blks +
@@ -1426,8 +1012,23 @@
 				cp_payload_blks + data_sum_blocks +
 				orphan_blocks);
 
-	/* update ckpt flag for checkpoint */
-	update_ckpt_flags(sbi, cpc);
+	if (cpc->reason == CP_UMOUNT)
+		set_ckpt_flags(ckpt, CP_UMOUNT_FLAG);
+	else
+		clear_ckpt_flags(ckpt, CP_UMOUNT_FLAG);
+
+	if (cpc->reason == CP_FASTBOOT)
+		set_ckpt_flags(ckpt, CP_FASTBOOT_FLAG);
+	else
+		clear_ckpt_flags(ckpt, CP_FASTBOOT_FLAG);
+
+	if (orphan_num)
+		set_ckpt_flags(ckpt, CP_ORPHAN_PRESENT_FLAG);
+	else
+		clear_ckpt_flags(ckpt, CP_ORPHAN_PRESENT_FLAG);
+
+	if (is_sbi_flag_set(sbi, SBI_NEED_FSCK))
+		set_ckpt_flags(ckpt, CP_FSCK_FLAG);
 
 	/* set this flag to activate crc|cp_ver for recovery */
 	set_ckpt_flags(ckpt, CP_CRC_RECOVERY_FLAG);
@@ -1436,40 +1037,23 @@
 	get_sit_bitmap(sbi, __bitmap_ptr(sbi, SIT_BITMAP));
 	get_nat_bitmap(sbi, __bitmap_ptr(sbi, NAT_BITMAP));
 
-	crc32 = f2fs_crc32(sbi, ckpt, le32_to_cpu(ckpt->checksum_offset));
+	crc32 = f2fs_crc32(ckpt, le32_to_cpu(ckpt->checksum_offset));
 	*((__le32 *)((unsigned char *)ckpt +
 				le32_to_cpu(ckpt->checksum_offset)))
 				= cpu_to_le32(crc32);
 
 	start_blk = __start_cp_next_addr(sbi);
 
-	/* write nat bits */
-	if (enabled_nat_bits(sbi, cpc)) {
-		__u64 cp_ver = cur_cp_version(ckpt);
-		block_t blk;
-
-		cp_ver |= ((__u64)crc32 << 32);
-		*(__le64 *)nm_i->nat_bits = cpu_to_le64(cp_ver);
-
-		blk = start_blk + sbi->blocks_per_seg - nm_i->nat_bits_blocks;
-		for (i = 0; i < nm_i->nat_bits_blocks; i++)
-			f2fs_update_meta_page(sbi, nm_i->nat_bits +
-					(i << F2FS_BLKSIZE_BITS), blk + i);
-
-		/* Flush all the NAT BITS pages */
-		while (get_pages(sbi, F2FS_DIRTY_META)) {
-			f2fs_sync_meta_pages(sbi, META, LONG_MAX,
-							FS_CP_META_IO);
-			if (unlikely(f2fs_cp_error(sbi)))
-				break;
-		}
-	}
+	/* need to wait for end_io results */
+	wait_on_all_pages_writeback(sbi);
+	if (unlikely(f2fs_cp_error(sbi)))
+		return;
 
 	/* write out checkpoint buffer at block 0 */
-	f2fs_update_meta_page(sbi, ckpt, start_blk++);
+	update_meta_page(sbi, ckpt, start_blk++);
 
 	for (i = 1; i < 1 + cp_payload_blks; i++)
-		f2fs_update_meta_page(sbi, (char *)ckpt + i * F2FS_BLKSIZE,
+		update_meta_page(sbi, (char *)ckpt + i * F2FS_BLKSIZE,
 							start_blk++);
 
 	if (orphan_num) {
@@ -1477,135 +1061,74 @@
 		start_blk += orphan_blocks;
 	}
 
-	f2fs_write_data_summaries(sbi, start_blk);
+	write_data_summaries(sbi, start_blk);
 	start_blk += data_sum_blocks;
-
-	/* Record write statistics in the hot node summary */
-	kbytes_written = sbi->kbytes_written;
-	if (sb->s_bdev->bd_part)
-		kbytes_written += BD_PART_WRITTEN(sbi);
-
-	seg_i->journal->info.kbytes_written = cpu_to_le64(kbytes_written);
-
 	if (__remain_node_summaries(cpc->reason)) {
-		f2fs_write_node_summaries(sbi, start_blk);
+		write_node_summaries(sbi, start_blk);
 		start_blk += NR_CURSEG_NODE_TYPE;
 	}
+
+	/* writeout checkpoint block */
+	update_meta_page(sbi, ckpt, start_blk);
+
+	/* wait for previous submitted node/meta pages writeback */
+	wait_on_all_pages_writeback(sbi);
+
+	if (unlikely(f2fs_cp_error(sbi)))
+		return;
+
+	filemap_fdatawait_range(NODE_MAPPING(sbi), 0, LONG_MAX);
+	filemap_fdatawait_range(META_MAPPING(sbi), 0, LONG_MAX);
 
 	/* update user_block_counts */
 	sbi->last_valid_block_count = sbi->total_valid_block_count;
-	percpu_counter_set(&sbi->alloc_valid_block_count, 0);
-
-	/* Here, we have one bio having CP pack except cp pack 2 page */
-	f2fs_sync_meta_pages(sbi, META, LONG_MAX, FS_CP_META_IO);
+	sbi->alloc_valid_block_count = 0;
+
+	/* Here, we only have one bio having CP pack */
+	sync_meta_pages(sbi, META_FLUSH, LONG_MAX);
 
 	/* wait for previous submitted meta pages writeback */
-	f2fs_wait_on_all_pages_writeback(sbi);
-
-	/* flush all device cache */
-	err = f2fs_flush_device_cache(sbi);
-	if (err)
-		return err;
-
-	/* barrier and flush checkpoint cp pack 2 page if it can */
-	commit_checkpoint(sbi, ckpt, start_blk);
-	f2fs_wait_on_all_pages_writeback(sbi);
-
-<<<<<<< HEAD
-	/*
-	 * invalidate intermediate page cache borrowed from meta inode
-	 * which are used for migration of encrypted inode's blocks.
-	 */
-	if (f2fs_sb_has_encrypt(sbi->sb))
-		invalidate_mapping_pages(META_MAPPING(sbi),
-				MAIN_BLKADDR(sbi), MAX_BLKADDR(sbi) - 1);
-
-	f2fs_release_ino_entry(sbi, false);
-=======
+	wait_on_all_pages_writeback(sbi);
+
 	release_dirty_inode(sbi);
->>>>>>> 9ed70b4a
-
-	f2fs_reset_fsync_node_info(sbi);
-
+
+	if (unlikely(f2fs_cp_error(sbi)))
+		return;
+
+	clear_prefree_segments(sbi, cpc);
 	clear_sbi_flag(sbi, SBI_IS_DIRTY);
-<<<<<<< HEAD
-	clear_sbi_flag(sbi, SBI_NEED_CP);
-	clear_sbi_flag(sbi, SBI_QUOTA_SKIP_FLUSH);
-	sbi->unusable_block_count = 0;
 	__set_cp_next_pack(sbi);
-
-	/*
-	 * redirty superblock if metadata like node page or inode cache is
-	 * updated during writing checkpoint.
-	 */
-	if (get_pages(sbi, F2FS_DIRTY_NODES) ||
-			get_pages(sbi, F2FS_DIRTY_IMETA))
-		set_sbi_flag(sbi, SBI_IS_DIRTY);
-
-	f2fs_bug_on(sbi, get_pages(sbi, F2FS_DIRTY_DENTS));
-
-	return unlikely(f2fs_cp_error(sbi)) ? -EIO : 0;
-=======
-	__set_cp_next_pack(sbi);
->>>>>>> 9ed70b4a
 }
 
 /*
  * We guarantee that this checkpoint procedure will not fail.
  */
-int f2fs_write_checkpoint(struct f2fs_sb_info *sbi, struct cp_control *cpc)
+void write_checkpoint(struct f2fs_sb_info *sbi, struct cp_control *cpc)
 {
 	struct f2fs_checkpoint *ckpt = F2FS_CKPT(sbi);
 	unsigned long long ckpt_ver;
-	int err = 0;
-
-	if (unlikely(is_sbi_flag_set(sbi, SBI_CP_DISABLED))) {
-		if (cpc->reason != CP_PAUSE)
-			return 0;
-		f2fs_msg(sbi->sb, KERN_WARNING,
-				"Start checkpoint disabled!");
-	}
+
 	mutex_lock(&sbi->cp_mutex);
 
 	if (!is_sbi_flag_set(sbi, SBI_IS_DIRTY) &&
-		((cpc->reason & CP_FASTBOOT) || (cpc->reason & CP_SYNC) ||
-		((cpc->reason & CP_DISCARD) && !sbi->discard_blks)))
+		(cpc->reason == CP_FASTBOOT || cpc->reason == CP_SYNC ||
+		(cpc->reason == CP_DISCARD && !sbi->discard_blks)))
 		goto out;
-	if (unlikely(f2fs_cp_error(sbi))) {
-		err = -EIO;
+	if (unlikely(f2fs_cp_error(sbi)))
 		goto out;
-	}
-	if (f2fs_readonly(sbi->sb)) {
-		err = -EROFS;
+	if (f2fs_readonly(sbi->sb))
 		goto out;
-	}
 
 	trace_f2fs_write_checkpoint(sbi->sb, cpc->reason, "start block_ops");
 
-	err = block_operations(sbi);
-	if (err)
+	if (block_operations(sbi))
 		goto out;
 
 	trace_f2fs_write_checkpoint(sbi->sb, cpc->reason, "finish block_ops");
 
-	f2fs_flush_merged_writes(sbi);
-
-	/* this is the case of multiple fstrims without any changes */
-	if (cpc->reason & CP_DISCARD) {
-		if (!f2fs_exist_trim_candidates(sbi, cpc)) {
-			unblock_operations(sbi);
-			goto out;
-		}
-
-		if (NM_I(sbi)->dirty_nat_cnt == 0 &&
-				SIT_I(sbi)->dirty_sentries == 0 &&
-				prefree_segments(sbi) == 0) {
-			f2fs_flush_sit_entries(sbi, cpc);
-			f2fs_clear_prefree_segments(sbi, cpc);
-			unblock_operations(sbi);
-			goto out;
-		}
-	}
+	f2fs_submit_merged_bio(sbi, DATA, WRITE);
+	f2fs_submit_merged_bio(sbi, NODE, WRITE);
+	f2fs_submit_merged_bio(sbi, META, WRITE);
 
 	/*
 	 * update checkpoint pack index
@@ -1616,35 +1139,27 @@
 	ckpt->checkpoint_ver = cpu_to_le64(++ckpt_ver);
 
 	/* write cached NAT/SIT entries to NAT/SIT area */
-	err = f2fs_flush_nat_entries(sbi, cpc);
-	if (err)
-		goto stop;
-
-	f2fs_flush_sit_entries(sbi, cpc);
+	flush_nat_entries(sbi);
+	flush_sit_entries(sbi, cpc);
 
 	/* unlock all the fs_lock[] in do_checkpoint() */
-	err = do_checkpoint(sbi, cpc);
-	if (err)
-		f2fs_release_discard_addrs(sbi);
-	else
-		f2fs_clear_prefree_segments(sbi, cpc);
-stop:
+	do_checkpoint(sbi, cpc);
+
 	unblock_operations(sbi);
 	stat_inc_cp_count(sbi->stat_info);
 
-	if (cpc->reason & CP_RECOVERY)
+	if (cpc->reason == CP_RECOVERY)
 		f2fs_msg(sbi->sb, KERN_NOTICE,
 			"checkpoint: version = %llx", ckpt_ver);
 
 	/* do checkpoint periodically */
-	f2fs_update_time(sbi, CP_TIME);
-	trace_f2fs_write_checkpoint(sbi->sb, cpc->reason, "finish checkpoint");
+	sbi->cp_expires = round_jiffies_up(jiffies + HZ * sbi->cp_interval);
 out:
 	mutex_unlock(&sbi->cp_mutex);
-	return err;
-}
-
-void f2fs_init_ino_entry_info(struct f2fs_sb_info *sbi)
+	trace_f2fs_write_checkpoint(sbi->sb, cpc->reason, "finish checkpoint");
+}
+
+void init_ino_entry_info(struct f2fs_sb_info *sbi)
 {
 	int i;
 
@@ -1662,23 +1177,23 @@
 				F2FS_ORPHANS_PER_BLOCK;
 }
 
-int __init f2fs_create_checkpoint_caches(void)
+int __init create_checkpoint_caches(void)
 {
 	ino_entry_slab = f2fs_kmem_cache_create("f2fs_ino_entry",
 			sizeof(struct ino_entry));
 	if (!ino_entry_slab)
 		return -ENOMEM;
-	f2fs_inode_entry_slab = f2fs_kmem_cache_create("f2fs_inode_entry",
+	inode_entry_slab = f2fs_kmem_cache_create("f2fs_inode_entry",
 			sizeof(struct inode_entry));
-	if (!f2fs_inode_entry_slab) {
+	if (!inode_entry_slab) {
 		kmem_cache_destroy(ino_entry_slab);
 		return -ENOMEM;
 	}
 	return 0;
 }
 
-void f2fs_destroy_checkpoint_caches(void)
+void destroy_checkpoint_caches(void)
 {
 	kmem_cache_destroy(ino_entry_slab);
-	kmem_cache_destroy(f2fs_inode_entry_slab);
+	kmem_cache_destroy(inode_entry_slab);
 }