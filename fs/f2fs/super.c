// SPDX-License-Identifier: GPL-2.0
/*
 * fs/f2fs/super.c
 *
 * Copyright (c) 2012 Samsung Electronics Co., Ltd.
 *             http://www.samsung.com/
 */
#include <linux/module.h>
#include <linux/init.h>
#include <linux/fs.h>
#include <linux/statfs.h>
#include <linux/buffer_head.h>
#include <linux/backing-dev.h>
#include <linux/kthread.h>
#include <linux/parser.h>
#include <linux/mount.h>
#include <linux/seq_file.h>
#include <linux/proc_fs.h>
#include <linux/random.h>
#include <linux/exportfs.h>
#include <linux/blkdev.h>
#include <linux/quotaops.h>
#include <linux/f2fs_fs.h>
#include <linux/sysfs.h>
#include <linux/quota.h>

#include "f2fs.h"
#include "node.h"
#include "segment.h"
#include "xattr.h"
#include "gc.h"
#include "trace.h"

#define CREATE_TRACE_POINTS
#include <trace/events/f2fs.h>

static struct kmem_cache *f2fs_inode_cachep;

#ifdef CONFIG_F2FS_FAULT_INJECTION

char *f2fs_fault_name[FAULT_MAX] = {
	[FAULT_KMALLOC]		= "kmalloc",
	[FAULT_KVMALLOC]	= "kvmalloc",
	[FAULT_PAGE_ALLOC]	= "page alloc",
	[FAULT_PAGE_GET]	= "page get",
	[FAULT_ALLOC_BIO]	= "alloc bio",
	[FAULT_ALLOC_NID]	= "alloc nid",
	[FAULT_ORPHAN]		= "orphan",
	[FAULT_BLOCK]		= "no more block",
	[FAULT_DIR_DEPTH]	= "too big dir depth",
	[FAULT_EVICT_INODE]	= "evict_inode fail",
	[FAULT_TRUNCATE]	= "truncate fail",
	[FAULT_READ_IO]		= "read IO error",
	[FAULT_CHECKPOINT]	= "checkpoint error",
	[FAULT_DISCARD]		= "discard error",
	[FAULT_WRITE_IO]	= "write IO error",
};

void f2fs_build_fault_attr(struct f2fs_sb_info *sbi, unsigned int rate,
							unsigned int type)
{
	struct f2fs_fault_info *ffi = &F2FS_OPTION(sbi).fault_info;

	if (rate) {
		atomic_set(&ffi->inject_ops, 0);
		ffi->inject_rate = rate;
	}

	if (type)
		ffi->inject_type = type;

	if (!rate && !type)
		memset(ffi, 0, sizeof(struct f2fs_fault_info));
}
#endif

/* f2fs-wide shrinker description */
static struct shrinker f2fs_shrinker_info = {
	.scan_objects = f2fs_shrink_scan,
	.count_objects = f2fs_shrink_count,
	.seeks = DEFAULT_SEEKS,
};

enum {
	Opt_gc_background,
	Opt_disable_roll_forward,
	Opt_norecovery,
	Opt_discard,
	Opt_nodiscard,
	Opt_noheap,
	Opt_heap,
	Opt_user_xattr,
	Opt_nouser_xattr,
	Opt_acl,
	Opt_noacl,
	Opt_active_logs,
	Opt_disable_ext_identify,
	Opt_inline_xattr,
	Opt_noinline_xattr,
	Opt_inline_xattr_size,
	Opt_inline_data,
	Opt_inline_dentry,
	Opt_noinline_dentry,
	Opt_flush_merge,
	Opt_noflush_merge,
	Opt_nobarrier,
	Opt_fastboot,
	Opt_extent_cache,
	Opt_noextent_cache,
	Opt_noinline_data,
	Opt_data_flush,
	Opt_reserve_root,
	Opt_resgid,
	Opt_resuid,
	Opt_mode,
	Opt_io_size_bits,
	Opt_fault_injection,
	Opt_fault_type,
	Opt_lazytime,
	Opt_nolazytime,
	Opt_quota,
	Opt_noquota,
	Opt_usrquota,
	Opt_grpquota,
	Opt_prjquota,
	Opt_usrjquota,
	Opt_grpjquota,
	Opt_prjjquota,
	Opt_offusrjquota,
	Opt_offgrpjquota,
	Opt_offprjjquota,
	Opt_jqfmt_vfsold,
	Opt_jqfmt_vfsv0,
	Opt_jqfmt_vfsv1,
	Opt_whint,
	Opt_alloc,
	Opt_fsync,
	Opt_test_dummy_encryption,
	Opt_checkpoint,
	Opt_err,
};

static match_table_t f2fs_tokens = {
	{Opt_gc_background, "background_gc=%s"},
	{Opt_disable_roll_forward, "disable_roll_forward"},
	{Opt_norecovery, "norecovery"},
	{Opt_discard, "discard"},
	{Opt_nodiscard, "nodiscard"},
	{Opt_noheap, "no_heap"},
	{Opt_heap, "heap"},
	{Opt_user_xattr, "user_xattr"},
	{Opt_nouser_xattr, "nouser_xattr"},
	{Opt_acl, "acl"},
	{Opt_noacl, "noacl"},
	{Opt_active_logs, "active_logs=%u"},
	{Opt_disable_ext_identify, "disable_ext_identify"},
	{Opt_inline_xattr, "inline_xattr"},
	{Opt_noinline_xattr, "noinline_xattr"},
	{Opt_inline_xattr_size, "inline_xattr_size=%u"},
	{Opt_inline_data, "inline_data"},
	{Opt_inline_dentry, "inline_dentry"},
	{Opt_noinline_dentry, "noinline_dentry"},
	{Opt_flush_merge, "flush_merge"},
	{Opt_noflush_merge, "noflush_merge"},
	{Opt_nobarrier, "nobarrier"},
	{Opt_fastboot, "fastboot"},
	{Opt_extent_cache, "extent_cache"},
	{Opt_noextent_cache, "noextent_cache"},
	{Opt_noinline_data, "noinline_data"},
	{Opt_data_flush, "data_flush"},
	{Opt_reserve_root, "reserve_root=%u"},
	{Opt_resgid, "resgid=%u"},
	{Opt_resuid, "resuid=%u"},
	{Opt_mode, "mode=%s"},
	{Opt_io_size_bits, "io_bits=%u"},
	{Opt_fault_injection, "fault_injection=%u"},
	{Opt_fault_type, "fault_type=%u"},
	{Opt_lazytime, "lazytime"},
	{Opt_nolazytime, "nolazytime"},
	{Opt_quota, "quota"},
	{Opt_noquota, "noquota"},
	{Opt_usrquota, "usrquota"},
	{Opt_grpquota, "grpquota"},
	{Opt_prjquota, "prjquota"},
	{Opt_usrjquota, "usrjquota=%s"},
	{Opt_grpjquota, "grpjquota=%s"},
	{Opt_prjjquota, "prjjquota=%s"},
	{Opt_offusrjquota, "usrjquota="},
	{Opt_offgrpjquota, "grpjquota="},
	{Opt_offprjjquota, "prjjquota="},
	{Opt_jqfmt_vfsold, "jqfmt=vfsold"},
	{Opt_jqfmt_vfsv0, "jqfmt=vfsv0"},
	{Opt_jqfmt_vfsv1, "jqfmt=vfsv1"},
	{Opt_whint, "whint_mode=%s"},
	{Opt_alloc, "alloc_mode=%s"},
	{Opt_fsync, "fsync_mode=%s"},
	{Opt_test_dummy_encryption, "test_dummy_encryption"},
	{Opt_checkpoint, "checkpoint=%s"},
	{Opt_err, NULL},
};

void f2fs_msg(struct super_block *sb, const char *level, const char *fmt, ...)
{
	struct va_format vaf;
	va_list args;

	va_start(args, fmt);
	vaf.fmt = fmt;
	vaf.va = &args;
	printk("%sF2FS-fs (%s): %pV\n", level, sb->s_id, &vaf);
	va_end(args);
}

static inline void limit_reserve_root(struct f2fs_sb_info *sbi)
{
	block_t limit = (sbi->user_block_count << 1) / 1000;

	/* limit is 0.2% */
	if (test_opt(sbi, RESERVE_ROOT) &&
			F2FS_OPTION(sbi).root_reserved_blocks > limit) {
		F2FS_OPTION(sbi).root_reserved_blocks = limit;
		f2fs_msg(sbi->sb, KERN_INFO,
			"Reduce reserved blocks for root = %u",
			F2FS_OPTION(sbi).root_reserved_blocks);
	}
	if (!test_opt(sbi, RESERVE_ROOT) &&
		(!uid_eq(F2FS_OPTION(sbi).s_resuid,
				make_kuid(&init_user_ns, F2FS_DEF_RESUID)) ||
		!gid_eq(F2FS_OPTION(sbi).s_resgid,
				make_kgid(&init_user_ns, F2FS_DEF_RESGID))))
		f2fs_msg(sbi->sb, KERN_INFO,
			"Ignore s_resuid=%u, s_resgid=%u w/o reserve_root",
				from_kuid_munged(&init_user_ns,
					F2FS_OPTION(sbi).s_resuid),
				from_kgid_munged(&init_user_ns,
					F2FS_OPTION(sbi).s_resgid));
}

static void init_once(void *foo)
{
	struct f2fs_inode_info *fi = (struct f2fs_inode_info *) foo;

	inode_init_once(&fi->vfs_inode);
}

#ifdef CONFIG_QUOTA
static const char * const quotatypes[] = INITQFNAMES;
#define QTYPE2NAME(t) (quotatypes[t])
static int f2fs_set_qf_name(struct super_block *sb, int qtype,
							substring_t *args)
{
	struct f2fs_sb_info *sbi = F2FS_SB(sb);
	char *qname;
	int ret = -EINVAL;

	if (sb_any_quota_loaded(sb) && !F2FS_OPTION(sbi).s_qf_names[qtype]) {
		f2fs_msg(sb, KERN_ERR,
			"Cannot change journaled "
			"quota options when quota turned on");
		return -EINVAL;
	}
	if (f2fs_sb_has_quota_ino(sb)) {
		f2fs_msg(sb, KERN_INFO,
			"QUOTA feature is enabled, so ignore qf_name");
		return 0;
	}

	qname = match_strdup(args);
	if (!qname) {
		f2fs_msg(sb, KERN_ERR,
			"Not enough memory for storing quotafile name");
		return -EINVAL;
	}
	if (F2FS_OPTION(sbi).s_qf_names[qtype]) {
		if (strcmp(F2FS_OPTION(sbi).s_qf_names[qtype], qname) == 0)
			ret = 0;
		else
			f2fs_msg(sb, KERN_ERR,
				 "%s quota file already specified",
				 QTYPE2NAME(qtype));
		goto errout;
	}
	if (strchr(qname, '/')) {
		f2fs_msg(sb, KERN_ERR,
			"quotafile must be on filesystem root");
		goto errout;
	}
	F2FS_OPTION(sbi).s_qf_names[qtype] = qname;
	set_opt(sbi, QUOTA);
	return 0;
errout:
	kfree(qname);
	return ret;
}

static int f2fs_clear_qf_name(struct super_block *sb, int qtype)
{
	struct f2fs_sb_info *sbi = F2FS_SB(sb);

	if (sb_any_quota_loaded(sb) && F2FS_OPTION(sbi).s_qf_names[qtype]) {
		f2fs_msg(sb, KERN_ERR, "Cannot change journaled quota options"
			" when quota turned on");
		return -EINVAL;
	}
	kfree(F2FS_OPTION(sbi).s_qf_names[qtype]);
	F2FS_OPTION(sbi).s_qf_names[qtype] = NULL;
	return 0;
}

static int f2fs_check_quota_options(struct f2fs_sb_info *sbi)
{
	/*
	 * We do the test below only for project quotas. 'usrquota' and
	 * 'grpquota' mount options are allowed even without quota feature
	 * to support legacy quotas in quota files.
	 */
	if (test_opt(sbi, PRJQUOTA) && !f2fs_sb_has_project_quota(sbi->sb)) {
		f2fs_msg(sbi->sb, KERN_ERR, "Project quota feature not enabled. "
			 "Cannot enable project quota enforcement.");
		return -1;
	}
	if (F2FS_OPTION(sbi).s_qf_names[USRQUOTA] ||
			F2FS_OPTION(sbi).s_qf_names[GRPQUOTA] ||
			F2FS_OPTION(sbi).s_qf_names[PRJQUOTA]) {
		if (test_opt(sbi, USRQUOTA) &&
				F2FS_OPTION(sbi).s_qf_names[USRQUOTA])
			clear_opt(sbi, USRQUOTA);

		if (test_opt(sbi, GRPQUOTA) &&
				F2FS_OPTION(sbi).s_qf_names[GRPQUOTA])
			clear_opt(sbi, GRPQUOTA);

		if (test_opt(sbi, PRJQUOTA) &&
				F2FS_OPTION(sbi).s_qf_names[PRJQUOTA])
			clear_opt(sbi, PRJQUOTA);

		if (test_opt(sbi, GRPQUOTA) || test_opt(sbi, USRQUOTA) ||
				test_opt(sbi, PRJQUOTA)) {
			f2fs_msg(sbi->sb, KERN_ERR, "old and new quota "
					"format mixing");
			return -1;
		}

		if (!F2FS_OPTION(sbi).s_jquota_fmt) {
			f2fs_msg(sbi->sb, KERN_ERR, "journaled quota format "
					"not specified");
			return -1;
		}
	}

	if (f2fs_sb_has_quota_ino(sbi->sb) && F2FS_OPTION(sbi).s_jquota_fmt) {
		f2fs_msg(sbi->sb, KERN_INFO,
			"QUOTA feature is enabled, so ignore jquota_fmt");
		F2FS_OPTION(sbi).s_jquota_fmt = 0;
	}
	return 0;
}
#endif

static int parse_options(struct super_block *sb, char *options)
{
	struct f2fs_sb_info *sbi = F2FS_SB(sb);
	substring_t args[MAX_OPT_ARGS];
	char *p, *name;
	int arg = 0;
	kuid_t uid;
	kgid_t gid;
#ifdef CONFIG_QUOTA
	int ret;
#endif

	if (!options)
		return 0;

	while ((p = strsep(&options, ",")) != NULL) {
		int token;
		if (!*p)
			continue;
		/*
		 * Initialize args struct so we know whether arg was
		 * found; some options take optional arguments.
		 */
		args[0].to = args[0].from = NULL;
		token = match_token(p, f2fs_tokens, args);

		switch (token) {
		case Opt_gc_background:
			name = match_strdup(&args[0]);

			if (!name)
				return -ENOMEM;
			if (strlen(name) == 2 && !strncmp(name, "on", 2)) {
				set_opt(sbi, BG_GC);
				clear_opt(sbi, FORCE_FG_GC);
			} else if (strlen(name) == 3 && !strncmp(name, "off", 3)) {
				clear_opt(sbi, BG_GC);
				clear_opt(sbi, FORCE_FG_GC);
			} else if (strlen(name) == 4 && !strncmp(name, "sync", 4)) {
				set_opt(sbi, BG_GC);
				set_opt(sbi, FORCE_FG_GC);
			} else {
				kfree(name);
				return -EINVAL;
			}
			kfree(name);
			break;
		case Opt_disable_roll_forward:
			set_opt(sbi, DISABLE_ROLL_FORWARD);
			break;
		case Opt_norecovery:
			/* this option mounts f2fs with ro */
			set_opt(sbi, DISABLE_ROLL_FORWARD);
			if (!f2fs_readonly(sb))
				return -EINVAL;
			break;
		case Opt_discard:
			set_opt(sbi, DISCARD);
			break;
		case Opt_nodiscard:
			if (f2fs_sb_has_blkzoned(sb)) {
				f2fs_msg(sb, KERN_WARNING,
					"discard is required for zoned block devices");
				return -EINVAL;
			}
			clear_opt(sbi, DISCARD);
			break;
		case Opt_noheap:
			set_opt(sbi, NOHEAP);
			break;
		case Opt_heap:
			clear_opt(sbi, NOHEAP);
			break;
#ifdef CONFIG_F2FS_FS_XATTR
		case Opt_user_xattr:
			set_opt(sbi, XATTR_USER);
			break;
		case Opt_nouser_xattr:
			clear_opt(sbi, XATTR_USER);
			break;
		case Opt_inline_xattr:
			set_opt(sbi, INLINE_XATTR);
			break;
		case Opt_noinline_xattr:
			clear_opt(sbi, INLINE_XATTR);
			break;
		case Opt_inline_xattr_size:
			if (args->from && match_int(args, &arg))
				return -EINVAL;
			set_opt(sbi, INLINE_XATTR_SIZE);
			F2FS_OPTION(sbi).inline_xattr_size = arg;
			break;
#else
		case Opt_user_xattr:
			f2fs_msg(sb, KERN_INFO,
				"user_xattr options not supported");
			break;
		case Opt_nouser_xattr:
			f2fs_msg(sb, KERN_INFO,
				"nouser_xattr options not supported");
			break;
		case Opt_inline_xattr:
			f2fs_msg(sb, KERN_INFO,
				"inline_xattr options not supported");
			break;
		case Opt_noinline_xattr:
			f2fs_msg(sb, KERN_INFO,
				"noinline_xattr options not supported");
			break;
#endif
#ifdef CONFIG_F2FS_FS_POSIX_ACL
		case Opt_acl:
			set_opt(sbi, POSIX_ACL);
			break;
		case Opt_noacl:
			clear_opt(sbi, POSIX_ACL);
			break;
#else
		case Opt_acl:
			f2fs_msg(sb, KERN_INFO, "acl options not supported");
			break;
		case Opt_noacl:
			f2fs_msg(sb, KERN_INFO, "noacl options not supported");
			break;
#endif
		case Opt_active_logs:
			if (args->from && match_int(args, &arg))
				return -EINVAL;
			if (arg != 2 && arg != 4 && arg != NR_CURSEG_TYPE)
				return -EINVAL;
			F2FS_OPTION(sbi).active_logs = arg;
			break;
		case Opt_disable_ext_identify:
			set_opt(sbi, DISABLE_EXT_IDENTIFY);
			break;
		case Opt_inline_data:
			set_opt(sbi, INLINE_DATA);
			break;
		case Opt_inline_dentry:
			set_opt(sbi, INLINE_DENTRY);
			break;
		case Opt_noinline_dentry:
			clear_opt(sbi, INLINE_DENTRY);
			break;
		case Opt_flush_merge:
			set_opt(sbi, FLUSH_MERGE);
			break;
		case Opt_noflush_merge:
			clear_opt(sbi, FLUSH_MERGE);
			break;
		case Opt_nobarrier:
			set_opt(sbi, NOBARRIER);
			break;
		case Opt_fastboot:
			set_opt(sbi, FASTBOOT);
			break;
		case Opt_extent_cache:
			set_opt(sbi, EXTENT_CACHE);
			break;
		case Opt_noextent_cache:
			clear_opt(sbi, EXTENT_CACHE);
			break;
		case Opt_noinline_data:
			clear_opt(sbi, INLINE_DATA);
			break;
		case Opt_data_flush:
			set_opt(sbi, DATA_FLUSH);
			break;
		case Opt_reserve_root:
			if (args->from && match_int(args, &arg))
				return -EINVAL;
			if (test_opt(sbi, RESERVE_ROOT)) {
				f2fs_msg(sb, KERN_INFO,
					"Preserve previous reserve_root=%u",
					F2FS_OPTION(sbi).root_reserved_blocks);
			} else {
				F2FS_OPTION(sbi).root_reserved_blocks = arg;
				set_opt(sbi, RESERVE_ROOT);
			}
			break;
		case Opt_resuid:
			if (args->from && match_int(args, &arg))
				return -EINVAL;
			uid = make_kuid(current_user_ns(), arg);
			if (!uid_valid(uid)) {
				f2fs_msg(sb, KERN_ERR,
					"Invalid uid value %d", arg);
				return -EINVAL;
			}
			F2FS_OPTION(sbi).s_resuid = uid;
			break;
		case Opt_resgid:
			if (args->from && match_int(args, &arg))
				return -EINVAL;
			gid = make_kgid(current_user_ns(), arg);
			if (!gid_valid(gid)) {
				f2fs_msg(sb, KERN_ERR,
					"Invalid gid value %d", arg);
				return -EINVAL;
			}
			F2FS_OPTION(sbi).s_resgid = gid;
			break;
		case Opt_mode:
			name = match_strdup(&args[0]);

			if (!name)
				return -ENOMEM;
			if (strlen(name) == 8 &&
					!strncmp(name, "adaptive", 8)) {
				if (f2fs_sb_has_blkzoned(sb)) {
					f2fs_msg(sb, KERN_WARNING,
						 "adaptive mode is not allowed with "
						 "zoned block device feature");
					kfree(name);
					return -EINVAL;
				}
				set_opt_mode(sbi, F2FS_MOUNT_ADAPTIVE);
			} else if (strlen(name) == 3 &&
					!strncmp(name, "lfs", 3)) {
				set_opt_mode(sbi, F2FS_MOUNT_LFS);
			} else {
				kfree(name);
				return -EINVAL;
			}
			kfree(name);
			break;
		case Opt_io_size_bits:
			if (args->from && match_int(args, &arg))
				return -EINVAL;
			if (arg > __ilog2_u32(BIO_MAX_PAGES)) {
				f2fs_msg(sb, KERN_WARNING,
					"Not support %d, larger than %d",
					1 << arg, BIO_MAX_PAGES);
				return -EINVAL;
			}
			F2FS_OPTION(sbi).write_io_size_bits = arg;
			break;
#ifdef CONFIG_F2FS_FAULT_INJECTION
		case Opt_fault_injection:
			if (args->from && match_int(args, &arg))
				return -EINVAL;
			f2fs_build_fault_attr(sbi, arg, F2FS_ALL_FAULT_TYPE);
			set_opt(sbi, FAULT_INJECTION);
			break;

		case Opt_fault_type:
			if (args->from && match_int(args, &arg))
				return -EINVAL;
			f2fs_build_fault_attr(sbi, 0, arg);
			set_opt(sbi, FAULT_INJECTION);
			break;
#else
		case Opt_fault_injection:
			f2fs_msg(sb, KERN_INFO,
				"fault_injection options not supported");
			break;

		case Opt_fault_type:
			f2fs_msg(sb, KERN_INFO,
				"fault_type options not supported");
			break;
#endif
		case Opt_lazytime:
			sb->s_flags |= MS_LAZYTIME;
			break;
		case Opt_nolazytime:
			sb->s_flags &= ~MS_LAZYTIME;
			break;
#ifdef CONFIG_QUOTA
		case Opt_quota:
		case Opt_usrquota:
			set_opt(sbi, USRQUOTA);
			break;
		case Opt_grpquota:
			set_opt(sbi, GRPQUOTA);
			break;
		case Opt_prjquota:
			set_opt(sbi, PRJQUOTA);
			break;
		case Opt_usrjquota:
			ret = f2fs_set_qf_name(sb, USRQUOTA, &args[0]);
			if (ret)
				return ret;
			break;
		case Opt_grpjquota:
			ret = f2fs_set_qf_name(sb, GRPQUOTA, &args[0]);
			if (ret)
				return ret;
			break;
		case Opt_prjjquota:
			ret = f2fs_set_qf_name(sb, PRJQUOTA, &args[0]);
			if (ret)
				return ret;
			break;
		case Opt_offusrjquota:
			ret = f2fs_clear_qf_name(sb, USRQUOTA);
			if (ret)
				return ret;
			break;
		case Opt_offgrpjquota:
			ret = f2fs_clear_qf_name(sb, GRPQUOTA);
			if (ret)
				return ret;
			break;
		case Opt_offprjjquota:
			ret = f2fs_clear_qf_name(sb, PRJQUOTA);
			if (ret)
				return ret;
			break;
		case Opt_jqfmt_vfsold:
			F2FS_OPTION(sbi).s_jquota_fmt = QFMT_VFS_OLD;
			break;
		case Opt_jqfmt_vfsv0:
			F2FS_OPTION(sbi).s_jquota_fmt = QFMT_VFS_V0;
			break;
		case Opt_jqfmt_vfsv1:
			F2FS_OPTION(sbi).s_jquota_fmt = QFMT_VFS_V1;
			break;
		case Opt_noquota:
			clear_opt(sbi, QUOTA);
			clear_opt(sbi, USRQUOTA);
			clear_opt(sbi, GRPQUOTA);
			clear_opt(sbi, PRJQUOTA);
			break;
#else
		case Opt_quota:
		case Opt_usrquota:
		case Opt_grpquota:
		case Opt_prjquota:
		case Opt_usrjquota:
		case Opt_grpjquota:
		case Opt_prjjquota:
		case Opt_offusrjquota:
		case Opt_offgrpjquota:
		case Opt_offprjjquota:
		case Opt_jqfmt_vfsold:
		case Opt_jqfmt_vfsv0:
		case Opt_jqfmt_vfsv1:
		case Opt_noquota:
			f2fs_msg(sb, KERN_INFO,
					"quota operations not supported");
			break;
#endif
		case Opt_whint:
			name = match_strdup(&args[0]);
			if (!name)
				return -ENOMEM;
			if (strlen(name) == 10 &&
					!strncmp(name, "user-based", 10)) {
				F2FS_OPTION(sbi).whint_mode = WHINT_MODE_USER;
			} else if (strlen(name) == 3 &&
					!strncmp(name, "off", 3)) {
				F2FS_OPTION(sbi).whint_mode = WHINT_MODE_OFF;
			} else if (strlen(name) == 8 &&
					!strncmp(name, "fs-based", 8)) {
				F2FS_OPTION(sbi).whint_mode = WHINT_MODE_FS;
			} else {
				kfree(name);
				return -EINVAL;
			}
			kfree(name);
			break;
		case Opt_alloc:
			name = match_strdup(&args[0]);
			if (!name)
				return -ENOMEM;

			if (strlen(name) == 7 &&
					!strncmp(name, "default", 7)) {
				F2FS_OPTION(sbi).alloc_mode = ALLOC_MODE_DEFAULT;
			} else if (strlen(name) == 5 &&
					!strncmp(name, "reuse", 5)) {
				F2FS_OPTION(sbi).alloc_mode = ALLOC_MODE_REUSE;
			} else {
				kfree(name);
				return -EINVAL;
			}
			kfree(name);
			break;
		case Opt_fsync:
			name = match_strdup(&args[0]);
			if (!name)
				return -ENOMEM;
			if (strlen(name) == 5 &&
					!strncmp(name, "posix", 5)) {
				F2FS_OPTION(sbi).fsync_mode = FSYNC_MODE_POSIX;
			} else if (strlen(name) == 6 &&
					!strncmp(name, "strict", 6)) {
				F2FS_OPTION(sbi).fsync_mode = FSYNC_MODE_STRICT;
			} else if (strlen(name) == 9 &&
					!strncmp(name, "nobarrier", 9)) {
				F2FS_OPTION(sbi).fsync_mode =
							FSYNC_MODE_NOBARRIER;
			} else {
				kfree(name);
				return -EINVAL;
			}
			kfree(name);
			break;
		case Opt_test_dummy_encryption:
#ifdef CONFIG_F2FS_FS_ENCRYPTION
			if (!f2fs_sb_has_encrypt(sb)) {
				f2fs_msg(sb, KERN_ERR, "Encrypt feature is off");
				return -EINVAL;
			}

			F2FS_OPTION(sbi).test_dummy_encryption = true;
			f2fs_msg(sb, KERN_INFO,
					"Test dummy encryption mode enabled");
#else
			f2fs_msg(sb, KERN_INFO,
					"Test dummy encryption mount option ignored");
#endif
			break;
		case Opt_checkpoint:
			name = match_strdup(&args[0]);
			if (!name)
				return -ENOMEM;

			if (strlen(name) == 6 &&
					!strncmp(name, "enable", 6)) {
				clear_opt(sbi, DISABLE_CHECKPOINT);
			} else if (strlen(name) == 7 &&
					!strncmp(name, "disable", 7)) {
				set_opt(sbi, DISABLE_CHECKPOINT);
			} else {
				kfree(name);
				return -EINVAL;
			}
			kfree(name);
			break;
		default:
			f2fs_msg(sb, KERN_ERR,
				"Unrecognized mount option \"%s\" or missing value",
				p);
			return -EINVAL;
		}
	}
#ifdef CONFIG_QUOTA
	if (f2fs_check_quota_options(sbi))
		return -EINVAL;
#else
	if (f2fs_sb_has_quota_ino(sbi->sb) && !f2fs_readonly(sbi->sb)) {
		f2fs_msg(sbi->sb, KERN_INFO,
			 "Filesystem with quota feature cannot be mounted RDWR "
			 "without CONFIG_QUOTA");
		return -EINVAL;
	}
	if (f2fs_sb_has_project_quota(sbi->sb) && !f2fs_readonly(sbi->sb)) {
		f2fs_msg(sb, KERN_ERR,
			"Filesystem with project quota feature cannot be "
			"mounted RDWR without CONFIG_QUOTA");
		return -EINVAL;
	}
#endif

	if (F2FS_IO_SIZE_BITS(sbi) && !test_opt(sbi, LFS)) {
		f2fs_msg(sb, KERN_ERR,
				"Should set mode=lfs with %uKB-sized IO",
				F2FS_IO_SIZE_KB(sbi));
		return -EINVAL;
	}

	if (test_opt(sbi, INLINE_XATTR_SIZE)) {
		if (!f2fs_sb_has_extra_attr(sb) ||
			!f2fs_sb_has_flexible_inline_xattr(sb)) {
			f2fs_msg(sb, KERN_ERR,
					"extra_attr or flexible_inline_xattr "
					"feature is off");
			return -EINVAL;
		}
		if (!test_opt(sbi, INLINE_XATTR)) {
			f2fs_msg(sb, KERN_ERR,
					"inline_xattr_size option should be "
					"set with inline_xattr option");
			return -EINVAL;
		}
		if (!F2FS_OPTION(sbi).inline_xattr_size ||
			F2FS_OPTION(sbi).inline_xattr_size >=
					DEF_ADDRS_PER_INODE -
					F2FS_TOTAL_EXTRA_ATTR_SIZE -
					DEF_INLINE_RESERVED_SIZE -
					DEF_MIN_INLINE_SIZE) {
			f2fs_msg(sb, KERN_ERR,
					"inline xattr size is out of range");
			return -EINVAL;
		}
	}

	if (test_opt(sbi, DISABLE_CHECKPOINT) && test_opt(sbi, LFS)) {
		f2fs_msg(sb, KERN_ERR,
				"LFS not compatible with checkpoint=disable\n");
		return -EINVAL;
	}

	/* Not pass down write hints if the number of active logs is lesser
	 * than NR_CURSEG_TYPE.
	 */
	if (F2FS_OPTION(sbi).active_logs != NR_CURSEG_TYPE)
		F2FS_OPTION(sbi).whint_mode = WHINT_MODE_OFF;
	return 0;
}

static struct inode *f2fs_alloc_inode(struct super_block *sb)
{
	struct f2fs_inode_info *fi;

	fi = kmem_cache_alloc(f2fs_inode_cachep, GFP_F2FS_ZERO);
	if (!fi)
		return NULL;

	init_once((void *) fi);

	/* Initialize f2fs-specific inode info */
	atomic_set(&fi->dirty_pages, 0);
	init_rwsem(&fi->i_sem);
	INIT_LIST_HEAD(&fi->dirty_list);
	INIT_LIST_HEAD(&fi->gdirty_list);
	INIT_LIST_HEAD(&fi->inmem_ilist);
	INIT_LIST_HEAD(&fi->inmem_pages);
	mutex_init(&fi->inmem_lock);
	init_rwsem(&fi->i_gc_rwsem[READ]);
	init_rwsem(&fi->i_gc_rwsem[WRITE]);
	init_rwsem(&fi->i_mmap_sem);
	init_rwsem(&fi->i_xattr_sem);

	/* Will be used by directory only */
	fi->i_dir_level = F2FS_SB(sb)->dir_level;

	return &fi->vfs_inode;
}

static int f2fs_drop_inode(struct inode *inode)
{
	int ret;
	/*
	 * This is to avoid a deadlock condition like below.
	 * writeback_single_inode(inode)
	 *  - f2fs_write_data_page
	 *    - f2fs_gc -> iput -> evict
	 *       - inode_wait_for_writeback(inode)
	 */
	if ((!inode_unhashed(inode) && inode->i_state & I_SYNC)) {
		if (!inode->i_nlink && !is_bad_inode(inode)) {
			/* to avoid evict_inode call simultaneously */
			atomic_inc(&inode->i_count);
			spin_unlock(&inode->i_lock);

			/* some remained atomic pages should discarded */
			if (f2fs_is_atomic_file(inode))
				f2fs_drop_inmem_pages(inode);

			/* should remain fi->extent_tree for writepage */
			f2fs_destroy_extent_node(inode);

			sb_start_intwrite(inode->i_sb);
			f2fs_i_size_write(inode, 0);

			if (F2FS_HAS_BLOCKS(inode))
				f2fs_truncate(inode);

			sb_end_intwrite(inode->i_sb);

			spin_lock(&inode->i_lock);
			atomic_dec(&inode->i_count);
		}
		trace_f2fs_drop_inode(inode, 0);
		return 0;
	}
	ret = generic_drop_inode(inode);
	trace_f2fs_drop_inode(inode, ret);
	return ret;
}

int f2fs_inode_dirtied(struct inode *inode, bool sync)
{
	struct f2fs_sb_info *sbi = F2FS_I_SB(inode);
	int ret = 0;

	spin_lock(&sbi->inode_lock[DIRTY_META]);
	if (is_inode_flag_set(inode, FI_DIRTY_INODE)) {
		ret = 1;
	} else {
		set_inode_flag(inode, FI_DIRTY_INODE);
		stat_inc_dirty_inode(sbi, DIRTY_META);
	}
	if (sync && list_empty(&F2FS_I(inode)->gdirty_list)) {
		list_add_tail(&F2FS_I(inode)->gdirty_list,
				&sbi->inode_list[DIRTY_META]);
		inc_page_count(sbi, F2FS_DIRTY_IMETA);
	}
	spin_unlock(&sbi->inode_lock[DIRTY_META]);
	return ret;
}

void f2fs_inode_synced(struct inode *inode)
{
	struct f2fs_sb_info *sbi = F2FS_I_SB(inode);

	spin_lock(&sbi->inode_lock[DIRTY_META]);
	if (!is_inode_flag_set(inode, FI_DIRTY_INODE)) {
		spin_unlock(&sbi->inode_lock[DIRTY_META]);
		return;
	}
	if (!list_empty(&F2FS_I(inode)->gdirty_list)) {
		list_del_init(&F2FS_I(inode)->gdirty_list);
		dec_page_count(sbi, F2FS_DIRTY_IMETA);
	}
	clear_inode_flag(inode, FI_DIRTY_INODE);
	clear_inode_flag(inode, FI_AUTO_RECOVER);
	stat_dec_dirty_inode(F2FS_I_SB(inode), DIRTY_META);
	spin_unlock(&sbi->inode_lock[DIRTY_META]);
}

/*
 * f2fs_dirty_inode() is called from __mark_inode_dirty()
 *
 * We should call set_dirty_inode to write the dirty inode through write_inode.
 */
static void f2fs_dirty_inode(struct inode *inode, int flags)
{
	struct f2fs_sb_info *sbi = F2FS_I_SB(inode);

	if (inode->i_ino == F2FS_NODE_INO(sbi) ||
			inode->i_ino == F2FS_META_INO(sbi))
		return;

	if (flags == I_DIRTY_TIME)
		return;

	if (is_inode_flag_set(inode, FI_AUTO_RECOVER))
		clear_inode_flag(inode, FI_AUTO_RECOVER);

	f2fs_inode_dirtied(inode, false);
}

static void f2fs_i_callback(struct rcu_head *head)
{
	struct inode *inode = container_of(head, struct inode, i_rcu);
	kmem_cache_free(f2fs_inode_cachep, F2FS_I(inode));
}

static void f2fs_destroy_inode(struct inode *inode)
{
	call_rcu(&inode->i_rcu, f2fs_i_callback);
}

static void destroy_percpu_info(struct f2fs_sb_info *sbi)
{
	percpu_counter_destroy(&sbi->alloc_valid_block_count);
	percpu_counter_destroy(&sbi->total_valid_inode_count);
}

static void destroy_device_list(struct f2fs_sb_info *sbi)
{
	int i;

	for (i = 0; i < sbi->s_ndevs; i++) {
		blkdev_put(FDEV(i).bdev, FMODE_EXCL);
#ifdef CONFIG_BLK_DEV_ZONED
		kfree(FDEV(i).blkz_type);
#endif
	}
	kfree(sbi->devs);
}

static void f2fs_put_super(struct super_block *sb)
{
	struct f2fs_sb_info *sbi = F2FS_SB(sb);
	int i;
	bool dropped;

	f2fs_quota_off_umount(sb);

	/* prevent remaining shrinker jobs */
	mutex_lock(&sbi->umount_mutex);

	/*
	 * We don't need to do checkpoint when superblock is clean.
	 * But, the previous checkpoint was not done by umount, it needs to do
	 * clean checkpoint again.
	 */
	if ((is_sbi_flag_set(sbi, SBI_IS_DIRTY) ||
			!is_set_ckpt_flags(sbi, CP_UMOUNT_FLAG))) {
		struct cp_control cpc = {
			.reason = CP_UMOUNT,
		};
		f2fs_write_checkpoint(sbi, &cpc);
	}

	/* be sure to wait for any on-going discard commands */
	dropped = f2fs_wait_discard_bios(sbi);

	if ((f2fs_hw_support_discard(sbi) || f2fs_hw_should_discard(sbi)) &&
					!sbi->discard_blks && !dropped) {
		struct cp_control cpc = {
			.reason = CP_UMOUNT | CP_TRIMMED,
		};
		f2fs_write_checkpoint(sbi, &cpc);
	}

	/* f2fs_write_checkpoint can update stat informaion */
	f2fs_destroy_stats(sbi);

	/*
	 * normally superblock is clean, so we need to release this.
	 * In addition, EIO will skip do checkpoint, we need this as well.
	 */
	f2fs_release_ino_entry(sbi, true);

	f2fs_leave_shrinker(sbi);
	mutex_unlock(&sbi->umount_mutex);

	/* our cp_error case, we can wait for any writeback page */
	f2fs_flush_merged_writes(sbi);

	f2fs_wait_on_all_pages_writeback(sbi);

	f2fs_bug_on(sbi, sbi->fsync_node_num);

	iput(sbi->node_inode);
	iput(sbi->meta_inode);

	/* destroy f2fs internal modules */
	f2fs_destroy_node_manager(sbi);
	f2fs_destroy_segment_manager(sbi);

	kfree(sbi->ckpt);

	f2fs_unregister_sysfs(sbi);

	sb->s_fs_info = NULL;
	if (sbi->s_chksum_driver)
		crypto_free_shash(sbi->s_chksum_driver);
	kfree(sbi->raw_super);

	destroy_device_list(sbi);
	if (sbi->write_io_dummy)
		mempool_destroy(sbi->write_io_dummy);
#ifdef CONFIG_QUOTA
	for (i = 0; i < MAXQUOTAS; i++)
		kfree(F2FS_OPTION(sbi).s_qf_names[i]);
#endif
	destroy_percpu_info(sbi);
	for (i = 0; i < NR_PAGE_TYPE; i++)
		kfree(sbi->write_io[i]);
	kfree(sbi);
}

int f2fs_sync_fs(struct super_block *sb, int sync)
{
	struct f2fs_sb_info *sbi = F2FS_SB(sb);
	int err = 0;

	if (unlikely(f2fs_cp_error(sbi)))
		return 0;
	if (unlikely(is_sbi_flag_set(sbi, SBI_CP_DISABLED)))
		return 0;

	trace_f2fs_sync_fs(sb, sync);

	if (unlikely(is_sbi_flag_set(sbi, SBI_POR_DOING)))
		return -EAGAIN;

	if (sync) {
		struct cp_control cpc;

		cpc.reason = __get_cp_reason(sbi);

		mutex_lock(&sbi->gc_mutex);
		err = f2fs_write_checkpoint(sbi, &cpc);
		mutex_unlock(&sbi->gc_mutex);
	}
	f2fs_trace_ios(NULL, 1);

	return err;
}

static int f2fs_freeze(struct super_block *sb)
{
	if (f2fs_readonly(sb))
		return 0;

	/* IO error happened before */
	if (unlikely(f2fs_cp_error(F2FS_SB(sb))))
		return -EIO;

	/* must be clean, since sync_filesystem() was already called */
	if (is_sbi_flag_set(F2FS_SB(sb), SBI_IS_DIRTY))
		return -EINVAL;
	return 0;
}

static int f2fs_unfreeze(struct super_block *sb)
{
	return 0;
}

#ifdef CONFIG_QUOTA
static int f2fs_statfs_project(struct super_block *sb,
				kprojid_t projid, struct kstatfs *buf)
{
	struct kqid qid;
	struct dquot *dquot;
	u64 limit;
	u64 curblock;

	qid = make_kqid_projid(projid);
	dquot = dqget(sb, qid);
	if (IS_ERR(dquot))
		return PTR_ERR(dquot);
	spin_lock(&dq_data_lock);

	limit = (dquot->dq_dqb.dqb_bsoftlimit ?
		 dquot->dq_dqb.dqb_bsoftlimit :
		 dquot->dq_dqb.dqb_bhardlimit) >> sb->s_blocksize_bits;
	if (limit && buf->f_blocks > limit) {
		curblock = dquot->dq_dqb.dqb_curspace >> sb->s_blocksize_bits;
		buf->f_blocks = limit;
		buf->f_bfree = buf->f_bavail =
			(buf->f_blocks > curblock) ?
			 (buf->f_blocks - curblock) : 0;
	}

	limit = dquot->dq_dqb.dqb_isoftlimit ?
		dquot->dq_dqb.dqb_isoftlimit :
		dquot->dq_dqb.dqb_ihardlimit;
	if (limit && buf->f_files > limit) {
		buf->f_files = limit;
		buf->f_ffree =
			(buf->f_files > dquot->dq_dqb.dqb_curinodes) ?
			 (buf->f_files - dquot->dq_dqb.dqb_curinodes) : 0;
	}

	spin_unlock(&dq_data_lock);
	dqput(dquot);
	return 0;
}
#endif

static int f2fs_statfs(struct dentry *dentry, struct kstatfs *buf)
{
	struct super_block *sb = dentry->d_sb;
	struct f2fs_sb_info *sbi = F2FS_SB(sb);
	u64 id = huge_encode_dev(sb->s_bdev->bd_dev);
	block_t total_count, user_block_count, start_count;
	u64 avail_node_count;

	total_count = le64_to_cpu(sbi->raw_super->block_count);
	user_block_count = sbi->user_block_count;
	start_count = le32_to_cpu(sbi->raw_super->segment0_blkaddr);
	buf->f_type = F2FS_SUPER_MAGIC;
	buf->f_bsize = sbi->blocksize;

	buf->f_blocks = total_count - start_count;
	buf->f_bfree = user_block_count - valid_user_blocks(sbi) -
						sbi->current_reserved_blocks;
	if (unlikely(buf->f_bfree <= sbi->unusable_block_count))
		buf->f_bfree = 0;
	else
		buf->f_bfree -= sbi->unusable_block_count;

	if (buf->f_bfree > F2FS_OPTION(sbi).root_reserved_blocks)
		buf->f_bavail = buf->f_bfree -
				F2FS_OPTION(sbi).root_reserved_blocks;
	else
		buf->f_bavail = 0;

	avail_node_count = sbi->total_node_count - sbi->nquota_files -
						F2FS_RESERVED_NODE_NUM;

	if (avail_node_count > user_block_count) {
		buf->f_files = user_block_count;
		buf->f_ffree = buf->f_bavail;
	} else {
		buf->f_files = avail_node_count;
		buf->f_ffree = min(avail_node_count - valid_node_count(sbi),
					buf->f_bavail);
	}

	buf->f_namelen = F2FS_NAME_LEN;
	buf->f_fsid.val[0] = (u32)id;
	buf->f_fsid.val[1] = (u32)(id >> 32);

#ifdef CONFIG_QUOTA
	if (is_inode_flag_set(dentry->d_inode, FI_PROJ_INHERIT) &&
			sb_has_quota_limits_enabled(sb, PRJQUOTA)) {
		f2fs_statfs_project(sb, F2FS_I(dentry->d_inode)->i_projid, buf);
	}
#endif
	return 0;
}

static inline void f2fs_show_quota_options(struct seq_file *seq,
					   struct super_block *sb)
{
#ifdef CONFIG_QUOTA
	struct f2fs_sb_info *sbi = F2FS_SB(sb);

	if (F2FS_OPTION(sbi).s_jquota_fmt) {
		char *fmtname = "";

		switch (F2FS_OPTION(sbi).s_jquota_fmt) {
		case QFMT_VFS_OLD:
			fmtname = "vfsold";
			break;
		case QFMT_VFS_V0:
			fmtname = "vfsv0";
			break;
		case QFMT_VFS_V1:
			fmtname = "vfsv1";
			break;
		}
		seq_printf(seq, ",jqfmt=%s", fmtname);
	}

	if (F2FS_OPTION(sbi).s_qf_names[USRQUOTA])
		seq_show_option(seq, "usrjquota",
			F2FS_OPTION(sbi).s_qf_names[USRQUOTA]);

	if (F2FS_OPTION(sbi).s_qf_names[GRPQUOTA])
		seq_show_option(seq, "grpjquota",
			F2FS_OPTION(sbi).s_qf_names[GRPQUOTA]);

	if (F2FS_OPTION(sbi).s_qf_names[PRJQUOTA])
		seq_show_option(seq, "prjjquota",
			F2FS_OPTION(sbi).s_qf_names[PRJQUOTA]);
#endif
}

static int f2fs_show_options(struct seq_file *seq, struct dentry *root)
{
	struct f2fs_sb_info *sbi = F2FS_SB(root->d_sb);

	if (!f2fs_readonly(sbi->sb) && test_opt(sbi, BG_GC)) {
		if (test_opt(sbi, FORCE_FG_GC))
			seq_printf(seq, ",background_gc=%s", "sync");
		else
			seq_printf(seq, ",background_gc=%s", "on");
	} else {
		seq_printf(seq, ",background_gc=%s", "off");
	}
	if (test_opt(sbi, DISABLE_ROLL_FORWARD))
		seq_puts(seq, ",disable_roll_forward");
	if (test_opt(sbi, DISCARD))
		seq_puts(seq, ",discard");
	if (test_opt(sbi, NOHEAP))
		seq_puts(seq, ",no_heap");
	else
		seq_puts(seq, ",heap");
#ifdef CONFIG_F2FS_FS_XATTR
	if (test_opt(sbi, XATTR_USER))
		seq_puts(seq, ",user_xattr");
	else
		seq_puts(seq, ",nouser_xattr");
	if (test_opt(sbi, INLINE_XATTR))
		seq_puts(seq, ",inline_xattr");
	else
		seq_puts(seq, ",noinline_xattr");
	if (test_opt(sbi, INLINE_XATTR_SIZE))
		seq_printf(seq, ",inline_xattr_size=%u",
					F2FS_OPTION(sbi).inline_xattr_size);
#endif
#ifdef CONFIG_F2FS_FS_POSIX_ACL
	if (test_opt(sbi, POSIX_ACL))
		seq_puts(seq, ",acl");
	else
		seq_puts(seq, ",noacl");
#endif
	if (test_opt(sbi, DISABLE_EXT_IDENTIFY))
		seq_puts(seq, ",disable_ext_identify");
	if (test_opt(sbi, INLINE_DATA))
		seq_puts(seq, ",inline_data");
	else
		seq_puts(seq, ",noinline_data");
	if (test_opt(sbi, INLINE_DENTRY))
		seq_puts(seq, ",inline_dentry");
	else
		seq_puts(seq, ",noinline_dentry");
	if (!f2fs_readonly(sbi->sb) && test_opt(sbi, FLUSH_MERGE))
		seq_puts(seq, ",flush_merge");
	if (test_opt(sbi, NOBARRIER))
		seq_puts(seq, ",nobarrier");
	if (test_opt(sbi, FASTBOOT))
		seq_puts(seq, ",fastboot");
	if (test_opt(sbi, EXTENT_CACHE))
		seq_puts(seq, ",extent_cache");
	else
		seq_puts(seq, ",noextent_cache");
	if (test_opt(sbi, DATA_FLUSH))
		seq_puts(seq, ",data_flush");

	seq_puts(seq, ",mode=");
	if (test_opt(sbi, ADAPTIVE))
		seq_puts(seq, "adaptive");
	else if (test_opt(sbi, LFS))
		seq_puts(seq, "lfs");
	seq_printf(seq, ",active_logs=%u", F2FS_OPTION(sbi).active_logs);
	if (test_opt(sbi, RESERVE_ROOT))
		seq_printf(seq, ",reserve_root=%u,resuid=%u,resgid=%u",
				F2FS_OPTION(sbi).root_reserved_blocks,
				from_kuid_munged(&init_user_ns,
					F2FS_OPTION(sbi).s_resuid),
				from_kgid_munged(&init_user_ns,
					F2FS_OPTION(sbi).s_resgid));
	if (F2FS_IO_SIZE_BITS(sbi))
		seq_printf(seq, ",io_bits=%u",
				F2FS_OPTION(sbi).write_io_size_bits);
#ifdef CONFIG_F2FS_FAULT_INJECTION
	if (test_opt(sbi, FAULT_INJECTION)) {
		seq_printf(seq, ",fault_injection=%u",
				F2FS_OPTION(sbi).fault_info.inject_rate);
		seq_printf(seq, ",fault_type=%u",
				F2FS_OPTION(sbi).fault_info.inject_type);
	}
#endif
#ifdef CONFIG_QUOTA
	if (test_opt(sbi, QUOTA))
		seq_puts(seq, ",quota");
	if (test_opt(sbi, USRQUOTA))
		seq_puts(seq, ",usrquota");
	if (test_opt(sbi, GRPQUOTA))
		seq_puts(seq, ",grpquota");
	if (test_opt(sbi, PRJQUOTA))
		seq_puts(seq, ",prjquota");
#endif
	f2fs_show_quota_options(seq, sbi->sb);
	if (F2FS_OPTION(sbi).whint_mode == WHINT_MODE_USER)
		seq_printf(seq, ",whint_mode=%s", "user-based");
	else if (F2FS_OPTION(sbi).whint_mode == WHINT_MODE_FS)
		seq_printf(seq, ",whint_mode=%s", "fs-based");
#ifdef CONFIG_F2FS_FS_ENCRYPTION
	if (F2FS_OPTION(sbi).test_dummy_encryption)
		seq_puts(seq, ",test_dummy_encryption");
#endif

	if (F2FS_OPTION(sbi).alloc_mode == ALLOC_MODE_DEFAULT)
		seq_printf(seq, ",alloc_mode=%s", "default");
	else if (F2FS_OPTION(sbi).alloc_mode == ALLOC_MODE_REUSE)
		seq_printf(seq, ",alloc_mode=%s", "reuse");

	if (test_opt(sbi, DISABLE_CHECKPOINT))
		seq_puts(seq, ",checkpoint=disable");

	if (F2FS_OPTION(sbi).fsync_mode == FSYNC_MODE_POSIX)
		seq_printf(seq, ",fsync_mode=%s", "posix");
	else if (F2FS_OPTION(sbi).fsync_mode == FSYNC_MODE_STRICT)
		seq_printf(seq, ",fsync_mode=%s", "strict");
	else if (F2FS_OPTION(sbi).fsync_mode == FSYNC_MODE_NOBARRIER)
		seq_printf(seq, ",fsync_mode=%s", "nobarrier");
	return 0;
}

static void default_options(struct f2fs_sb_info *sbi)
{
	/* init some FS parameters */
	F2FS_OPTION(sbi).active_logs = NR_CURSEG_TYPE;
	F2FS_OPTION(sbi).inline_xattr_size = DEFAULT_INLINE_XATTR_ADDRS;
	F2FS_OPTION(sbi).whint_mode = WHINT_MODE_OFF;
	F2FS_OPTION(sbi).alloc_mode = ALLOC_MODE_DEFAULT;
	F2FS_OPTION(sbi).fsync_mode = FSYNC_MODE_POSIX;
	F2FS_OPTION(sbi).test_dummy_encryption = false;
	F2FS_OPTION(sbi).s_resuid = make_kuid(&init_user_ns, F2FS_DEF_RESUID);
	F2FS_OPTION(sbi).s_resgid = make_kgid(&init_user_ns, F2FS_DEF_RESGID);

	set_opt(sbi, BG_GC);
	set_opt(sbi, INLINE_XATTR);
	set_opt(sbi, INLINE_DATA);
	set_opt(sbi, INLINE_DENTRY);
	set_opt(sbi, EXTENT_CACHE);
	set_opt(sbi, NOHEAP);
	sbi->sb->s_flags |= MS_LAZYTIME;
	clear_opt(sbi, DISABLE_CHECKPOINT);
	set_opt(sbi, FLUSH_MERGE);
	set_opt(sbi, DISCARD);
	if (f2fs_sb_has_blkzoned(sbi->sb))
		set_opt_mode(sbi, F2FS_MOUNT_LFS);
	else
		set_opt_mode(sbi, F2FS_MOUNT_ADAPTIVE);

#ifdef CONFIG_F2FS_FS_XATTR
	set_opt(sbi, XATTR_USER);
#endif
#ifdef CONFIG_F2FS_FS_POSIX_ACL
	set_opt(sbi, POSIX_ACL);
#endif

	f2fs_build_fault_attr(sbi, 0, 0);
}

#ifdef CONFIG_QUOTA
static int f2fs_enable_quotas(struct super_block *sb);
#endif

static int f2fs_disable_checkpoint(struct f2fs_sb_info *sbi)
{
	struct cp_control cpc;
	int err;

	sbi->sb->s_flags |= MS_ACTIVE;

	mutex_lock(&sbi->gc_mutex);
	f2fs_update_time(sbi, DISABLE_TIME);

	while (!f2fs_time_over(sbi, DISABLE_TIME)) {
		err = f2fs_gc(sbi, true, false, NULL_SEGNO);
		if (err == -ENODATA)
			break;
		if (err && err != -EAGAIN) {
			mutex_unlock(&sbi->gc_mutex);
			return err;
		}
	}
	mutex_unlock(&sbi->gc_mutex);

	err = sync_filesystem(sbi->sb);
	if (err)
		return err;

	if (f2fs_disable_cp_again(sbi))
		return -EAGAIN;

	mutex_lock(&sbi->gc_mutex);
	cpc.reason = CP_PAUSE;
	set_sbi_flag(sbi, SBI_CP_DISABLED);
	f2fs_write_checkpoint(sbi, &cpc);

	sbi->unusable_block_count = 0;
	mutex_unlock(&sbi->gc_mutex);
	return 0;
}

static void f2fs_enable_checkpoint(struct f2fs_sb_info *sbi)
{
	mutex_lock(&sbi->gc_mutex);
	f2fs_dirty_to_prefree(sbi);

	clear_sbi_flag(sbi, SBI_CP_DISABLED);
	set_sbi_flag(sbi, SBI_IS_DIRTY);
	mutex_unlock(&sbi->gc_mutex);

	f2fs_sync_fs(sbi->sb, 1);
}

static int f2fs_remount(struct super_block *sb, int *flags, char *data)
{
	struct f2fs_sb_info *sbi = F2FS_SB(sb);
	struct f2fs_mount_info org_mount_opt;
	unsigned long old_sb_flags;
	int err;
	bool need_restart_gc = false;
	bool need_stop_gc = false;
	bool no_extent_cache = !test_opt(sbi, EXTENT_CACHE);
	bool disable_checkpoint = test_opt(sbi, DISABLE_CHECKPOINT);
	bool checkpoint_changed;
#ifdef CONFIG_QUOTA
	int i, j;
#endif

	/*
	 * Save the old mount options in case we
	 * need to restore them.
	 */
	org_mount_opt = sbi->mount_opt;
	old_sb_flags = sb->s_flags;

#ifdef CONFIG_QUOTA
	org_mount_opt.s_jquota_fmt = F2FS_OPTION(sbi).s_jquota_fmt;
	for (i = 0; i < MAXQUOTAS; i++) {
		if (F2FS_OPTION(sbi).s_qf_names[i]) {
			org_mount_opt.s_qf_names[i] =
				kstrdup(F2FS_OPTION(sbi).s_qf_names[i],
				GFP_KERNEL);
			if (!org_mount_opt.s_qf_names[i]) {
				for (j = 0; j < i; j++)
					kfree(org_mount_opt.s_qf_names[j]);
				return -ENOMEM;
			}
		} else {
			org_mount_opt.s_qf_names[i] = NULL;
		}
	}
#endif

	/* recover superblocks we couldn't write due to previous RO mount */
	if (!(*flags & MS_RDONLY) && is_sbi_flag_set(sbi, SBI_NEED_SB_WRITE)) {
		err = f2fs_commit_super(sbi, false);
		f2fs_msg(sb, KERN_INFO,
			"Try to recover all the superblocks, ret: %d", err);
		if (!err)
			clear_sbi_flag(sbi, SBI_NEED_SB_WRITE);
	}

	default_options(sbi);

	/* parse mount options */
	err = parse_options(sb, data);
	if (err)
		goto restore_opts;
	checkpoint_changed =
			disable_checkpoint != test_opt(sbi, DISABLE_CHECKPOINT);

	/*
	 * Previous and new state of filesystem is RO,
	 * so skip checking GC and FLUSH_MERGE conditions.
	 */
	if (f2fs_readonly(sb) && (*flags & MS_RDONLY))
		goto skip;

#ifdef CONFIG_QUOTA
	if (!f2fs_readonly(sb) && (*flags & MS_RDONLY)) {
		err = dquot_suspend(sb, -1);
		if (err < 0)
			goto restore_opts;
	} else if (f2fs_readonly(sb) && !(*flags & MS_RDONLY)) {
		/* dquot_resume needs RW */
		sb->s_flags &= ~MS_RDONLY;
		if (sb_any_quota_suspended(sb)) {
			dquot_resume(sb, -1);
		} else if (f2fs_sb_has_quota_ino(sb)) {
			err = f2fs_enable_quotas(sb);
			if (err)
				goto restore_opts;
		}
	}
#endif
	/* disallow enable/disable extent_cache dynamically */
	if (no_extent_cache == !!test_opt(sbi, EXTENT_CACHE)) {
		err = -EINVAL;
		f2fs_msg(sbi->sb, KERN_WARNING,
				"switch extent_cache option is not allowed");
		goto restore_opts;
	}

	if ((*flags & MS_RDONLY) && test_opt(sbi, DISABLE_CHECKPOINT)) {
		err = -EINVAL;
		f2fs_msg(sbi->sb, KERN_WARNING,
			"disabling checkpoint not compatible with read-only");
		goto restore_opts;
	}

	/*
	 * We stop the GC thread if FS is mounted as RO
	 * or if background_gc = off is passed in mount
	 * option. Also sync the filesystem.
	 */
	if ((*flags & MS_RDONLY) || !test_opt(sbi, BG_GC)) {
		if (sbi->gc_thread) {
			f2fs_stop_gc_thread(sbi);
			need_restart_gc = true;
		}
	} else if (!sbi->gc_thread) {
		err = f2fs_start_gc_thread(sbi);
		if (err)
			goto restore_opts;
		need_stop_gc = true;
	}

	if (*flags & MS_RDONLY ||
		F2FS_OPTION(sbi).whint_mode != org_mount_opt.whint_mode) {
		writeback_inodes_sb(sb, WB_REASON_SYNC);
		sync_inodes_sb(sb);

		set_sbi_flag(sbi, SBI_IS_DIRTY);
		set_sbi_flag(sbi, SBI_IS_CLOSE);
		f2fs_sync_fs(sb, 1);
		clear_sbi_flag(sbi, SBI_IS_CLOSE);
	}

	if (checkpoint_changed) {
		if (test_opt(sbi, DISABLE_CHECKPOINT)) {
			err = f2fs_disable_checkpoint(sbi);
			if (err)
				goto restore_gc;
		} else {
			f2fs_enable_checkpoint(sbi);
		}
	}

	/*
	 * We stop issue flush thread if FS is mounted as RO
	 * or if flush_merge is not passed in mount option.
	 */
	if ((*flags & MS_RDONLY) || !test_opt(sbi, FLUSH_MERGE)) {
		clear_opt(sbi, FLUSH_MERGE);
		f2fs_destroy_flush_cmd_control(sbi, false);
	} else {
		err = f2fs_create_flush_cmd_control(sbi);
		if (err)
			goto restore_gc;
	}
skip:
#ifdef CONFIG_QUOTA
	/* Release old quota file names */
	for (i = 0; i < MAXQUOTAS; i++)
		kfree(org_mount_opt.s_qf_names[i]);
#endif
	/* Update the POSIXACL Flag */
	sb->s_flags = (sb->s_flags & ~MS_POSIXACL) |
		(test_opt(sbi, POSIX_ACL) ? MS_POSIXACL : 0);

	limit_reserve_root(sbi);
	*flags = (*flags & ~MS_LAZYTIME) | (sb->s_flags & MS_LAZYTIME);
	return 0;
restore_gc:
	if (need_restart_gc) {
		if (f2fs_start_gc_thread(sbi))
			f2fs_msg(sbi->sb, KERN_WARNING,
				"background gc thread has stopped");
	} else if (need_stop_gc) {
		f2fs_stop_gc_thread(sbi);
	}
restore_opts:
#ifdef CONFIG_QUOTA
	F2FS_OPTION(sbi).s_jquota_fmt = org_mount_opt.s_jquota_fmt;
	for (i = 0; i < MAXQUOTAS; i++) {
		kfree(F2FS_OPTION(sbi).s_qf_names[i]);
		F2FS_OPTION(sbi).s_qf_names[i] = org_mount_opt.s_qf_names[i];
	}
#endif
	sbi->mount_opt = org_mount_opt;
	sb->s_flags = old_sb_flags;
	return err;
}

#ifdef CONFIG_QUOTA
/* Read data from quotafile */
static ssize_t f2fs_quota_read(struct super_block *sb, int type, char *data,
			       size_t len, loff_t off)
{
	struct inode *inode = sb_dqopt(sb)->files[type];
	struct address_space *mapping = inode->i_mapping;
	block_t blkidx = F2FS_BYTES_TO_BLK(off);
	int offset = off & (sb->s_blocksize - 1);
	int tocopy;
	size_t toread;
	loff_t i_size = i_size_read(inode);
	struct page *page;
	char *kaddr;

	if (off > i_size)
		return 0;

	if (off + len > i_size)
		len = i_size - off;
	toread = len;
	while (toread > 0) {
		tocopy = min_t(unsigned long, sb->s_blocksize - offset, toread);
repeat:
		page = read_cache_page_gfp(mapping, blkidx, GFP_NOFS);
		if (IS_ERR(page)) {
			if (PTR_ERR(page) == -ENOMEM) {
				congestion_wait(BLK_RW_ASYNC, HZ/50);
				goto repeat;
			}
			set_sbi_flag(F2FS_SB(sb), SBI_QUOTA_NEED_REPAIR);
			return PTR_ERR(page);
		}

		lock_page(page);

		if (unlikely(page->mapping != mapping)) {
			f2fs_put_page(page, 1);
			goto repeat;
		}
		if (unlikely(!PageUptodate(page))) {
			f2fs_put_page(page, 1);
			set_sbi_flag(F2FS_SB(sb), SBI_QUOTA_NEED_REPAIR);
			return -EIO;
		}

		kaddr = kmap_atomic(page);
		memcpy(data, kaddr + offset, tocopy);
		kunmap_atomic(kaddr);
		f2fs_put_page(page, 1);

		offset = 0;
		toread -= tocopy;
		data += tocopy;
		blkidx++;
	}
	return len;
}

/* Write to quotafile */
static ssize_t f2fs_quota_write(struct super_block *sb, int type,
				const char *data, size_t len, loff_t off)
{
	struct inode *inode = sb_dqopt(sb)->files[type];
	struct address_space *mapping = inode->i_mapping;
	const struct address_space_operations *a_ops = mapping->a_ops;
	int offset = off & (sb->s_blocksize - 1);
	size_t towrite = len;
	struct page *page;
	char *kaddr;
	int err = 0;
	int tocopy;

	while (towrite > 0) {
		tocopy = min_t(unsigned long, sb->s_blocksize - offset,
								towrite);
retry:
		err = a_ops->write_begin(NULL, mapping, off, tocopy, 0,
							&page, NULL);
		if (unlikely(err)) {
			if (err == -ENOMEM) {
				congestion_wait(BLK_RW_ASYNC, HZ/50);
				goto retry;
			}
			set_sbi_flag(F2FS_SB(sb), SBI_QUOTA_NEED_REPAIR);
			break;
		}

		kaddr = kmap_atomic(page);
		memcpy(kaddr + offset, data, tocopy);
		kunmap_atomic(kaddr);
		flush_dcache_page(page);

		a_ops->write_end(NULL, mapping, off, tocopy, tocopy,
						page, NULL);
		offset = 0;
		towrite -= tocopy;
		off += tocopy;
		data += tocopy;
		cond_resched();
	}

	if (len == towrite)
		return err;
	inode->i_mtime = inode->i_ctime = current_time(inode);
	f2fs_mark_inode_dirty_sync(inode, false);
	return len - towrite;
}

static struct dquot **f2fs_get_dquots(struct inode *inode)
{
	return F2FS_I(inode)->i_dquot;
}

static qsize_t *f2fs_get_reserved_space(struct inode *inode)
{
	return &F2FS_I(inode)->i_reserved_quota;
}

static int f2fs_quota_on_mount(struct f2fs_sb_info *sbi, int type)
{
	if (is_set_ckpt_flags(sbi, CP_QUOTA_NEED_FSCK_FLAG)) {
		f2fs_msg(sbi->sb, KERN_ERR,
			"quota sysfile may be corrupted, skip loading it");
		return 0;
	}

	return dquot_quota_on_mount(sbi->sb, F2FS_OPTION(sbi).s_qf_names[type],
					F2FS_OPTION(sbi).s_jquota_fmt, type);
}

int f2fs_enable_quota_files(struct f2fs_sb_info *sbi, bool rdonly)
{
	int enabled = 0;
	int i, err;

	if (f2fs_sb_has_quota_ino(sbi->sb) && rdonly) {
		err = f2fs_enable_quotas(sbi->sb);
		if (err) {
			f2fs_msg(sbi->sb, KERN_ERR,
					"Cannot turn on quota_ino: %d", err);
			return 0;
		}
		return 1;
	}

	for (i = 0; i < MAXQUOTAS; i++) {
		if (F2FS_OPTION(sbi).s_qf_names[i]) {
			err = f2fs_quota_on_mount(sbi, i);
			if (!err) {
				enabled = 1;
				continue;
			}
			f2fs_msg(sbi->sb, KERN_ERR,
				"Cannot turn on quotas: %d on %d", err, i);
		}
	}
	return enabled;
}

static int f2fs_quota_enable(struct super_block *sb, int type, int format_id,
			     unsigned int flags)
{
	struct inode *qf_inode;
	unsigned long qf_inum;
	int err;

	BUG_ON(!f2fs_sb_has_quota_ino(sb));

	qf_inum = f2fs_qf_ino(sb, type);
	if (!qf_inum)
		return -EPERM;

	qf_inode = f2fs_iget(sb, qf_inum);
	if (IS_ERR(qf_inode)) {
		f2fs_msg(sb, KERN_ERR,
			"Bad quota inode %u:%lu", type, qf_inum);
		return PTR_ERR(qf_inode);
	}

	/* Don't account quota for quota files to avoid recursion */
	qf_inode->i_flags |= S_NOQUOTA;
	err = dquot_enable(qf_inode, type, format_id, flags);
	iput(qf_inode);
	return err;
}

static int f2fs_enable_quotas(struct super_block *sb)
{
	int type, err = 0;
	unsigned long qf_inum;
	bool quota_mopt[MAXQUOTAS] = {
		test_opt(F2FS_SB(sb), USRQUOTA),
		test_opt(F2FS_SB(sb), GRPQUOTA),
		test_opt(F2FS_SB(sb), PRJQUOTA),
	};

	if (is_set_ckpt_flags(F2FS_SB(sb), CP_QUOTA_NEED_FSCK_FLAG)) {
		f2fs_msg(sb, KERN_ERR,
			"quota file may be corrupted, skip loading it");
		return 0;
	}

	sb_dqopt(sb)->flags |= DQUOT_QUOTA_SYS_FILE;

	for (type = 0; type < MAXQUOTAS; type++) {
		qf_inum = f2fs_qf_ino(sb, type);
		if (qf_inum) {
			err = f2fs_quota_enable(sb, type, QFMT_VFS_V1,
				DQUOT_USAGE_ENABLED |
				(quota_mopt[type] ? DQUOT_LIMITS_ENABLED : 0));
			if (err) {
				f2fs_msg(sb, KERN_ERR,
					"Failed to enable quota tracking "
					"(type=%d, err=%d). Please run "
					"fsck to fix.", type, err);
				for (type--; type >= 0; type--)
					dquot_quota_off(sb, type);
				set_sbi_flag(F2FS_SB(sb),
						SBI_QUOTA_NEED_REPAIR);
				return err;
			}
		}
	}
	return 0;
}

int f2fs_quota_sync(struct super_block *sb, int type)
{
	struct f2fs_sb_info *sbi = F2FS_SB(sb);
	struct quota_info *dqopt = sb_dqopt(sb);
	int cnt;
	int ret;

	ret = dquot_writeback_dquots(sb, type);
	if (ret)
		goto out;

	/*
	 * Now when everything is written we can discard the pagecache so
	 * that userspace sees the changes.
	 */
	for (cnt = 0; cnt < MAXQUOTAS; cnt++) {
		struct address_space *mapping;

		if (type != -1 && cnt != type)
			continue;
		if (!sb_has_quota_active(sb, cnt))
			continue;

		mapping = dqopt->files[cnt]->i_mapping;

		ret = filemap_fdatawrite(mapping);
		if (ret)
			goto out;

		/* if we are using journalled quota */
		if (is_journalled_quota(sbi))
			continue;

		ret = filemap_fdatawait(mapping);
		if (ret)
			set_sbi_flag(F2FS_SB(sb), SBI_QUOTA_NEED_REPAIR);

		inode_lock(dqopt->files[cnt]);
		truncate_inode_pages(&dqopt->files[cnt]->i_data, 0);
		inode_unlock(dqopt->files[cnt]);
	}
out:
	if (ret)
		set_sbi_flag(F2FS_SB(sb), SBI_QUOTA_NEED_REPAIR);
	return ret;
}

static int f2fs_quota_on(struct super_block *sb, int type, int format_id,
							struct path *path)
{
	struct inode *inode;
	int err;

	err = f2fs_quota_sync(sb, type);
	if (err)
		return err;

	err = dquot_quota_on(sb, type, format_id, path);
	if (err)
		return err;

	inode = d_inode(path->dentry);

	inode_lock(inode);
	F2FS_I(inode)->i_flags |= F2FS_NOATIME_FL | F2FS_IMMUTABLE_FL;
	f2fs_set_inode_flags(inode);
	inode_unlock(inode);
	f2fs_mark_inode_dirty_sync(inode, false);

	return 0;
}

static int f2fs_quota_off(struct super_block *sb, int type)
{
	struct inode *inode = sb_dqopt(sb)->files[type];
	int err;

	if (!inode || !igrab(inode))
		return dquot_quota_off(sb, type);

	err = f2fs_quota_sync(sb, type);
	if (err)
		goto out_put;

	err = dquot_quota_off(sb, type);
	if (err || f2fs_sb_has_quota_ino(sb))
		goto out_put;

	inode_lock(inode);
	F2FS_I(inode)->i_flags &= ~(F2FS_NOATIME_FL | F2FS_IMMUTABLE_FL);
	f2fs_set_inode_flags(inode);
	inode_unlock(inode);
	f2fs_mark_inode_dirty_sync(inode, false);
out_put:
	iput(inode);
	return err;
}

void f2fs_quota_off_umount(struct super_block *sb)
{
	int type;
	int err;

	for (type = 0; type < MAXQUOTAS; type++) {
		err = f2fs_quota_off(sb, type);
		if (err) {
			int ret = dquot_quota_off(sb, type);

			f2fs_msg(sb, KERN_ERR,
				"Fail to turn off disk quota "
				"(type: %d, err: %d, ret:%d), Please "
				"run fsck to fix it.", type, err, ret);
			set_sbi_flag(F2FS_SB(sb), SBI_QUOTA_NEED_REPAIR);
		}
	}
}

static void f2fs_truncate_quota_inode_pages(struct super_block *sb)
{
	struct quota_info *dqopt = sb_dqopt(sb);
	int type;

	for (type = 0; type < MAXQUOTAS; type++) {
		if (!dqopt->files[type])
			continue;
		f2fs_inode_synced(dqopt->files[type]);
	}
}

static int f2fs_dquot_commit(struct dquot *dquot)
{
	int ret;

	ret = dquot_commit(dquot);
	if (ret < 0)
		set_sbi_flag(F2FS_SB(dquot->dq_sb), SBI_QUOTA_NEED_REPAIR);
	return ret;
}

static int f2fs_dquot_acquire(struct dquot *dquot)
{
	int ret;

	ret = dquot_acquire(dquot);
	if (ret < 0)
		set_sbi_flag(F2FS_SB(dquot->dq_sb), SBI_QUOTA_NEED_REPAIR);

	return ret;
}

static int f2fs_dquot_release(struct dquot *dquot)
{
	int ret;

	ret = dquot_release(dquot);
	if (ret < 0)
		set_sbi_flag(F2FS_SB(dquot->dq_sb), SBI_QUOTA_NEED_REPAIR);
	return ret;
}

static int f2fs_dquot_mark_dquot_dirty(struct dquot *dquot)
{
	struct super_block *sb = dquot->dq_sb;
	struct f2fs_sb_info *sbi = F2FS_SB(sb);
	int ret;

	ret = dquot_mark_dquot_dirty(dquot);

	/* if we are using journalled quota */
	if (is_journalled_quota(sbi))
		set_sbi_flag(sbi, SBI_QUOTA_NEED_FLUSH);

	return ret;
}

static int f2fs_dquot_commit_info(struct super_block *sb, int type)
{
	int ret;

	ret = dquot_commit_info(sb, type);
	if (ret < 0)
		set_sbi_flag(F2FS_SB(sb), SBI_QUOTA_NEED_REPAIR);
	return ret;
}

#if 0
static int f2fs_get_projid(struct inode *inode, kprojid_t *projid)
{
	*projid = F2FS_I(inode)->i_projid;
	return 0;
}
#endif

static const struct dquot_operations f2fs_quota_operations = {
	.get_reserved_space = f2fs_get_reserved_space,
	.write_dquot	= f2fs_dquot_commit,
	.acquire_dquot	= f2fs_dquot_acquire,
	.release_dquot	= f2fs_dquot_release,
	.mark_dirty	= f2fs_dquot_mark_dquot_dirty,
	.write_info	= f2fs_dquot_commit_info,
	.alloc_dquot	= dquot_alloc,
	.destroy_dquot	= dquot_destroy,
#if 0
	.get_projid	= f2fs_get_projid,
	.get_next_id	= dquot_get_next_id,
#endif
};

static const struct quotactl_ops f2fs_quotactl_ops = {
	.quota_on	= f2fs_quota_on,
	.quota_off	= f2fs_quota_off,
	.quota_sync	= f2fs_quota_sync,
	.get_state	= dquot_get_state,
	.set_info	= dquot_set_dqinfo,
	.get_dqblk	= dquot_get_dqblk,
	.set_dqblk	= dquot_set_dqblk,
};
#else
int f2fs_quota_sync(struct super_block *sb, int type)
{
	return 0;
}

void f2fs_quota_off_umount(struct super_block *sb)
{
}
#endif

static const struct super_operations f2fs_sops = {
	.alloc_inode	= f2fs_alloc_inode,
	.drop_inode	= f2fs_drop_inode,
	.destroy_inode	= f2fs_destroy_inode,
	.write_inode	= f2fs_write_inode,
	.dirty_inode	= f2fs_dirty_inode,
	.show_options	= f2fs_show_options,
#ifdef CONFIG_QUOTA
	.quota_read	= f2fs_quota_read,
	.quota_write	= f2fs_quota_write,
	.get_dquots	= f2fs_get_dquots,
#endif
	.evict_inode	= f2fs_evict_inode,
	.put_super	= f2fs_put_super,
	.sync_fs	= f2fs_sync_fs,
	.freeze_fs	= f2fs_freeze,
	.unfreeze_fs	= f2fs_unfreeze,
	.statfs		= f2fs_statfs,
	.remount_fs	= f2fs_remount,
};

#ifdef CONFIG_F2FS_FS_ENCRYPTION
static int f2fs_get_context(struct inode *inode, void *ctx, size_t len)
{
	return f2fs_getxattr(inode, F2FS_XATTR_INDEX_ENCRYPTION,
				F2FS_XATTR_NAME_ENCRYPTION_CONTEXT,
				ctx, len, NULL);
}

static int f2fs_set_context(struct inode *inode, const void *ctx, size_t len,
							void *fs_data)
{
	struct f2fs_sb_info *sbi = F2FS_I_SB(inode);

	/*
	 * Encrypting the root directory is not allowed because fsck
	 * expects lost+found directory to exist and remain unencrypted
	 * if LOST_FOUND feature is enabled.
	 *
	 */
	if (f2fs_sb_has_lost_found(sbi->sb) &&
			inode->i_ino == F2FS_ROOT_INO(sbi))
		return -EPERM;

	return f2fs_setxattr(inode, F2FS_XATTR_INDEX_ENCRYPTION,
				F2FS_XATTR_NAME_ENCRYPTION_CONTEXT,
				ctx, len, fs_data, XATTR_CREATE);
}

static bool f2fs_dummy_context(struct inode *inode)
{
	return DUMMY_ENCRYPTION_ENABLED(F2FS_I_SB(inode));
}

static const struct fscrypt_operations f2fs_cryptops = {
	.key_prefix	= "f2fs:",
	.get_context	= f2fs_get_context,
	.set_context	= f2fs_set_context,
	.dummy_context	= f2fs_dummy_context,
	.empty_dir	= f2fs_empty_dir,
	.max_namelen	= F2FS_NAME_LEN,
};
#endif

static struct inode *f2fs_nfs_get_inode(struct super_block *sb,
		u64 ino, u32 generation)
{
	struct f2fs_sb_info *sbi = F2FS_SB(sb);
	struct inode *inode;

	if (f2fs_check_nid_range(sbi, ino))
		return ERR_PTR(-ESTALE);

	/*
	 * f2fs_iget isn't quite right if the inode is currently unallocated!
	 * However f2fs_iget currently does appropriate checks to handle stale
	 * inodes so everything is OK.
	 */
	inode = f2fs_iget(sb, ino);
	if (IS_ERR(inode))
		return ERR_CAST(inode);
	if (unlikely(generation && inode->i_generation != generation)) {
		/* we didn't find the right inode.. */
		iput(inode);
		return ERR_PTR(-ESTALE);
	}
	return inode;
}

static struct dentry *f2fs_fh_to_dentry(struct super_block *sb, struct fid *fid,
		int fh_len, int fh_type)
{
	return generic_fh_to_dentry(sb, fid, fh_len, fh_type,
				    f2fs_nfs_get_inode);
}

static struct dentry *f2fs_fh_to_parent(struct super_block *sb, struct fid *fid,
		int fh_len, int fh_type)
{
	return generic_fh_to_parent(sb, fid, fh_len, fh_type,
				    f2fs_nfs_get_inode);
}

static const struct export_operations f2fs_export_ops = {
	.fh_to_dentry = f2fs_fh_to_dentry,
	.fh_to_parent = f2fs_fh_to_parent,
	.get_parent = f2fs_get_parent,
};

<<<<<<< HEAD
loff_t max_file_size(unsigned bits)
=======
static loff_t max_file_blocks(void)
>>>>>>> 0eea3276
{
	loff_t result = 0;
	loff_t leaf_count = ADDRS_PER_BLOCK;

	/*
	 * note: previously, result is equal to (DEF_ADDRS_PER_INODE -
	 * DEFAULT_INLINE_XATTR_ADDRS), but now f2fs try to reserve more
	 * space in inode.i_addr, it will be more safe to reassign
	 * result as zero.
	 */

	/* two direct node blocks */
	result += (leaf_count * 2);

	/* two indirect node blocks */
	leaf_count *= NIDS_PER_BLOCK;
	result += (leaf_count * 2);

	/* one double indirect node block */
	leaf_count *= NIDS_PER_BLOCK;
	result += leaf_count;

	return result;
}

<<<<<<< HEAD
static inline bool sanity_check_area_boundary(struct super_block *sb,
					struct f2fs_super_block *raw_super)
{
=======
static int __f2fs_commit_super(struct buffer_head *bh,
			struct f2fs_super_block *super)
{
	lock_buffer(bh);
	if (super)
		memcpy(bh->b_data + F2FS_SUPER_OFFSET, super, sizeof(*super));
	set_buffer_dirty(bh);
	unlock_buffer(bh);

	/* it's rare case, we can do fua all the time */
	return __sync_dirty_buffer(bh, WRITE_FLUSH_FUA);
}

static inline bool sanity_check_area_boundary(struct f2fs_sb_info *sbi,
					struct buffer_head *bh)
{
	struct f2fs_super_block *raw_super = (struct f2fs_super_block *)
					(bh->b_data + F2FS_SUPER_OFFSET);
	struct super_block *sb = sbi->sb;
>>>>>>> 0eea3276
	u32 segment0_blkaddr = le32_to_cpu(raw_super->segment0_blkaddr);
	u32 cp_blkaddr = le32_to_cpu(raw_super->cp_blkaddr);
	u32 sit_blkaddr = le32_to_cpu(raw_super->sit_blkaddr);
	u32 nat_blkaddr = le32_to_cpu(raw_super->nat_blkaddr);
	u32 ssa_blkaddr = le32_to_cpu(raw_super->ssa_blkaddr);
	u32 main_blkaddr = le32_to_cpu(raw_super->main_blkaddr);
	u32 segment_count_ckpt = le32_to_cpu(raw_super->segment_count_ckpt);
	u32 segment_count_sit = le32_to_cpu(raw_super->segment_count_sit);
	u32 segment_count_nat = le32_to_cpu(raw_super->segment_count_nat);
	u32 segment_count_ssa = le32_to_cpu(raw_super->segment_count_ssa);
	u32 segment_count_main = le32_to_cpu(raw_super->segment_count_main);
	u32 segment_count = le32_to_cpu(raw_super->segment_count);
	u32 log_blocks_per_seg = le32_to_cpu(raw_super->log_blocks_per_seg);
<<<<<<< HEAD
=======
	u64 main_end_blkaddr = main_blkaddr +
				(segment_count_main << log_blocks_per_seg);
	u64 seg_end_blkaddr = segment0_blkaddr +
				(segment_count << log_blocks_per_seg);
>>>>>>> 0eea3276

	if (segment0_blkaddr != cp_blkaddr) {
		f2fs_msg(sb, KERN_INFO,
			"Mismatch start address, segment0(%u) cp_blkaddr(%u)",
			segment0_blkaddr, cp_blkaddr);
		return true;
	}

	if (cp_blkaddr + (segment_count_ckpt << log_blocks_per_seg) !=
							sit_blkaddr) {
		f2fs_msg(sb, KERN_INFO,
			"Wrong CP boundary, start(%u) end(%u) blocks(%u)",
			cp_blkaddr, sit_blkaddr,
			segment_count_ckpt << log_blocks_per_seg);
		return true;
	}

	if (sit_blkaddr + (segment_count_sit << log_blocks_per_seg) !=
							nat_blkaddr) {
		f2fs_msg(sb, KERN_INFO,
			"Wrong SIT boundary, start(%u) end(%u) blocks(%u)",
			sit_blkaddr, nat_blkaddr,
			segment_count_sit << log_blocks_per_seg);
		return true;
	}

	if (nat_blkaddr + (segment_count_nat << log_blocks_per_seg) !=
							ssa_blkaddr) {
		f2fs_msg(sb, KERN_INFO,
			"Wrong NAT boundary, start(%u) end(%u) blocks(%u)",
			nat_blkaddr, ssa_blkaddr,
			segment_count_nat << log_blocks_per_seg);
		return true;
	}

	if (ssa_blkaddr + (segment_count_ssa << log_blocks_per_seg) !=
							main_blkaddr) {
		f2fs_msg(sb, KERN_INFO,
			"Wrong SSA boundary, start(%u) end(%u) blocks(%u)",
			ssa_blkaddr, main_blkaddr,
			segment_count_ssa << log_blocks_per_seg);
		return true;
	}

<<<<<<< HEAD
	if (main_blkaddr + (segment_count_main << log_blocks_per_seg) !=
		segment0_blkaddr + (segment_count << log_blocks_per_seg)) {
		f2fs_msg(sb, KERN_INFO,
			"Wrong MAIN_AREA boundary, start(%u) end(%u) blocks(%u)",
			main_blkaddr,
			segment0_blkaddr + (segment_count << log_blocks_per_seg),
			segment_count_main << log_blocks_per_seg);
		return true;
	}

	return false;
}

static int sanity_check_raw_super(struct super_block *sb,
			struct f2fs_super_block *raw_super)
=======
	if (main_end_blkaddr > seg_end_blkaddr) {
		f2fs_msg(sb, KERN_INFO,
			"Wrong MAIN_AREA boundary, start(%u) end(%u) block(%u)",
			main_blkaddr,
			segment0_blkaddr +
				(segment_count << log_blocks_per_seg),
			segment_count_main << log_blocks_per_seg);
		return true;
	} else if (main_end_blkaddr < seg_end_blkaddr) {
		int err = 0;
		char *res;

		/* fix in-memory information all the time */
		raw_super->segment_count = cpu_to_le32((main_end_blkaddr -
				segment0_blkaddr) >> log_blocks_per_seg);

		if (f2fs_readonly(sb) || bdev_read_only(sb->s_bdev)) {
			set_sbi_flag(sbi, SBI_NEED_SB_WRITE);
			res = "internally";
		} else {
			err = __f2fs_commit_super(bh, NULL);
			res = err ? "failed" : "done";
		}
		f2fs_msg(sb, KERN_INFO,
			"Fix alignment : %s, start(%u) end(%u) block(%u)",
			res, main_blkaddr,
			segment0_blkaddr +
				(segment_count << log_blocks_per_seg),
			segment_count_main << log_blocks_per_seg);
		if (err)
			return true;
	}
	return false;
}

static int sanity_check_raw_super(struct f2fs_sb_info *sbi,
				struct buffer_head *bh)
>>>>>>> 0eea3276
{
	block_t segment_count, segs_per_sec, secs_per_zone;
	block_t total_sections, blocks_per_seg;
	struct f2fs_super_block *raw_super = (struct f2fs_super_block *)
					(bh->b_data + F2FS_SUPER_OFFSET);
	struct super_block *sb = sbi->sb;
	unsigned int blocksize;
	size_t crc_offset = 0;
	__u32 crc = 0;

	/* Check checksum_offset and crc in superblock */
	if (le32_to_cpu(raw_super->feature) & F2FS_FEATURE_SB_CHKSUM) {
		crc_offset = le32_to_cpu(raw_super->checksum_offset);
		if (crc_offset !=
			offsetof(struct f2fs_super_block, crc)) {
			f2fs_msg(sb, KERN_INFO,
				"Invalid SB checksum offset: %zu",
				crc_offset);
			return 1;
		}
		crc = le32_to_cpu(raw_super->crc);
		if (!f2fs_crc_valid(sbi, crc, raw_super, crc_offset)) {
			f2fs_msg(sb, KERN_INFO,
				"Invalid SB checksum value: %u", crc);
			return 1;
		}
	}

	if (F2FS_SUPER_MAGIC != le32_to_cpu(raw_super->magic)) {
		f2fs_msg(sb, KERN_INFO,
			"Magic Mismatch, valid(0x%x) - read(0x%x)",
			F2FS_SUPER_MAGIC, le32_to_cpu(raw_super->magic));
		return 1;
	}

	/* Currently, support only 4KB page cache size */
	if (F2FS_BLKSIZE != PAGE_SIZE) {
		f2fs_msg(sb, KERN_INFO,
			"Invalid page_cache_size (%lu), supports only 4KB\n",
			PAGE_SIZE);
		return 1;
	}

	/* Currently, support only 4KB block size */
	blocksize = 1 << le32_to_cpu(raw_super->log_blocksize);
	if (blocksize != F2FS_BLKSIZE) {
		f2fs_msg(sb, KERN_INFO,
			"Invalid blocksize (%u), supports only 4KB\n",
			blocksize);
		return 1;
	}

	/* check log blocks per segment */
	if (le32_to_cpu(raw_super->log_blocks_per_seg) != 9) {
		f2fs_msg(sb, KERN_INFO,
			"Invalid log blocks per segment (%u)\n",
			le32_to_cpu(raw_super->log_blocks_per_seg));
		return 1;
	}

	/* Currently, support 512/1024/2048/4096 bytes sector size */
	if (le32_to_cpu(raw_super->log_sectorsize) >
				F2FS_MAX_LOG_SECTOR_SIZE ||
		le32_to_cpu(raw_super->log_sectorsize) <
				F2FS_MIN_LOG_SECTOR_SIZE) {
		f2fs_msg(sb, KERN_INFO, "Invalid log sectorsize (%u)",
			le32_to_cpu(raw_super->log_sectorsize));
		return 1;
	}
	if (le32_to_cpu(raw_super->log_sectors_per_block) +
		le32_to_cpu(raw_super->log_sectorsize) !=
			F2FS_MAX_LOG_SECTOR_SIZE) {
		f2fs_msg(sb, KERN_INFO,
			"Invalid log sectors per block(%u) log sectorsize(%u)",
			le32_to_cpu(raw_super->log_sectors_per_block),
			le32_to_cpu(raw_super->log_sectorsize));
		return 1;
	}

	segment_count = le32_to_cpu(raw_super->segment_count);
	segs_per_sec = le32_to_cpu(raw_super->segs_per_sec);
	secs_per_zone = le32_to_cpu(raw_super->secs_per_zone);
	total_sections = le32_to_cpu(raw_super->section_count);

	/* blocks_per_seg should be 512, given the above check */
	blocks_per_seg = 1 << le32_to_cpu(raw_super->log_blocks_per_seg);

	if (segment_count > F2FS_MAX_SEGMENT ||
				segment_count < F2FS_MIN_SEGMENTS) {
		f2fs_msg(sb, KERN_INFO,
			"Invalid segment count (%u)",
			segment_count);
		return 1;
	}

	if (total_sections > segment_count ||
			total_sections < F2FS_MIN_SEGMENTS ||
			segs_per_sec > segment_count || !segs_per_sec) {
		f2fs_msg(sb, KERN_INFO,
			"Invalid segment/section count (%u, %u x %u)",
			segment_count, total_sections, segs_per_sec);
		return 1;
	}

	if ((segment_count / segs_per_sec) < total_sections) {
		f2fs_msg(sb, KERN_INFO,
			"Small segment_count (%u < %u * %u)",
			segment_count, segs_per_sec, total_sections);
		return 1;
	}

	if (segment_count > (le32_to_cpu(raw_super->block_count) >> 9)) {
		f2fs_msg(sb, KERN_INFO,
			"Wrong segment_count / block_count (%u > %u)",
			segment_count, le32_to_cpu(raw_super->block_count));
		return 1;
	}

	if (secs_per_zone > total_sections || !secs_per_zone) {
		f2fs_msg(sb, KERN_INFO,
			"Wrong secs_per_zone / total_sections (%u, %u)",
			secs_per_zone, total_sections);
		return 1;
	}
	if (le32_to_cpu(raw_super->extension_count) > F2FS_MAX_EXTENSION ||
			raw_super->hot_ext_count > F2FS_MAX_EXTENSION ||
			(le32_to_cpu(raw_super->extension_count) +
			raw_super->hot_ext_count) > F2FS_MAX_EXTENSION) {
		f2fs_msg(sb, KERN_INFO,
			"Corrupted extension count (%u + %u > %u)",
			le32_to_cpu(raw_super->extension_count),
			raw_super->hot_ext_count,
			F2FS_MAX_EXTENSION);
		return 1;
	}

	if (le32_to_cpu(raw_super->cp_payload) >
				(blocks_per_seg - F2FS_CP_PACKS)) {
		f2fs_msg(sb, KERN_INFO,
			"Insane cp_payload (%u > %u)",
			le32_to_cpu(raw_super->cp_payload),
			blocks_per_seg - F2FS_CP_PACKS);
		return 1;
	}

	/* check reserved ino info */
	if (le32_to_cpu(raw_super->node_ino) != 1 ||
		le32_to_cpu(raw_super->meta_ino) != 2 ||
		le32_to_cpu(raw_super->root_ino) != 3) {
		f2fs_msg(sb, KERN_INFO,
			"Invalid Fs Meta Ino: node(%u) meta(%u) root(%u)",
			le32_to_cpu(raw_super->node_ino),
			le32_to_cpu(raw_super->meta_ino),
			le32_to_cpu(raw_super->root_ino));
		return 1;
	}

<<<<<<< HEAD
	/* check reserved ino info */
	if (le32_to_cpu(raw_super->node_ino) != 1 ||
		le32_to_cpu(raw_super->meta_ino) != 2 ||
		le32_to_cpu(raw_super->root_ino) != 3) {
		f2fs_msg(sb, KERN_INFO,
			"Invalid Fs Meta Ino: node(%u) meta(%u) root(%u)",
			le32_to_cpu(raw_super->node_ino),
			le32_to_cpu(raw_super->meta_ino),
			le32_to_cpu(raw_super->root_ino));
		return 1;
	}

	if (le32_to_cpu(raw_super->segment_count) > F2FS_MAX_SEGMENT) {
		f2fs_msg(sb, KERN_INFO,
			"Invalid segment count (%u)",
			le32_to_cpu(raw_super->segment_count));
		return 1;
	}

	/* check CP/SIT/NAT/SSA/MAIN_AREA area boundary */
	if (sanity_check_area_boundary(sb, raw_super))
=======
	/* check CP/SIT/NAT/SSA/MAIN_AREA area boundary */
	if (sanity_check_area_boundary(sbi, bh))
>>>>>>> 0eea3276
		return 1;

	return 0;
}

int f2fs_sanity_check_ckpt(struct f2fs_sb_info *sbi)
{
	unsigned int total, fsmeta;
	struct f2fs_super_block *raw_super = F2FS_RAW_SUPER(sbi);
	struct f2fs_checkpoint *ckpt = F2FS_CKPT(sbi);
<<<<<<< HEAD
=======
	unsigned int ovp_segments, reserved_segments;
>>>>>>> 0eea3276
	unsigned int main_segs, blocks_per_seg;
	unsigned int sit_segs, nat_segs;
	unsigned int sit_bitmap_size, nat_bitmap_size;
	unsigned int log_blocks_per_seg;
<<<<<<< HEAD
	int i;
=======
	unsigned int segment_count_main;
	unsigned int cp_pack_start_sum, cp_payload;
	block_t user_block_count;
	int i, j;
>>>>>>> 0eea3276

	total = le32_to_cpu(raw_super->segment_count);
	fsmeta = le32_to_cpu(raw_super->segment_count_ckpt);
	sit_segs = le32_to_cpu(raw_super->segment_count_sit);
	fsmeta += sit_segs;
	nat_segs = le32_to_cpu(raw_super->segment_count_nat);
	fsmeta += nat_segs;
	fsmeta += le32_to_cpu(ckpt->rsvd_segment_count);
	fsmeta += le32_to_cpu(raw_super->segment_count_ssa);

	if (unlikely(fsmeta >= total))
		return 1;

<<<<<<< HEAD
=======
	ovp_segments = le32_to_cpu(ckpt->overprov_segment_count);
	reserved_segments = le32_to_cpu(ckpt->rsvd_segment_count);

	if (unlikely(fsmeta < F2FS_MIN_SEGMENTS ||
			ovp_segments == 0 || reserved_segments == 0)) {
		f2fs_msg(sbi->sb, KERN_ERR,
			"Wrong layout: check mkfs.f2fs version");
		return 1;
	}

	user_block_count = le64_to_cpu(ckpt->user_block_count);
	segment_count_main = le32_to_cpu(raw_super->segment_count_main);
	log_blocks_per_seg = le32_to_cpu(raw_super->log_blocks_per_seg);
	if (!user_block_count || user_block_count >=
			segment_count_main << log_blocks_per_seg) {
		f2fs_msg(sbi->sb, KERN_ERR,
			"Wrong user_block_count: %u", user_block_count);
		return 1;
	}

>>>>>>> 0eea3276
	main_segs = le32_to_cpu(raw_super->segment_count_main);
	blocks_per_seg = sbi->blocks_per_seg;

	for (i = 0; i < NR_CURSEG_NODE_TYPE; i++) {
		if (le32_to_cpu(ckpt->cur_node_segno[i]) >= main_segs ||
			le16_to_cpu(ckpt->cur_node_blkoff[i]) >= blocks_per_seg)
			return 1;
<<<<<<< HEAD
=======
		for (j = i + 1; j < NR_CURSEG_NODE_TYPE; j++) {
			if (le32_to_cpu(ckpt->cur_node_segno[i]) ==
				le32_to_cpu(ckpt->cur_node_segno[j])) {
				f2fs_msg(sbi->sb, KERN_ERR,
					"Node segment (%u, %u) has the same "
					"segno: %u", i, j,
					le32_to_cpu(ckpt->cur_node_segno[i]));
				return 1;
			}
		}
>>>>>>> 0eea3276
	}
	for (i = 0; i < NR_CURSEG_DATA_TYPE; i++) {
		if (le32_to_cpu(ckpt->cur_data_segno[i]) >= main_segs ||
			le16_to_cpu(ckpt->cur_data_blkoff[i]) >= blocks_per_seg)
			return 1;
<<<<<<< HEAD
=======
		for (j = i + 1; j < NR_CURSEG_DATA_TYPE; j++) {
			if (le32_to_cpu(ckpt->cur_data_segno[i]) ==
				le32_to_cpu(ckpt->cur_data_segno[j])) {
				f2fs_msg(sbi->sb, KERN_ERR,
					"Data segment (%u, %u) has the same "
					"segno: %u", i, j,
					le32_to_cpu(ckpt->cur_data_segno[i]));
				return 1;
			}
		}
	}
	for (i = 0; i < NR_CURSEG_NODE_TYPE; i++) {
		for (j = i; j < NR_CURSEG_DATA_TYPE; j++) {
			if (le32_to_cpu(ckpt->cur_node_segno[i]) ==
				le32_to_cpu(ckpt->cur_data_segno[j])) {
				f2fs_msg(sbi->sb, KERN_ERR,
					"Data segment (%u) and Data segment (%u)"
					" has the same segno: %u", i, j,
					le32_to_cpu(ckpt->cur_node_segno[i]));
				return 1;
			}
		}
>>>>>>> 0eea3276
	}

	sit_bitmap_size = le32_to_cpu(ckpt->sit_ver_bitmap_bytesize);
	nat_bitmap_size = le32_to_cpu(ckpt->nat_ver_bitmap_bytesize);
<<<<<<< HEAD
	log_blocks_per_seg = le32_to_cpu(raw_super->log_blocks_per_seg);
=======
>>>>>>> 0eea3276

	if (sit_bitmap_size != ((sit_segs / 2) << log_blocks_per_seg) / 8 ||
		nat_bitmap_size != ((nat_segs / 2) << log_blocks_per_seg) / 8) {
		f2fs_msg(sbi->sb, KERN_ERR,
			"Wrong bitmap size: sit: %u, nat:%u",
			sit_bitmap_size, nat_bitmap_size);
		return 1;
	}

<<<<<<< HEAD
=======
	cp_pack_start_sum = __start_sum_addr(sbi);
	cp_payload = __cp_payload(sbi);
	if (cp_pack_start_sum < cp_payload + 1 ||
		cp_pack_start_sum > blocks_per_seg - 1 -
			NR_CURSEG_TYPE) {
		f2fs_msg(sbi->sb, KERN_ERR,
			"Wrong cp_pack_start_sum: %u",
			cp_pack_start_sum);
		return 1;
	}

>>>>>>> 0eea3276
	if (unlikely(f2fs_cp_error(sbi))) {
		f2fs_msg(sbi->sb, KERN_ERR, "A bug case: need to run fsck");
		return 1;
	}
	return 0;
}

static void init_sb_info(struct f2fs_sb_info *sbi)
{
	struct f2fs_super_block *raw_super = sbi->raw_super;
	int i, j;

	sbi->log_sectors_per_block =
		le32_to_cpu(raw_super->log_sectors_per_block);
	sbi->log_blocksize = le32_to_cpu(raw_super->log_blocksize);
	sbi->blocksize = 1 << sbi->log_blocksize;
	sbi->log_blocks_per_seg = le32_to_cpu(raw_super->log_blocks_per_seg);
	sbi->blocks_per_seg = 1 << sbi->log_blocks_per_seg;
	sbi->segs_per_sec = le32_to_cpu(raw_super->segs_per_sec);
	sbi->secs_per_zone = le32_to_cpu(raw_super->secs_per_zone);
	sbi->total_sections = le32_to_cpu(raw_super->section_count);
	sbi->total_node_count =
		(le32_to_cpu(raw_super->segment_count_nat) / 2)
			* sbi->blocks_per_seg * NAT_ENTRY_PER_BLOCK;
	sbi->root_ino_num = le32_to_cpu(raw_super->root_ino);
	sbi->node_ino_num = le32_to_cpu(raw_super->node_ino);
	sbi->meta_ino_num = le32_to_cpu(raw_super->meta_ino);
	sbi->cur_victim_sec = NULL_SECNO;
	sbi->max_victim_search = DEF_MAX_VICTIM_SEARCH;

	sbi->dir_level = DEF_DIR_LEVEL;
	sbi->interval_time[CP_TIME] = DEF_CP_INTERVAL;
	sbi->interval_time[REQ_TIME] = DEF_IDLE_INTERVAL;
	sbi->interval_time[DISCARD_TIME] = DEF_IDLE_INTERVAL;
	sbi->interval_time[GC_TIME] = DEF_IDLE_INTERVAL;
	sbi->interval_time[DISABLE_TIME] = DEF_DISABLE_INTERVAL;
	clear_sbi_flag(sbi, SBI_NEED_FSCK);

	for (i = 0; i < NR_COUNT_TYPE; i++)
		atomic_set(&sbi->nr_pages[i], 0);

	for (i = 0; i < META; i++)
		atomic_set(&sbi->wb_sync_req[i], 0);

	INIT_LIST_HEAD(&sbi->s_list);
	mutex_init(&sbi->umount_mutex);
	for (i = 0; i < NR_PAGE_TYPE - 1; i++)
		for (j = HOT; j < NR_TEMP_TYPE; j++)
			mutex_init(&sbi->wio_mutex[i][j]);
	init_rwsem(&sbi->io_order_lock);
	spin_lock_init(&sbi->cp_lock);

	sbi->dirty_device = 0;
	spin_lock_init(&sbi->dev_lock);

	init_rwsem(&sbi->sb_lock);
}

static int init_percpu_info(struct f2fs_sb_info *sbi)
{
	int err;

	err = percpu_counter_init(&sbi->alloc_valid_block_count, 0, GFP_KERNEL);
	if (err)
		return err;

	err = percpu_counter_init(&sbi->total_valid_inode_count, 0,
								GFP_KERNEL);
	if (err)
		percpu_counter_destroy(&sbi->alloc_valid_block_count);

	return err;
}

#ifdef CONFIG_BLK_DEV_ZONED
static int init_blkz_info(struct f2fs_sb_info *sbi, int devi)
{
	struct block_device *bdev = FDEV(devi).bdev;
	sector_t nr_sectors = bdev->bd_part->nr_sects;
	sector_t sector = 0;
	struct blk_zone *zones;
	unsigned int i, nr_zones;
	unsigned int n = 0;
	int err = -EIO;

	if (!f2fs_sb_has_blkzoned(sbi->sb))
		return 0;

	if (sbi->blocks_per_blkz && sbi->blocks_per_blkz !=
				SECTOR_TO_BLOCK(bdev_zone_sectors(bdev)))
		return -EINVAL;
	sbi->blocks_per_blkz = SECTOR_TO_BLOCK(bdev_zone_sectors(bdev));
	if (sbi->log_blocks_per_blkz && sbi->log_blocks_per_blkz !=
				__ilog2_u32(sbi->blocks_per_blkz))
		return -EINVAL;
	sbi->log_blocks_per_blkz = __ilog2_u32(sbi->blocks_per_blkz);
	FDEV(devi).nr_blkz = SECTOR_TO_BLOCK(nr_sectors) >>
					sbi->log_blocks_per_blkz;
	if (nr_sectors & (bdev_zone_sectors(bdev) - 1))
		FDEV(devi).nr_blkz++;

	FDEV(devi).blkz_type = f2fs_kmalloc(sbi, FDEV(devi).nr_blkz,
								GFP_KERNEL);
	if (!FDEV(devi).blkz_type)
		return -ENOMEM;

#define F2FS_REPORT_NR_ZONES   4096

	zones = f2fs_kzalloc(sbi,
			     array_size(F2FS_REPORT_NR_ZONES,
					sizeof(struct blk_zone)),
			     GFP_KERNEL);
	if (!zones)
		return -ENOMEM;

	/* Get block zones type */
	while (zones && sector < nr_sectors) {

		nr_zones = F2FS_REPORT_NR_ZONES;
		err = blkdev_report_zones(bdev, sector,
					  zones, &nr_zones,
					  GFP_KERNEL);
		if (err)
			break;
		if (!nr_zones) {
			err = -EIO;
			break;
		}

		for (i = 0; i < nr_zones; i++) {
			FDEV(devi).blkz_type[n] = zones[i].type;
			sector += zones[i].len;
			n++;
		}
	}

	kfree(zones);

	return err;
}
#endif

/*
 * Read f2fs raw super block.
 * Because we have two copies of super block, so read both of them
 * to get the first valid one. If any one of them is broken, we pass
 * them recovery flag back to the caller.
 */
static int read_raw_super_block(struct f2fs_sb_info *sbi,
			struct f2fs_super_block **raw_super,
			int *valid_super_block, int *recovery)
{
	struct super_block *sb = sbi->sb;
	int block;
	struct buffer_head *bh;
	struct f2fs_super_block *super;
	int err = 0;

	super = kzalloc(sizeof(struct f2fs_super_block), GFP_KERNEL);
	if (!super)
		return -ENOMEM;

	for (block = 0; block < 2; block++) {
		bh = sb_bread(sb, block);
		if (!bh) {
			f2fs_msg(sb, KERN_ERR, "Unable to read %dth superblock",
				block + 1);
			err = -EIO;
			continue;
		}

		/* sanity checking of raw super */
		if (sanity_check_raw_super(sbi, bh)) {
			f2fs_msg(sb, KERN_ERR,
				"Can't find valid F2FS filesystem in %dth superblock",
				block + 1);
			err = -EINVAL;
			brelse(bh);
			continue;
		}

		if (!*raw_super) {
			memcpy(super, bh->b_data + F2FS_SUPER_OFFSET,
							sizeof(*super));
			*valid_super_block = block;
			*raw_super = super;
		}
		brelse(bh);
	}

	/* Fail to read any one of the superblocks*/
	if (err < 0)
		*recovery = 1;

	/* No valid superblock */
	if (!*raw_super)
		kfree(super);
	else
		err = 0;

	return err;
}

int f2fs_commit_super(struct f2fs_sb_info *sbi, bool recover)
{
	struct buffer_head *bh;
	__u32 crc = 0;
	int err;

	if ((recover && f2fs_readonly(sbi->sb)) ||
				bdev_read_only(sbi->sb->s_bdev)) {
		set_sbi_flag(sbi, SBI_NEED_SB_WRITE);
		return -EROFS;
	}

	/* we should update superblock crc here */
	if (!recover && f2fs_sb_has_sb_chksum(sbi->sb)) {
		crc = f2fs_crc32(sbi, F2FS_RAW_SUPER(sbi),
				offsetof(struct f2fs_super_block, crc));
		F2FS_RAW_SUPER(sbi)->crc = cpu_to_le32(crc);
	}

	/* write back-up superblock first */
	bh = sb_bread(sbi->sb, sbi->valid_super_block ? 0 : 1);
	if (!bh)
		return -EIO;
	err = __f2fs_commit_super(bh, F2FS_RAW_SUPER(sbi));
	brelse(bh);

	/* if we are in recovery path, skip writing valid superblock */
	if (recover || err)
		return err;

	/* write current valid superblock */
	bh = sb_bread(sbi->sb, sbi->valid_super_block);
	if (!bh)
		return -EIO;
	err = __f2fs_commit_super(bh, F2FS_RAW_SUPER(sbi));
	brelse(bh);
	return err;
}

static int f2fs_scan_devices(struct f2fs_sb_info *sbi)
{
	struct f2fs_super_block *raw_super = F2FS_RAW_SUPER(sbi);
	unsigned int max_devices = MAX_DEVICES;
	int i;

	/* Initialize single device information */
	if (!RDEV(0).path[0]) {
#ifdef CONFIG_BLK_DEV_ZONED
		if (!bdev_is_zoned(sbi->sb->s_bdev))
			return 0;
		max_devices = 1;
#else
		return 0;
#endif
	}

	/*
	 * Initialize multiple devices information, or single
	 * zoned block device information.
	 */
	sbi->devs = f2fs_kzalloc(sbi,
				 array_size(max_devices,
					    sizeof(struct f2fs_dev_info)),
				 GFP_KERNEL);
	if (!sbi->devs)
		return -ENOMEM;

	for (i = 0; i < max_devices; i++) {

		if (i > 0 && !RDEV(i).path[0])
			break;

		if (max_devices == 1) {
			/* Single zoned block device mount */
			FDEV(0).bdev =
				blkdev_get_by_dev(sbi->sb->s_bdev->bd_dev,
					sbi->sb->s_mode, sbi->sb->s_type);
		} else {
			/* Multi-device mount */
			memcpy(FDEV(i).path, RDEV(i).path, MAX_PATH_LEN);
			FDEV(i).total_segments =
				le32_to_cpu(RDEV(i).total_segments);
			if (i == 0) {
				FDEV(i).start_blk = 0;
				FDEV(i).end_blk = FDEV(i).start_blk +
				    (FDEV(i).total_segments <<
				    sbi->log_blocks_per_seg) - 1 +
				    le32_to_cpu(raw_super->segment0_blkaddr);
			} else {
				FDEV(i).start_blk = FDEV(i - 1).end_blk + 1;
				FDEV(i).end_blk = FDEV(i).start_blk +
					(FDEV(i).total_segments <<
					sbi->log_blocks_per_seg) - 1;
			}
			FDEV(i).bdev = blkdev_get_by_path(FDEV(i).path,
					sbi->sb->s_mode, sbi->sb->s_type);
		}
		if (IS_ERR(FDEV(i).bdev))
			return PTR_ERR(FDEV(i).bdev);

		/* to release errored devices */
		sbi->s_ndevs = i + 1;

#ifdef CONFIG_BLK_DEV_ZONED
		if (bdev_zoned_model(FDEV(i).bdev) == BLK_ZONED_HM &&
				!f2fs_sb_has_blkzoned(sbi->sb)) {
			f2fs_msg(sbi->sb, KERN_ERR,
				"Zoned block device feature not enabled\n");
			return -EINVAL;
		}
		if (bdev_zoned_model(FDEV(i).bdev) != BLK_ZONED_NONE) {
			if (init_blkz_info(sbi, i)) {
				f2fs_msg(sbi->sb, KERN_ERR,
					"Failed to initialize F2FS blkzone information");
				return -EINVAL;
			}
			if (max_devices == 1)
				break;
			f2fs_msg(sbi->sb, KERN_INFO,
				"Mount Device [%2d]: %20s, %8u, %8x - %8x (zone: %s)",
				i, FDEV(i).path,
				FDEV(i).total_segments,
				FDEV(i).start_blk, FDEV(i).end_blk,
				bdev_zoned_model(FDEV(i).bdev) == BLK_ZONED_HA ?
				"Host-aware" : "Host-managed");
			continue;
		}
#endif
		f2fs_msg(sbi->sb, KERN_INFO,
			"Mount Device [%2d]: %20s, %8u, %8x - %8x",
				i, FDEV(i).path,
				FDEV(i).total_segments,
				FDEV(i).start_blk, FDEV(i).end_blk);
	}
	f2fs_msg(sbi->sb, KERN_INFO,
			"IO Block Size: %8d KB", F2FS_IO_SIZE_KB(sbi));
	return 0;
}

static void f2fs_tuning_parameters(struct f2fs_sb_info *sbi)
{
	struct f2fs_sm_info *sm_i = SM_I(sbi);

	/* adjust parameters according to the volume size */
	if (sm_i->main_segments <= SMALL_VOLUME_SEGMENTS) {
		F2FS_OPTION(sbi).alloc_mode = ALLOC_MODE_REUSE;
		sm_i->dcc_info->discard_granularity = 1;
		sm_i->ipu_policy = 1 << F2FS_IPU_FORCE;
	}

	sbi->readdir_ra = 1;
}

static int f2fs_fill_super(struct super_block *sb, void *data, int silent)
{
	struct f2fs_sb_info *sbi;
	struct f2fs_super_block *raw_super;
	struct inode *root;
	int err;
	bool retry = true, need_fsck = false;
	char *options = NULL;
	int recovery, i, valid_super_block;
	struct curseg_info *seg_i;

try_onemore:
	err = -EINVAL;
	raw_super = NULL;
	valid_super_block = -1;
	recovery = 0;

	/* allocate memory for f2fs-specific super block info */
	sbi = kzalloc(sizeof(struct f2fs_sb_info), GFP_KERNEL);
	if (!sbi)
		return -ENOMEM;

	sbi->sb = sb;

	/* Load the checksum driver */
	sbi->s_chksum_driver = crypto_alloc_shash("crc32", 0, 0);
	if (IS_ERR(sbi->s_chksum_driver)) {
		f2fs_msg(sb, KERN_ERR, "Cannot load crc32 driver.");
		err = PTR_ERR(sbi->s_chksum_driver);
		sbi->s_chksum_driver = NULL;
		goto free_sbi;
	}

	/* set a block size */
	if (unlikely(!sb_set_blocksize(sb, F2FS_BLKSIZE))) {
		f2fs_msg(sb, KERN_ERR, "unable to set blocksize");
		goto free_sbi;
	}

	err = read_raw_super_block(sbi, &raw_super, &valid_super_block,
								&recovery);
	if (err)
		goto free_sbi;

	sb->s_fs_info = sbi;
	sbi->raw_super = raw_super;

	/* precompute checksum seed for metadata */
	if (f2fs_sb_has_inode_chksum(sb))
		sbi->s_chksum_seed = f2fs_chksum(sbi, ~0, raw_super->uuid,
						sizeof(raw_super->uuid));

	/*
	 * The BLKZONED feature indicates that the drive was formatted with
	 * zone alignment optimization. This is optional for host-aware
	 * devices, but mandatory for host-managed zoned block devices.
	 */
#ifndef CONFIG_BLK_DEV_ZONED
	if (f2fs_sb_has_blkzoned(sb)) {
		f2fs_msg(sb, KERN_ERR,
			 "Zoned block device support is not enabled\n");
		err = -EOPNOTSUPP;
		goto free_sb_buf;
	}
#endif
	default_options(sbi);
	/* parse mount options */
	options = kstrdup((const char *)data, GFP_KERNEL);
	if (data && !options) {
		err = -ENOMEM;
		goto free_sb_buf;
	}

	err = parse_options(sb, options);
	if (err)
		goto free_options;

	sbi->max_file_blocks = max_file_blocks();
	sb->s_maxbytes = sbi->max_file_blocks <<
				le32_to_cpu(raw_super->log_blocksize);
	sb->s_max_links = F2FS_LINK_MAX;
	get_random_bytes(&sbi->s_next_generation, sizeof(u32));

#ifdef CONFIG_QUOTA
	sb->dq_op = &f2fs_quota_operations;
	if (f2fs_sb_has_quota_ino(sb))
		sb->s_qcop = &dquot_quotactl_sysfile_ops;
	else
		sb->s_qcop = &f2fs_quotactl_ops;
	sb->s_quota_types = QTYPE_MASK_USR | QTYPE_MASK_GRP | QTYPE_MASK_PRJ;

	if (f2fs_sb_has_quota_ino(sbi->sb)) {
		for (i = 0; i < MAXQUOTAS; i++) {
			if (f2fs_qf_ino(sbi->sb, i))
				sbi->nquota_files++;
		}
	}
#endif

	sb->s_op = &f2fs_sops;
#ifdef CONFIG_F2FS_FS_ENCRYPTION
	sb->s_cop = &f2fs_cryptops;
#endif
	sb->s_xattr = f2fs_xattr_handlers;
	sb->s_export_op = &f2fs_export_ops;
	sb->s_magic = F2FS_SUPER_MAGIC;
	sb->s_time_gran = 1;
	sb->s_flags = (sb->s_flags & ~MS_POSIXACL) |
		(test_opt(sbi, POSIX_ACL) ? MS_POSIXACL : 0);
	memcpy(sb->s_uuid, raw_super->uuid, sizeof(raw_super->uuid));
	sb->s_iflags |= SB_I_CGROUPWB;

	/* init f2fs-specific super block info */
	sbi->valid_super_block = valid_super_block;
	mutex_init(&sbi->gc_mutex);
	mutex_init(&sbi->writepages);
	mutex_init(&sbi->cp_mutex);
	init_rwsem(&sbi->node_write);
	init_rwsem(&sbi->node_change);

	/* disallow all the data/node/meta page writes */
	set_sbi_flag(sbi, SBI_POR_DOING);
	spin_lock_init(&sbi->stat_lock);

	/* init iostat info */
	spin_lock_init(&sbi->iostat_lock);
	sbi->iostat_enable = false;

	for (i = 0; i < NR_PAGE_TYPE; i++) {
		int n = (i == META) ? 1: NR_TEMP_TYPE;
		int j;

		sbi->write_io[i] =
			f2fs_kmalloc(sbi,
				     array_size(n,
						sizeof(struct f2fs_bio_info)),
				     GFP_KERNEL);
		if (!sbi->write_io[i]) {
			err = -ENOMEM;
			goto free_bio_info;
		}

		for (j = HOT; j < n; j++) {
			init_rwsem(&sbi->write_io[i][j].io_rwsem);
			sbi->write_io[i][j].sbi = sbi;
			sbi->write_io[i][j].bio = NULL;
			spin_lock_init(&sbi->write_io[i][j].io_lock);
			INIT_LIST_HEAD(&sbi->write_io[i][j].io_list);
		}
	}

	init_rwsem(&sbi->cp_rwsem);
	init_waitqueue_head(&sbi->cp_wait);
	init_sb_info(sbi);

	err = init_percpu_info(sbi);
	if (err)
		goto free_bio_info;

	if (F2FS_IO_SIZE(sbi) > 1) {
		sbi->write_io_dummy =
			mempool_create_page_pool(2 * (F2FS_IO_SIZE(sbi) - 1), 0);
		if (!sbi->write_io_dummy) {
			err = -ENOMEM;
			goto free_percpu;
		}
	}

	/* get an inode for meta space */
	sbi->meta_inode = f2fs_iget(sb, F2FS_META_INO(sbi));
	if (IS_ERR(sbi->meta_inode)) {
		f2fs_msg(sb, KERN_ERR, "Failed to read F2FS meta data inode");
		err = PTR_ERR(sbi->meta_inode);
		goto free_io_dummy;
	}

	err = f2fs_get_valid_checkpoint(sbi);
	if (err) {
		f2fs_msg(sb, KERN_ERR, "Failed to get valid F2FS checkpoint");
		goto free_meta_inode;
	}

	if (__is_set_ckpt_flags(F2FS_CKPT(sbi), CP_QUOTA_NEED_FSCK_FLAG))
		set_sbi_flag(sbi, SBI_QUOTA_NEED_REPAIR);

	/* Initialize device list */
	err = f2fs_scan_devices(sbi);
	if (err) {
		f2fs_msg(sb, KERN_ERR, "Failed to find devices");
		goto free_devices;
	}

	sbi->total_valid_node_count =
				le32_to_cpu(sbi->ckpt->valid_node_count);
	percpu_counter_set(&sbi->total_valid_inode_count,
				le32_to_cpu(sbi->ckpt->valid_inode_count));
	sbi->user_block_count = le64_to_cpu(sbi->ckpt->user_block_count);
	sbi->total_valid_block_count =
				le64_to_cpu(sbi->ckpt->valid_block_count);
	sbi->last_valid_block_count = sbi->total_valid_block_count;
	sbi->reserved_blocks = 0;
	sbi->current_reserved_blocks = 0;
	limit_reserve_root(sbi);

	for (i = 0; i < NR_INODE_TYPE; i++) {
		INIT_LIST_HEAD(&sbi->inode_list[i]);
		spin_lock_init(&sbi->inode_lock[i]);
	}

	f2fs_init_extent_cache_info(sbi);

	f2fs_init_ino_entry_info(sbi);

	f2fs_init_fsync_node_info(sbi);

	/* setup f2fs internal modules */
	err = f2fs_build_segment_manager(sbi);
	if (err) {
		f2fs_msg(sb, KERN_ERR,
			"Failed to initialize F2FS segment manager");
		goto free_sm;
	}
	err = f2fs_build_node_manager(sbi);
	if (err) {
		f2fs_msg(sb, KERN_ERR,
			"Failed to initialize F2FS node manager");
		goto free_nm;
	}

	/* For write statistics */
	if (sb->s_bdev->bd_part)
		sbi->sectors_written_start =
			(u64)part_stat_read(sb->s_bdev->bd_part, sectors[1]);

	/* Read accumulated write IO statistics if exists */
	seg_i = CURSEG_I(sbi, CURSEG_HOT_NODE);
	if (__exist_node_summaries(sbi))
		sbi->kbytes_written =
			le64_to_cpu(seg_i->journal->info.kbytes_written);

	f2fs_build_gc_manager(sbi);

	/* get an inode for node space */
	sbi->node_inode = f2fs_iget(sb, F2FS_NODE_INO(sbi));
	if (IS_ERR(sbi->node_inode)) {
		f2fs_msg(sb, KERN_ERR, "Failed to read node inode");
		err = PTR_ERR(sbi->node_inode);
		goto free_nm;
	}

	err = f2fs_build_stats(sbi);
	if (err)
		goto free_node_inode;

	/* read root inode and dentry */
	root = f2fs_iget(sb, F2FS_ROOT_INO(sbi));
	if (IS_ERR(root)) {
		f2fs_msg(sb, KERN_ERR, "Failed to read root inode");
		err = PTR_ERR(root);
		goto free_stats;
	}
	if (!S_ISDIR(root->i_mode) || !root->i_blocks ||
			!root->i_size || !root->i_nlink) {
		iput(root);
		err = -EINVAL;
		goto free_stats;
	}

	sb->s_root = d_make_root(root); /* allocate root dentry */
	if (!sb->s_root) {
		err = -ENOMEM;
		goto free_root_inode;
	}

	err = f2fs_register_sysfs(sbi);
	if (err)
		goto free_root_inode;

#ifdef CONFIG_QUOTA
	/* Enable quota usage during mount */
	if (f2fs_sb_has_quota_ino(sb) && !f2fs_readonly(sb)) {
		err = f2fs_enable_quotas(sb);
		if (err)
			f2fs_msg(sb, KERN_ERR,
				"Cannot turn on quotas: error %d", err);
	}
#endif
	/* if there are nt orphan nodes free them */
	err = f2fs_recover_orphan_inodes(sbi);
	if (err)
		goto free_meta;

	if (unlikely(is_set_ckpt_flags(sbi, CP_DISABLED_FLAG)))
		goto skip_recovery;

	/* recover fsynced data */
	if (!test_opt(sbi, DISABLE_ROLL_FORWARD)) {
		/*
		 * mount should be failed, when device has readonly mode, and
		 * previous checkpoint was not done by clean system shutdown.
		 */
		if (bdev_read_only(sb->s_bdev) &&
				!is_set_ckpt_flags(sbi, CP_UMOUNT_FLAG)) {
			err = -EROFS;
			goto free_meta;
		}

		if (need_fsck)
			set_sbi_flag(sbi, SBI_NEED_FSCK);

		if (!retry)
			goto skip_recovery;

		err = f2fs_recover_fsync_data(sbi, false);
		if (err < 0) {
			need_fsck = true;
			f2fs_msg(sb, KERN_ERR,
				"Cannot recover all fsync data errno=%d", err);
			goto free_meta;
		}
	} else {
		err = f2fs_recover_fsync_data(sbi, true);

		if (!f2fs_readonly(sb) && err > 0) {
			err = -EINVAL;
			f2fs_msg(sb, KERN_ERR,
				"Need to recover fsync data");
			goto free_meta;
		}
	}
skip_recovery:
	/* f2fs_recover_fsync_data() cleared this already */
	clear_sbi_flag(sbi, SBI_POR_DOING);

	if (test_opt(sbi, DISABLE_CHECKPOINT)) {
		err = f2fs_disable_checkpoint(sbi);
		if (err)
			goto free_meta;
	} else if (is_set_ckpt_flags(sbi, CP_DISABLED_FLAG)) {
		f2fs_enable_checkpoint(sbi);
	}

	/*
	 * If filesystem is not mounted as read-only then
	 * do start the gc_thread.
	 */
	if (test_opt(sbi, BG_GC) && !f2fs_readonly(sb)) {
		/* After POR, we can run background GC thread.*/
		err = f2fs_start_gc_thread(sbi);
		if (err)
			goto free_meta;
	}
	kfree(options);

	/* recover broken superblock */
	if (recovery) {
		err = f2fs_commit_super(sbi, true);
		f2fs_msg(sb, KERN_INFO,
			"Try to recover %dth superblock, ret: %d",
			sbi->valid_super_block ? 1 : 2, err);
	}

	f2fs_join_shrinker(sbi);

	f2fs_tuning_parameters(sbi);

	f2fs_msg(sbi->sb, KERN_NOTICE, "Mounted with checkpoint version = %llx",
				cur_cp_version(F2FS_CKPT(sbi)));
	f2fs_update_time(sbi, CP_TIME);
	f2fs_update_time(sbi, REQ_TIME);
	return 0;

free_meta:
#ifdef CONFIG_QUOTA
	f2fs_truncate_quota_inode_pages(sb);
	if (f2fs_sb_has_quota_ino(sb) && !f2fs_readonly(sb))
		f2fs_quota_off_umount(sbi->sb);
#endif
	/*
	 * Some dirty meta pages can be produced by f2fs_recover_orphan_inodes()
	 * failed by EIO. Then, iput(node_inode) can trigger balance_fs_bg()
	 * followed by f2fs_write_checkpoint() through f2fs_write_node_pages(), which
	 * falls into an infinite loop in f2fs_sync_meta_pages().
	 */
	truncate_inode_pages_final(META_MAPPING(sbi));
	f2fs_unregister_sysfs(sbi);
free_root_inode:
	dput(sb->s_root);
	sb->s_root = NULL;
free_stats:
	f2fs_destroy_stats(sbi);
free_node_inode:
	f2fs_release_ino_entry(sbi, true);
	truncate_inode_pages_final(NODE_MAPPING(sbi));
	iput(sbi->node_inode);
free_nm:
	f2fs_destroy_node_manager(sbi);
free_sm:
	f2fs_destroy_segment_manager(sbi);
free_devices:
	destroy_device_list(sbi);
	kfree(sbi->ckpt);
free_meta_inode:
	make_bad_inode(sbi->meta_inode);
	iput(sbi->meta_inode);
free_io_dummy:
	mempool_destroy(sbi->write_io_dummy);
free_percpu:
	destroy_percpu_info(sbi);
free_bio_info:
	for (i = 0; i < NR_PAGE_TYPE; i++)
		kfree(sbi->write_io[i]);
free_options:
#ifdef CONFIG_QUOTA
	for (i = 0; i < MAXQUOTAS; i++)
		kfree(F2FS_OPTION(sbi).s_qf_names[i]);
#endif
	kfree(options);
free_sb_buf:
	kfree(raw_super);
free_sbi:
	if (sbi->s_chksum_driver)
		crypto_free_shash(sbi->s_chksum_driver);
	kfree(sbi);

	/* give only one another chance */
	if (retry) {
		retry = false;
		shrink_dcache_sb(sb);
		goto try_onemore;
	}
	return err;
}

static struct dentry *f2fs_mount(struct file_system_type *fs_type, int flags,
			const char *dev_name, void *data)
{
	return mount_bdev(fs_type, flags, dev_name, data, f2fs_fill_super);
}

static void kill_f2fs_super(struct super_block *sb)
{
	if (sb->s_root) {
		struct f2fs_sb_info *sbi = F2FS_SB(sb);

		set_sbi_flag(sbi, SBI_IS_CLOSE);
		f2fs_stop_gc_thread(sbi);
		f2fs_stop_discard_thread(sbi);

		if (is_sbi_flag_set(sbi, SBI_IS_DIRTY) ||
				!is_set_ckpt_flags(sbi, CP_UMOUNT_FLAG)) {
			struct cp_control cpc = {
				.reason = CP_UMOUNT,
			};
			f2fs_write_checkpoint(sbi, &cpc);
		}

		if (is_sbi_flag_set(sbi, SBI_IS_RECOVERED) && f2fs_readonly(sb))
			sb->s_flags &= ~MS_RDONLY;
	}
	kill_block_super(sb);
}

static struct file_system_type f2fs_fs_type = {
	.owner		= THIS_MODULE,
	.name		= "f2fs",
	.mount		= f2fs_mount,
	.kill_sb	= kill_f2fs_super,
	.fs_flags	= FS_REQUIRES_DEV,
};
MODULE_ALIAS_FS("f2fs");

static int __init init_inodecache(void)
{
	f2fs_inode_cachep = kmem_cache_create("f2fs_inode_cache",
			sizeof(struct f2fs_inode_info), 0,
			SLAB_RECLAIM_ACCOUNT, NULL);
	if (!f2fs_inode_cachep)
		return -ENOMEM;
	return 0;
}

static void destroy_inodecache(void)
{
	/*
	 * Make sure all delayed rcu free inodes are flushed before we
	 * destroy cache.
	 */
	rcu_barrier();
	kmem_cache_destroy(f2fs_inode_cachep);
}

static int __init init_f2fs_fs(void)
{
	int err;

	if (PAGE_SIZE != F2FS_BLKSIZE) {
		printk("F2FS not supported on PAGE_SIZE(%lu) != %d\n",
				PAGE_SIZE, F2FS_BLKSIZE);
		return -EINVAL;
	}

	f2fs_build_trace_ios();

	err = init_inodecache();
	if (err)
		goto fail;
	err = f2fs_create_node_manager_caches();
	if (err)
		goto free_inodecache;
	err = f2fs_create_segment_manager_caches();
	if (err)
		goto free_node_manager_caches;
	err = f2fs_create_checkpoint_caches();
	if (err)
		goto free_segment_manager_caches;
	err = f2fs_create_extent_cache();
	if (err)
		goto free_checkpoint_caches;
	err = f2fs_init_sysfs();
	if (err)
		goto free_extent_cache;
	err = register_shrinker(&f2fs_shrinker_info);
	if (err)
		goto free_sysfs;
	err = register_filesystem(&f2fs_fs_type);
	if (err)
		goto free_shrinker;
	err = f2fs_create_root_stats();
	if (err)
		goto free_filesystem;
	err = f2fs_init_post_read_processing();
	if (err)
		goto free_root_stats;
	return 0;

free_root_stats:
	f2fs_destroy_root_stats();
free_filesystem:
	unregister_filesystem(&f2fs_fs_type);
free_shrinker:
	unregister_shrinker(&f2fs_shrinker_info);
free_sysfs:
	f2fs_exit_sysfs();
free_extent_cache:
	f2fs_destroy_extent_cache();
free_checkpoint_caches:
	f2fs_destroy_checkpoint_caches();
free_segment_manager_caches:
	f2fs_destroy_segment_manager_caches();
free_node_manager_caches:
	f2fs_destroy_node_manager_caches();
free_inodecache:
	destroy_inodecache();
fail:
	return err;
}

static void __exit exit_f2fs_fs(void)
{
	f2fs_destroy_post_read_processing();
	f2fs_destroy_root_stats();
	unregister_filesystem(&f2fs_fs_type);
	unregister_shrinker(&f2fs_shrinker_info);
	f2fs_exit_sysfs();
	f2fs_destroy_extent_cache();
	f2fs_destroy_checkpoint_caches();
	f2fs_destroy_segment_manager_caches();
	f2fs_destroy_node_manager_caches();
	destroy_inodecache();
	f2fs_destroy_trace_ios();
}

module_init(init_f2fs_fs)
module_exit(exit_f2fs_fs)

MODULE_AUTHOR("Samsung Electronics's Praesto Team");
MODULE_DESCRIPTION("Flash Friendly File System");
MODULE_LICENSE("GPL");
<|MERGE_RESOLUTION|>--- conflicted
+++ resolved
@@ -2246,11 +2246,7 @@
 	.get_parent = f2fs_get_parent,
 };
 
-<<<<<<< HEAD
-loff_t max_file_size(unsigned bits)
-=======
 static loff_t max_file_blocks(void)
->>>>>>> 0eea3276
 {
 	loff_t result = 0;
 	loff_t leaf_count = ADDRS_PER_BLOCK;
@@ -2276,11 +2272,6 @@
 	return result;
 }
 
-<<<<<<< HEAD
-static inline bool sanity_check_area_boundary(struct super_block *sb,
-					struct f2fs_super_block *raw_super)
-{
-=======
 static int __f2fs_commit_super(struct buffer_head *bh,
 			struct f2fs_super_block *super)
 {
@@ -2300,7 +2291,6 @@
 	struct f2fs_super_block *raw_super = (struct f2fs_super_block *)
 					(bh->b_data + F2FS_SUPER_OFFSET);
 	struct super_block *sb = sbi->sb;
->>>>>>> 0eea3276
 	u32 segment0_blkaddr = le32_to_cpu(raw_super->segment0_blkaddr);
 	u32 cp_blkaddr = le32_to_cpu(raw_super->cp_blkaddr);
 	u32 sit_blkaddr = le32_to_cpu(raw_super->sit_blkaddr);
@@ -2314,13 +2304,10 @@
 	u32 segment_count_main = le32_to_cpu(raw_super->segment_count_main);
 	u32 segment_count = le32_to_cpu(raw_super->segment_count);
 	u32 log_blocks_per_seg = le32_to_cpu(raw_super->log_blocks_per_seg);
-<<<<<<< HEAD
-=======
 	u64 main_end_blkaddr = main_blkaddr +
 				(segment_count_main << log_blocks_per_seg);
 	u64 seg_end_blkaddr = segment0_blkaddr +
 				(segment_count << log_blocks_per_seg);
->>>>>>> 0eea3276
 
 	if (segment0_blkaddr != cp_blkaddr) {
 		f2fs_msg(sb, KERN_INFO,
@@ -2365,23 +2352,6 @@
 		return true;
 	}
 
-<<<<<<< HEAD
-	if (main_blkaddr + (segment_count_main << log_blocks_per_seg) !=
-		segment0_blkaddr + (segment_count << log_blocks_per_seg)) {
-		f2fs_msg(sb, KERN_INFO,
-			"Wrong MAIN_AREA boundary, start(%u) end(%u) blocks(%u)",
-			main_blkaddr,
-			segment0_blkaddr + (segment_count << log_blocks_per_seg),
-			segment_count_main << log_blocks_per_seg);
-		return true;
-	}
-
-	return false;
-}
-
-static int sanity_check_raw_super(struct super_block *sb,
-			struct f2fs_super_block *raw_super)
-=======
 	if (main_end_blkaddr > seg_end_blkaddr) {
 		f2fs_msg(sb, KERN_INFO,
 			"Wrong MAIN_AREA boundary, start(%u) end(%u) block(%u)",
@@ -2419,7 +2389,6 @@
 
 static int sanity_check_raw_super(struct f2fs_sb_info *sbi,
 				struct buffer_head *bh)
->>>>>>> 0eea3276
 {
 	block_t segment_count, segs_per_sec, secs_per_zone;
 	block_t total_sections, blocks_per_seg;
@@ -2577,32 +2546,8 @@
 		return 1;
 	}
 
-<<<<<<< HEAD
-	/* check reserved ino info */
-	if (le32_to_cpu(raw_super->node_ino) != 1 ||
-		le32_to_cpu(raw_super->meta_ino) != 2 ||
-		le32_to_cpu(raw_super->root_ino) != 3) {
-		f2fs_msg(sb, KERN_INFO,
-			"Invalid Fs Meta Ino: node(%u) meta(%u) root(%u)",
-			le32_to_cpu(raw_super->node_ino),
-			le32_to_cpu(raw_super->meta_ino),
-			le32_to_cpu(raw_super->root_ino));
-		return 1;
-	}
-
-	if (le32_to_cpu(raw_super->segment_count) > F2FS_MAX_SEGMENT) {
-		f2fs_msg(sb, KERN_INFO,
-			"Invalid segment count (%u)",
-			le32_to_cpu(raw_super->segment_count));
-		return 1;
-	}
-
-	/* check CP/SIT/NAT/SSA/MAIN_AREA area boundary */
-	if (sanity_check_area_boundary(sb, raw_super))
-=======
 	/* check CP/SIT/NAT/SSA/MAIN_AREA area boundary */
 	if (sanity_check_area_boundary(sbi, bh))
->>>>>>> 0eea3276
 		return 1;
 
 	return 0;
@@ -2613,22 +2558,15 @@
 	unsigned int total, fsmeta;
 	struct f2fs_super_block *raw_super = F2FS_RAW_SUPER(sbi);
 	struct f2fs_checkpoint *ckpt = F2FS_CKPT(sbi);
-<<<<<<< HEAD
-=======
 	unsigned int ovp_segments, reserved_segments;
->>>>>>> 0eea3276
 	unsigned int main_segs, blocks_per_seg;
 	unsigned int sit_segs, nat_segs;
 	unsigned int sit_bitmap_size, nat_bitmap_size;
 	unsigned int log_blocks_per_seg;
-<<<<<<< HEAD
-	int i;
-=======
 	unsigned int segment_count_main;
 	unsigned int cp_pack_start_sum, cp_payload;
 	block_t user_block_count;
 	int i, j;
->>>>>>> 0eea3276
 
 	total = le32_to_cpu(raw_super->segment_count);
 	fsmeta = le32_to_cpu(raw_super->segment_count_ckpt);
@@ -2642,8 +2580,6 @@
 	if (unlikely(fsmeta >= total))
 		return 1;
 
-<<<<<<< HEAD
-=======
 	ovp_segments = le32_to_cpu(ckpt->overprov_segment_count);
 	reserved_segments = le32_to_cpu(ckpt->rsvd_segment_count);
 
@@ -2664,7 +2600,6 @@
 		return 1;
 	}
 
->>>>>>> 0eea3276
 	main_segs = le32_to_cpu(raw_super->segment_count_main);
 	blocks_per_seg = sbi->blocks_per_seg;
 
@@ -2672,8 +2607,6 @@
 		if (le32_to_cpu(ckpt->cur_node_segno[i]) >= main_segs ||
 			le16_to_cpu(ckpt->cur_node_blkoff[i]) >= blocks_per_seg)
 			return 1;
-<<<<<<< HEAD
-=======
 		for (j = i + 1; j < NR_CURSEG_NODE_TYPE; j++) {
 			if (le32_to_cpu(ckpt->cur_node_segno[i]) ==
 				le32_to_cpu(ckpt->cur_node_segno[j])) {
@@ -2684,14 +2617,11 @@
 				return 1;
 			}
 		}
->>>>>>> 0eea3276
 	}
 	for (i = 0; i < NR_CURSEG_DATA_TYPE; i++) {
 		if (le32_to_cpu(ckpt->cur_data_segno[i]) >= main_segs ||
 			le16_to_cpu(ckpt->cur_data_blkoff[i]) >= blocks_per_seg)
 			return 1;
-<<<<<<< HEAD
-=======
 		for (j = i + 1; j < NR_CURSEG_DATA_TYPE; j++) {
 			if (le32_to_cpu(ckpt->cur_data_segno[i]) ==
 				le32_to_cpu(ckpt->cur_data_segno[j])) {
@@ -2714,15 +2644,10 @@
 				return 1;
 			}
 		}
->>>>>>> 0eea3276
 	}
 
 	sit_bitmap_size = le32_to_cpu(ckpt->sit_ver_bitmap_bytesize);
 	nat_bitmap_size = le32_to_cpu(ckpt->nat_ver_bitmap_bytesize);
-<<<<<<< HEAD
-	log_blocks_per_seg = le32_to_cpu(raw_super->log_blocks_per_seg);
-=======
->>>>>>> 0eea3276
 
 	if (sit_bitmap_size != ((sit_segs / 2) << log_blocks_per_seg) / 8 ||
 		nat_bitmap_size != ((nat_segs / 2) << log_blocks_per_seg) / 8) {
@@ -2732,8 +2657,6 @@
 		return 1;
 	}
 
-<<<<<<< HEAD
-=======
 	cp_pack_start_sum = __start_sum_addr(sbi);
 	cp_payload = __cp_payload(sbi);
 	if (cp_pack_start_sum < cp_payload + 1 ||
@@ -2745,7 +2668,6 @@
 		return 1;
 	}
 
->>>>>>> 0eea3276
 	if (unlikely(f2fs_cp_error(sbi))) {
 		f2fs_msg(sbi->sb, KERN_ERR, "A bug case: need to run fsck");
 		return 1;
