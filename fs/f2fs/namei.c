--- conflicted
+++ resolved
@@ -299,12 +299,8 @@
 
 	f2fs_alloc_nid_done(sbi, ino);
 
-<<<<<<< HEAD
-	d_instantiate_new(dentry, inode);
-=======
 	unlock_new_inode(inode);
 	d_instantiate(dentry, inode);
->>>>>>> 0eea3276
 
 	if (IS_DIRSYNC(dir))
 		f2fs_sync_fs(sbi->sb, 1);
@@ -609,12 +605,8 @@
 	err = page_symlink(inode, disk_link.name, disk_link.len);
 
 err_out:
-<<<<<<< HEAD
-	d_instantiate_new(dentry, inode);
-=======
 	unlock_new_inode(inode);
 	d_instantiate(dentry, inode);
->>>>>>> 0eea3276
 
 	/*
 	 * Let's flush symlink data in order to avoid broken symlink as much as
@@ -677,12 +669,8 @@
 
 	f2fs_alloc_nid_done(sbi, inode->i_ino);
 
-<<<<<<< HEAD
-	d_instantiate_new(dentry, inode);
-=======
 	unlock_new_inode(inode);
 	d_instantiate(dentry, inode);
->>>>>>> 0eea3276
 
 	if (IS_DIRSYNC(dir))
 		f2fs_sync_fs(sbi->sb, 1);
@@ -736,12 +724,8 @@
 
 	f2fs_alloc_nid_done(sbi, inode->i_ino);
 
-<<<<<<< HEAD
-	d_instantiate_new(dentry, inode);
-=======
 	unlock_new_inode(inode);
 	d_instantiate(dentry, inode);
->>>>>>> 0eea3276
 
 	if (IS_DIRSYNC(dir))
 		f2fs_sync_fs(sbi->sb, 1);
@@ -1221,69 +1205,12 @@
 static const char *f2fs_encrypted_follow_link(struct dentry *dentry, void **cookie)
 {
 	struct inode *inode = d_inode(dentry);
-<<<<<<< HEAD
-	struct f2fs_encrypted_symlink_data *sd;
-	loff_t size = min_t(loff_t, i_size_read(inode), PAGE_SIZE - 1);
-	u32 max_size = inode->i_sb->s_blocksize;
-	int res;
-
-	res = f2fs_get_encryption_info(inode);
-	if (res)
-		return ERR_PTR(res);
-
-	cpage = read_mapping_page(inode->i_mapping, 0, NULL);
-	if (IS_ERR(cpage))
-		return ERR_CAST(cpage);
-	caddr = page_address(cpage);
-	caddr[size] = 0;
-
-	/* Symlink is encrypted */
-	sd = (struct f2fs_encrypted_symlink_data *)caddr;
-	cstr.len = le16_to_cpu(sd->len);
-	cstr.name = kmalloc(cstr.len, GFP_NOFS);
-	if (!cstr.name) {
-		res = -ENOMEM;
-		goto errout;
-	}
-	memcpy(cstr.name, sd->encrypted_path, cstr.len);
-=======
 	struct page *page;
 	void *target;
->>>>>>> 0eea3276
 
 	if (!dentry)
 		return ERR_PTR(-ECHILD);
 
-<<<<<<< HEAD
-	if ((cstr.len + sizeof(struct f2fs_encrypted_symlink_data) - 1) >
-								max_size) {
-		/* Symlink data on the disk is corrupted */
-		res = -EIO;
-		goto errout;
-	}
-	res = f2fs_fname_crypto_alloc_buffer(inode, cstr.len, &pstr);
-	if (res)
-		goto errout;
-
-	res = f2fs_fname_disk_to_usr(inode, NULL, &cstr, &pstr);
-	if (res < 0)
-		goto errout;
-
-	kfree(cstr.name);
-
-	paddr = pstr.name;
-
-	/* Null-terminate the name */
-	paddr[res] = '\0';
-
-	page_cache_release(cpage);
-	return *cookie = paddr;
-errout:
-	kfree(cstr.name);
-	f2fs_fname_crypto_free_buffer(&pstr);
-	page_cache_release(cpage);
-	return ERR_PTR(res);
-=======
 	page = read_mapping_page(inode->i_mapping, 0, NULL);
 	if (IS_ERR(page))
 		return ERR_CAST(page);
@@ -1292,7 +1219,6 @@
 				     inode->i_sb->s_blocksize);
 	put_page(page);
 	return *cookie = target;
->>>>>>> 0eea3276
 }
 
 const struct inode_operations f2fs_encrypted_symlink_inode_operations = {
