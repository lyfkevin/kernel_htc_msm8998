// SPDX-License-Identifier: GPL-2.0
/*
 * fs/f2fs/recovery.c
 *
 * Copyright (c) 2012 Samsung Electronics Co., Ltd.
 *             http://www.samsung.com/
 */
#include <linux/fs.h>
#include <linux/f2fs_fs.h>
#include "f2fs.h"
#include "node.h"
#include "segment.h"

/*
 * Roll forward recovery scenarios.
 *
 * [Term] F: fsync_mark, D: dentry_mark
 *
 * 1. inode(x) | CP | inode(x) | dnode(F)
 * -> Update the latest inode(x).
 *
 * 2. inode(x) | CP | inode(F) | dnode(F)
 * -> No problem.
 *
 * 3. inode(x) | CP | dnode(F) | inode(x)
 * -> Recover to the latest dnode(F), and drop the last inode(x)
 *
 * 4. inode(x) | CP | dnode(F) | inode(F)
 * -> No problem.
 *
 * 5. CP | inode(x) | dnode(F)
 * -> The inode(DF) was missing. Should drop this dnode(F).
 *
 * 6. CP | inode(DF) | dnode(F)
 * -> No problem.
 *
 * 7. CP | dnode(F) | inode(DF)
 * -> If f2fs_iget fails, then goto next to find inode(DF).
 *
 * 8. CP | dnode(F) | inode(x)
 * -> If f2fs_iget fails, then goto next to find inode(DF).
 *    But it will fail due to no inode(DF).
 */

static struct kmem_cache *fsync_entry_slab;

bool f2fs_space_for_roll_forward(struct f2fs_sb_info *sbi)
{
	s64 nalloc = percpu_counter_sum_positive(&sbi->alloc_valid_block_count);

	if (sbi->last_valid_block_count + nalloc > sbi->user_block_count)
		return false;
	return true;
}

static struct fsync_inode_entry *get_fsync_inode(struct list_head *head,
								nid_t ino)
{
	struct fsync_inode_entry *entry;

	list_for_each_entry(entry, head, list)
		if (entry->inode->i_ino == ino)
			return entry;

	return NULL;
}

<<<<<<< HEAD
static struct fsync_inode_entry *add_fsync_inode(struct f2fs_sb_info *sbi,
			struct list_head *head, nid_t ino, bool quota_inode)
{
	struct inode *inode;
	struct fsync_inode_entry *entry;
	int err;

	inode = f2fs_iget_retry(sbi->sb, ino);
	if (IS_ERR(inode))
		return ERR_CAST(inode);

	err = dquot_initialize(inode);
	if (err)
		goto err_out;

	if (quota_inode) {
		err = dquot_alloc_inode(inode);
		if (err)
			goto err_out;
	}

	entry = f2fs_kmem_cache_alloc(fsync_entry_slab, GFP_F2FS_ZERO);
=======
static struct fsync_inode_entry *add_fsync_inode(struct list_head *head,
							struct inode *inode)
{
	struct fsync_inode_entry *entry;

	entry = kmem_cache_alloc(fsync_entry_slab, GFP_F2FS_ZERO);
	if (!entry)
		return NULL;

>>>>>>> 9ed70b4a
	entry->inode = inode;
	list_add_tail(&entry->list, head);

	return entry;
<<<<<<< HEAD
err_out:
	iput(inode);
	return ERR_PTR(err);
}

static void del_fsync_inode(struct fsync_inode_entry *entry, int drop)
{
	if (drop) {
		/* inode should not be recovered, drop it */
		f2fs_inode_synced(entry->inode);
	}
=======
}

static void del_fsync_inode(struct fsync_inode_entry *entry)
{
>>>>>>> 9ed70b4a
	iput(entry->inode);
	list_del(&entry->list);
	kmem_cache_free(fsync_entry_slab, entry);
}

static int recover_dentry(struct inode *inode, struct page *ipage,
						struct list_head *dir_list)
{
	struct f2fs_inode *raw_inode = F2FS_INODE(ipage);
	nid_t pino = le32_to_cpu(raw_inode->i_pino);
	struct f2fs_dir_entry *de;
	struct fscrypt_name fname;
	struct page *page;
	struct inode *dir, *einode;
	struct fsync_inode_entry *entry;
	int err = 0;
	char *name;

	entry = get_fsync_inode(dir_list, pino);
	if (!entry) {
<<<<<<< HEAD
		entry = add_fsync_inode(F2FS_I_SB(inode), dir_list,
							pino, false);
		if (IS_ERR(entry)) {
			dir = ERR_CAST(entry);
			err = PTR_ERR(entry);
=======
		dir = f2fs_iget(inode->i_sb, pino);
		if (IS_ERR(dir)) {
			err = PTR_ERR(dir);
			goto out;
		}

		entry = add_fsync_inode(dir_list, dir);
		if (!entry) {
			err = -ENOMEM;
			iput(dir);
>>>>>>> 9ed70b4a
			goto out;
		}
	}

	dir = entry->inode;
<<<<<<< HEAD
=======

	if (file_enc_name(inode))
		return 0;
>>>>>>> 9ed70b4a

	memset(&fname, 0, sizeof(struct fscrypt_name));
	fname.disk_name.len = le32_to_cpu(raw_inode->i_namelen);
	fname.disk_name.name = raw_inode->i_name;

	if (unlikely(fname.disk_name.len > F2FS_NAME_LEN)) {
		WARN_ON(1);
		err = -ENAMETOOLONG;
		goto out;
	}
retry:
	de = __f2fs_find_entry(dir, &fname, &page);
	if (de && inode->i_ino == le32_to_cpu(de->ino))
		goto out_put;

	if (de) {
		einode = f2fs_iget_retry(inode->i_sb, le32_to_cpu(de->ino));
		if (IS_ERR(einode)) {
			WARN_ON(1);
			err = PTR_ERR(einode);
			if (err == -ENOENT)
				err = -EEXIST;
			goto out_put;
		}

		err = dquot_initialize(einode);
		if (err) {
			iput(einode);
			goto out_put;
		}

		err = f2fs_acquire_orphan_inode(F2FS_I_SB(inode));
		if (err) {
			iput(einode);
			goto out_put;
		}
		f2fs_delete_entry(de, page, dir, einode);
		iput(einode);
		goto retry;
<<<<<<< HEAD
	} else if (IS_ERR(page)) {
		err = PTR_ERR(page);
	} else {
		err = f2fs_add_dentry(dir, &fname, inode,
					inode->i_ino, inode->i_mode);
	}
	if (err == -ENOMEM)
		goto retry;
=======
	}
	err = __f2fs_add_link(dir, &name, inode, inode->i_ino, inode->i_mode);

>>>>>>> 9ed70b4a
	goto out;

out_put:
	f2fs_put_page(page, 0);
out:
	if (file_enc_name(inode))
		name = "<encrypted>";
	else
		name = raw_inode->i_name;
	f2fs_msg(inode->i_sb, KERN_NOTICE,
			"%s: ino = %x, name = %s, dir = %lx, err = %d",
			__func__, ino_of_node(ipage), name,
			IS_ERR(dir) ? 0 : dir->i_ino, err);
	return err;
}

static int recover_quota_data(struct inode *inode, struct page *page)
{
	struct f2fs_inode *raw = F2FS_INODE(page);
	struct iattr attr;
	uid_t i_uid = le32_to_cpu(raw->i_uid);
	gid_t i_gid = le32_to_cpu(raw->i_gid);
	int err;

	memset(&attr, 0, sizeof(attr));

	attr.ia_uid = make_kuid(&init_user_ns, i_uid);
	attr.ia_gid = make_kgid(&init_user_ns, i_gid);

	if (!uid_eq(attr.ia_uid, inode->i_uid))
		attr.ia_valid |= ATTR_UID;
	if (!gid_eq(attr.ia_gid, inode->i_gid))
		attr.ia_valid |= ATTR_GID;

	if (!attr.ia_valid)
		return 0;

	err = dquot_transfer(inode, &attr);
	if (err)
		set_sbi_flag(F2FS_I_SB(inode), SBI_QUOTA_NEED_REPAIR);
	return err;
}

static void recover_inline_flags(struct inode *inode, struct f2fs_inode *ri)
{
	if (ri->i_inline & F2FS_PIN_FILE)
		set_inode_flag(inode, FI_PIN_FILE);
	else
		clear_inode_flag(inode, FI_PIN_FILE);
	if (ri->i_inline & F2FS_DATA_EXIST)
		set_inode_flag(inode, FI_DATA_EXIST);
	else
		clear_inode_flag(inode, FI_DATA_EXIST);
}

static int recover_inode(struct inode *inode, struct page *page)
{
	struct f2fs_inode *raw = F2FS_INODE(page);
	char *name;
	int err;

	inode->i_mode = le16_to_cpu(raw->i_mode);

	err = recover_quota_data(inode, page);
	if (err)
		return err;

	i_uid_write(inode, le32_to_cpu(raw->i_uid));
	i_gid_write(inode, le32_to_cpu(raw->i_gid));

	if (raw->i_inline & F2FS_EXTRA_ATTR) {
		if (f2fs_sb_has_project_quota(F2FS_I_SB(inode)->sb) &&
			F2FS_FITS_IN_INODE(raw, le16_to_cpu(raw->i_extra_isize),
								i_projid)) {
			projid_t i_projid;

			i_projid = (projid_t)le32_to_cpu(raw->i_projid);
			F2FS_I(inode)->i_projid =
				make_kprojid(&init_user_ns, i_projid);
		}
	}

	f2fs_i_size_write(inode, le64_to_cpu(raw->i_size));
	inode->i_atime.tv_sec = le64_to_cpu(raw->i_atime);
	inode->i_ctime.tv_sec = le64_to_cpu(raw->i_ctime);
	inode->i_mtime.tv_sec = le64_to_cpu(raw->i_mtime);
	inode->i_atime.tv_nsec = le32_to_cpu(raw->i_atime_nsec);
	inode->i_ctime.tv_nsec = le32_to_cpu(raw->i_ctime_nsec);
	inode->i_mtime.tv_nsec = le32_to_cpu(raw->i_mtime_nsec);

	F2FS_I(inode)->i_advise = raw->i_advise;
	F2FS_I(inode)->i_flags = le32_to_cpu(raw->i_flags);
	f2fs_set_inode_flags(inode);
	F2FS_I(inode)->i_gc_failures[GC_FAILURE_PIN] =
				le16_to_cpu(raw->i_gc_failures);

	recover_inline_flags(inode, raw);

	f2fs_mark_inode_dirty_sync(inode, true);

	if (file_enc_name(inode))
		name = "<encrypted>";
	else
		name = F2FS_INODE(page)->i_name;

	f2fs_msg(inode->i_sb, KERN_NOTICE,
		"recover_inode: ino = %x, name = %s, inline = %x",
			ino_of_node(page), name, raw->i_inline);
	return 0;
}

static int find_fsync_dnodes(struct f2fs_sb_info *sbi, struct list_head *head,
				bool check_only)
{
	struct curseg_info *curseg;
	struct inode *inode;
	struct page *page = NULL;
	block_t blkaddr;
	unsigned int loop_cnt = 0;
	unsigned int free_blocks = MAIN_SEGS(sbi) * sbi->blocks_per_seg -
						valid_user_blocks(sbi);
	int err = 0;

	/* get node pages in the current segment */
	curseg = CURSEG_I(sbi, CURSEG_WARM_NODE);
	blkaddr = NEXT_FREE_BLKADDR(sbi, curseg);

	while (1) {
		struct fsync_inode_entry *entry;

		if (!f2fs_is_valid_blkaddr(sbi, blkaddr, META_POR))
			return 0;

		page = f2fs_get_tmp_page(sbi, blkaddr);
		if (IS_ERR(page)) {
			err = PTR_ERR(page);
			break;
		}

		if (!is_recoverable_dnode(page))
			break;

		if (!is_fsync_dnode(page))
			goto next;

		entry = get_fsync_inode(head, ino_of_node(page));
		if (!entry) {
			bool quota_inode = false;

			if (!check_only &&
					IS_INODE(page) && is_dent_dnode(page)) {
				err = f2fs_recover_inode_page(sbi, page);
				if (err)
					break;
				quota_inode = true;
			}

			/*
			 * CP | dnode(F) | inode(DF)
			 * For this case, we should not give up now.
			 */
<<<<<<< HEAD
			entry = add_fsync_inode(sbi, head, ino_of_node(page),
								quota_inode);
			if (IS_ERR(entry)) {
				err = PTR_ERR(entry);
=======
			inode = f2fs_iget(sbi->sb, ino_of_node(page));
			if (IS_ERR(inode)) {
				err = PTR_ERR(inode);
>>>>>>> 9ed70b4a
				if (err == -ENOENT) {
					err = 0;
					goto next;
				}
				break;
			}
<<<<<<< HEAD
=======

			/* add this fsync inode to the list */
			entry = add_fsync_inode(head, inode);
			if (!entry) {
				err = -ENOMEM;
				iput(inode);
				break;
			}
>>>>>>> 9ed70b4a
		}
		entry->blkaddr = blkaddr;

		if (IS_INODE(page) && is_dent_dnode(page))
			entry->last_dentry = blkaddr;
next:
		/* sanity check in order to detect looped node chain */
		if (++loop_cnt >= free_blocks ||
			blkaddr == next_blkaddr_of_node(page)) {
			f2fs_msg(sbi->sb, KERN_NOTICE,
				"%s: detect looped node chain, "
				"blkaddr:%u, next:%u",
				__func__, blkaddr, next_blkaddr_of_node(page));
			err = -EINVAL;
			break;
		}

		/* check next segment */
		blkaddr = next_blkaddr_of_node(page);
		f2fs_put_page(page, 1);

		f2fs_ra_meta_pages_cond(sbi, blkaddr);
	}
	f2fs_put_page(page, 1);
	return err;
}

static void destroy_fsync_dnodes(struct list_head *head, int drop)
{
	struct fsync_inode_entry *entry, *tmp;

	list_for_each_entry_safe(entry, tmp, head, list)
<<<<<<< HEAD
		del_fsync_inode(entry, drop);
=======
		del_fsync_inode(entry);
>>>>>>> 9ed70b4a
}

static int check_index_in_prev_nodes(struct f2fs_sb_info *sbi,
			block_t blkaddr, struct dnode_of_data *dn)
{
	struct seg_entry *sentry;
	unsigned int segno = GET_SEGNO(sbi, blkaddr);
	unsigned short blkoff = GET_BLKOFF_FROM_SEG0(sbi, blkaddr);
	struct f2fs_summary_block *sum_node;
	struct f2fs_summary sum;
	struct page *sum_page, *node_page;
	struct dnode_of_data tdn = *dn;
	nid_t ino, nid;
	struct inode *inode;
	unsigned int offset;
	block_t bidx;
	int i;

	sentry = get_seg_entry(sbi, segno);
	if (!f2fs_test_bit(blkoff, sentry->cur_valid_map))
		return 0;

	/* Get the previous summary */
	for (i = CURSEG_HOT_DATA; i <= CURSEG_COLD_DATA; i++) {
		struct curseg_info *curseg = CURSEG_I(sbi, i);
		if (curseg->segno == segno) {
			sum = curseg->sum_blk->entries[blkoff];
			goto got_it;
		}
	}

	sum_page = f2fs_get_sum_page(sbi, segno);
	if (IS_ERR(sum_page))
		return PTR_ERR(sum_page);
	sum_node = (struct f2fs_summary_block *)page_address(sum_page);
	sum = sum_node->entries[blkoff];
	f2fs_put_page(sum_page, 1);
got_it:
	/* Use the locked dnode page and inode */
	nid = le32_to_cpu(sum.nid);
	if (dn->inode->i_ino == nid) {
		tdn.nid = nid;
		if (!dn->inode_page_locked)
			lock_page(dn->inode_page);
		tdn.node_page = dn->inode_page;
		tdn.ofs_in_node = le16_to_cpu(sum.ofs_in_node);
		goto truncate_out;
	} else if (dn->nid == nid) {
		tdn.ofs_in_node = le16_to_cpu(sum.ofs_in_node);
		goto truncate_out;
	}

	/* Get the node page */
	node_page = f2fs_get_node_page(sbi, nid);
	if (IS_ERR(node_page))
		return PTR_ERR(node_page);

	offset = ofs_of_node(node_page);
	ino = ino_of_node(node_page);
	f2fs_put_page(node_page, 1);

	if (ino != dn->inode->i_ino) {
		int ret;

		/* Deallocate previous index in the node page */
		inode = f2fs_iget_retry(sbi->sb, ino);
		if (IS_ERR(inode))
			return PTR_ERR(inode);

		ret = dquot_initialize(inode);
		if (ret) {
			iput(inode);
			return ret;
		}
	} else {
		inode = dn->inode;
	}

	bidx = f2fs_start_bidx_of_node(offset, inode) +
				le16_to_cpu(sum.ofs_in_node);

	/*
	 * if inode page is locked, unlock temporarily, but its reference
	 * count keeps alive.
	 */
	if (ino == dn->inode->i_ino && dn->inode_page_locked)
		unlock_page(dn->inode_page);

	set_new_dnode(&tdn, inode, NULL, NULL, 0);
	if (f2fs_get_dnode_of_data(&tdn, bidx, LOOKUP_NODE))
		goto out;

	if (tdn.data_blkaddr == blkaddr)
		f2fs_truncate_data_blocks_range(&tdn, 1);

	f2fs_put_dnode(&tdn);
out:
	if (ino != dn->inode->i_ino)
		iput(inode);
	else if (dn->inode_page_locked)
		lock_page(dn->inode_page);
	return 0;

truncate_out:
	if (datablock_addr(tdn.inode, tdn.node_page,
					tdn.ofs_in_node) == blkaddr)
		f2fs_truncate_data_blocks_range(&tdn, 1);
	if (dn->inode->i_ino == nid && !dn->inode_page_locked)
		unlock_page(dn->inode_page);
	return 0;
}

static int do_recover_data(struct f2fs_sb_info *sbi, struct inode *inode,
					struct page *page)
{
	struct dnode_of_data dn;
	struct node_info ni;
	unsigned int start, end;
	int err = 0, recovered = 0;

	/* step 1: recover xattr */
	if (IS_INODE(page)) {
		f2fs_recover_inline_xattr(inode, page);
	} else if (f2fs_has_xattr_block(ofs_of_node(page))) {
		err = f2fs_recover_xattr_data(inode, page);
		if (!err)
			recovered++;
		goto out;
	}

	/* step 2: recover inline data */
	if (f2fs_recover_inline_data(inode, page))
		goto out;

	/* step 3: recover data indices */
	start = f2fs_start_bidx_of_node(ofs_of_node(page), inode);
	end = start + ADDRS_PER_PAGE(page, inode);

	set_new_dnode(&dn, inode, NULL, NULL, 0);
retry_dn:
	err = f2fs_get_dnode_of_data(&dn, start, ALLOC_NODE);
	if (err) {
		if (err == -ENOMEM) {
			congestion_wait(BLK_RW_ASYNC, HZ/50);
			goto retry_dn;
		}
		goto out;
	}

	f2fs_wait_on_page_writeback(dn.node_page, NODE, true);

	err = f2fs_get_node_info(sbi, dn.nid, &ni);
	if (err)
		goto err;

	f2fs_bug_on(sbi, ni.ino != ino_of_node(page));
	f2fs_bug_on(sbi, ofs_of_node(dn.node_page) != ofs_of_node(page));

	for (; start < end; start++, dn.ofs_in_node++) {
		block_t src, dest;

		src = datablock_addr(dn.inode, dn.node_page, dn.ofs_in_node);
		dest = datablock_addr(dn.inode, page, dn.ofs_in_node);

		/* skip recovering if dest is the same as src */
		if (src == dest)
			continue;

		/* dest is invalid, just invalidate src block */
		if (dest == NULL_ADDR) {
			f2fs_truncate_data_blocks_range(&dn, 1);
			continue;
		}

		if (!file_keep_isize(inode) &&
			(i_size_read(inode) <= ((loff_t)start << PAGE_SHIFT)))
			f2fs_i_size_write(inode,
				(loff_t)(start + 1) << PAGE_SHIFT);

		/*
		 * dest is reserved block, invalidate src block
		 * and then reserve one new block in dnode page.
		 */
		if (dest == NEW_ADDR) {
			f2fs_truncate_data_blocks_range(&dn, 1);
			f2fs_reserve_new_block(&dn);
			continue;
		}

		/* dest is valid block, try to recover from src to dest */
		if (f2fs_is_valid_blkaddr(sbi, dest, META_POR)) {

			if (src == NULL_ADDR) {
				err = f2fs_reserve_new_block(&dn);
				while (err &&
				       IS_ENABLED(CONFIG_F2FS_FAULT_INJECTION))
					err = f2fs_reserve_new_block(&dn);
				/* We should not get -ENOSPC */
				f2fs_bug_on(sbi, err);
				if (err)
					goto err;
			}
retry_prev:
			/* Check the previous node page having this index */
			err = check_index_in_prev_nodes(sbi, dest, &dn);
			if (err) {
				if (err == -ENOMEM) {
					congestion_wait(BLK_RW_ASYNC, HZ/50);
					goto retry_prev;
				}
				goto err;
			}

			/* write dummy data page */
			f2fs_replace_block(sbi, &dn, src, dest,
						ni.version, false, false);
			recovered++;
		}
	}

	copy_node_footer(dn.node_page, page);
	fill_node_footer(dn.node_page, dn.nid, ni.ino,
					ofs_of_node(page), false);
	set_page_dirty(dn.node_page);
err:
	f2fs_put_dnode(&dn);
out:
	f2fs_msg(sbi->sb, KERN_NOTICE,
		"recover_data: ino = %lx (i_size: %s) recovered = %d, err = %d",
		inode->i_ino,
		file_keep_isize(inode) ? "keep" : "recover",
		recovered, err);
	return err;
}

static int recover_data(struct f2fs_sb_info *sbi, struct list_head *inode_list,
<<<<<<< HEAD
		struct list_head *tmp_inode_list, struct list_head *dir_list)
=======
						struct list_head *dir_list)
>>>>>>> 9ed70b4a
{
	struct curseg_info *curseg;
	struct page *page = NULL;
	int err = 0;
	block_t blkaddr;

	/* get node pages in the current segment */
	curseg = CURSEG_I(sbi, CURSEG_WARM_NODE);
	blkaddr = NEXT_FREE_BLKADDR(sbi, curseg);

	while (1) {
		struct fsync_inode_entry *entry;

		if (!f2fs_is_valid_blkaddr(sbi, blkaddr, META_POR))
			break;

		f2fs_ra_meta_pages_cond(sbi, blkaddr);

		page = f2fs_get_tmp_page(sbi, blkaddr);
		if (IS_ERR(page)) {
			err = PTR_ERR(page);
			break;
		}

		if (!is_recoverable_dnode(page)) {
			f2fs_put_page(page, 1);
			break;
		}

		entry = get_fsync_inode(inode_list, ino_of_node(page));
		if (!entry)
			goto next;
		/*
		 * inode(x) | CP | inode(x) | dnode(F)
		 * In this case, we can lose the latest inode(x).
		 * So, call recover_inode for the inode update.
		 */
		if (IS_INODE(page)) {
			err = recover_inode(entry->inode, page);
			if (err)
				break;
		}
		if (entry->last_dentry == blkaddr) {
			err = recover_dentry(entry->inode, page, dir_list);
			if (err) {
				f2fs_put_page(page, 1);
				break;
			}
		}
		err = do_recover_data(sbi, entry->inode, page);
		if (err) {
			f2fs_put_page(page, 1);
			break;
		}

		if (entry->blkaddr == blkaddr)
<<<<<<< HEAD
			list_move_tail(&entry->list, tmp_inode_list);
=======
			del_fsync_inode(entry);
>>>>>>> 9ed70b4a
next:
		/* check next segment */
		blkaddr = next_blkaddr_of_node(page);
		f2fs_put_page(page, 1);
	}
	if (!err)
		f2fs_allocate_new_segments(sbi);
	return err;
}

<<<<<<< HEAD
int f2fs_recover_fsync_data(struct f2fs_sb_info *sbi, bool check_only)
{
	struct list_head inode_list, tmp_inode_list;
	struct list_head dir_list;
	int err;
	int ret = 0;
	unsigned long s_flags = sbi->sb->s_flags;
=======
int recover_fsync_data(struct f2fs_sb_info *sbi, bool check_only)
{
	struct curseg_info *curseg = CURSEG_I(sbi, CURSEG_WARM_NODE);
	struct list_head inode_list;
	struct list_head dir_list;
	block_t blkaddr;
	int err;
	int ret = 0;
>>>>>>> 9ed70b4a
	bool need_writecp = false;
#ifdef CONFIG_QUOTA
	int quota_enabled;
#endif

	if (s_flags & MS_RDONLY) {
		f2fs_msg(sbi->sb, KERN_INFO,
				"recover fsync data on readonly fs");
		sbi->sb->s_flags &= ~MS_RDONLY;
	}

#ifdef CONFIG_QUOTA
	/* Needed for iput() to work correctly and not trash data */
	sbi->sb->s_flags |= MS_ACTIVE;
	/* Turn on quotas so that they are updated correctly */
	quota_enabled = f2fs_enable_quota_files(sbi, s_flags & MS_RDONLY);
#endif

	fsync_entry_slab = f2fs_kmem_cache_create("f2fs_fsync_inode_entry",
			sizeof(struct fsync_inode_entry));
	if (!fsync_entry_slab) {
		err = -ENOMEM;
		goto out;
	}

	INIT_LIST_HEAD(&inode_list);
<<<<<<< HEAD
	INIT_LIST_HEAD(&tmp_inode_list);
=======
>>>>>>> 9ed70b4a
	INIT_LIST_HEAD(&dir_list);

	/* prevent checkpoint */
	mutex_lock(&sbi->cp_mutex);

	/* step #1: find fsynced inode numbers */
<<<<<<< HEAD
	err = find_fsync_dnodes(sbi, &inode_list, check_only);
	if (err || list_empty(&inode_list))
		goto skip;

	if (check_only) {
		ret = 1;
		goto skip;
=======
	err = find_fsync_dnodes(sbi, &inode_list);
	if (err || list_empty(&inode_list))
		goto out;

	if (check_only) {
		ret = 1;
		goto out;
>>>>>>> 9ed70b4a
	}

	need_writecp = true;

	/* step #2: recover data */
<<<<<<< HEAD
	err = recover_data(sbi, &inode_list, &tmp_inode_list, &dir_list);
	if (!err)
		f2fs_bug_on(sbi, !list_empty(&inode_list));
	else {
		/* restore s_flags to let iput() trash data */
		sbi->sb->s_flags = s_flags;
	}
skip:
	destroy_fsync_dnodes(&inode_list, err);
	destroy_fsync_dnodes(&tmp_inode_list, err);
=======
	err = recover_data(sbi, &inode_list, &dir_list);
	if (!err)
		f2fs_bug_on(sbi, !list_empty(&inode_list));
out:
	destroy_fsync_dnodes(&inode_list);
>>>>>>> 9ed70b4a

	/* truncate meta pages to be used by the recovery */
	truncate_inode_pages_range(META_MAPPING(sbi),
			(loff_t)MAIN_BLKADDR(sbi) << PAGE_SHIFT, -1);

	if (err) {
		truncate_inode_pages_final(NODE_MAPPING(sbi));
		truncate_inode_pages_final(META_MAPPING(sbi));
	} else {
		clear_sbi_flag(sbi, SBI_POR_DOING);
	}
	mutex_unlock(&sbi->cp_mutex);

<<<<<<< HEAD
	/* let's drop all the directory inodes for clean checkpoint */
	destroy_fsync_dnodes(&dir_list, err);

	if (need_writecp) {
		set_sbi_flag(sbi, SBI_IS_RECOVERED);

		if (!err) {
			struct cp_control cpc = {
				.reason = CP_RECOVERY,
			};
			err = f2fs_write_checkpoint(sbi, &cpc);
		}
	}

	kmem_cache_destroy(fsync_entry_slab);
out:
#ifdef CONFIG_QUOTA
	/* Turn quotas off */
	if (quota_enabled)
		f2fs_quota_off_umount(sbi->sb);
#endif
	sbi->sb->s_flags = s_flags; /* Restore MS_RDONLY status */

=======
	clear_sbi_flag(sbi, SBI_POR_DOING);
	if (err)
		set_ckpt_flags(sbi->ckpt, CP_ERROR_FLAG);
	mutex_unlock(&sbi->cp_mutex);

	/* let's drop all the directory inodes for clean checkpoint */
	destroy_fsync_dnodes(&dir_list);

	if (!err && need_writecp) {
		struct cp_control cpc = {
			.reason = CP_RECOVERY,
		};
		write_checkpoint(sbi, &cpc);
	}

	kmem_cache_destroy(fsync_entry_slab);
>>>>>>> 9ed70b4a
	return ret ? ret: err;
}<|MERGE_RESOLUTION|>--- conflicted
+++ resolved
@@ -1,9 +1,12 @@
-// SPDX-License-Identifier: GPL-2.0
 /*
  * fs/f2fs/recovery.c
  *
  * Copyright (c) 2012 Samsung Electronics Co., Ltd.
  *             http://www.samsung.com/
+ *
+ * This program is free software; you can redistribute it and/or modify
+ * it under the terms of the GNU General Public License version 2 as
+ * published by the Free Software Foundation.
  */
 #include <linux/fs.h>
 #include <linux/f2fs_fs.h>
@@ -44,11 +47,10 @@
 
 static struct kmem_cache *fsync_entry_slab;
 
-bool f2fs_space_for_roll_forward(struct f2fs_sb_info *sbi)
-{
-	s64 nalloc = percpu_counter_sum_positive(&sbi->alloc_valid_block_count);
-
-	if (sbi->last_valid_block_count + nalloc > sbi->user_block_count)
+bool space_for_roll_forward(struct f2fs_sb_info *sbi)
+{
+	if (sbi->last_valid_block_count + sbi->alloc_valid_block_count
+			> sbi->user_block_count)
 		return false;
 	return true;
 }
@@ -65,30 +67,6 @@
 	return NULL;
 }
 
-<<<<<<< HEAD
-static struct fsync_inode_entry *add_fsync_inode(struct f2fs_sb_info *sbi,
-			struct list_head *head, nid_t ino, bool quota_inode)
-{
-	struct inode *inode;
-	struct fsync_inode_entry *entry;
-	int err;
-
-	inode = f2fs_iget_retry(sbi->sb, ino);
-	if (IS_ERR(inode))
-		return ERR_CAST(inode);
-
-	err = dquot_initialize(inode);
-	if (err)
-		goto err_out;
-
-	if (quota_inode) {
-		err = dquot_alloc_inode(inode);
-		if (err)
-			goto err_out;
-	}
-
-	entry = f2fs_kmem_cache_alloc(fsync_entry_slab, GFP_F2FS_ZERO);
-=======
 static struct fsync_inode_entry *add_fsync_inode(struct list_head *head,
 							struct inode *inode)
 {
@@ -98,29 +76,14 @@
 	if (!entry)
 		return NULL;
 
->>>>>>> 9ed70b4a
 	entry->inode = inode;
 	list_add_tail(&entry->list, head);
 
 	return entry;
-<<<<<<< HEAD
-err_out:
-	iput(inode);
-	return ERR_PTR(err);
-}
-
-static void del_fsync_inode(struct fsync_inode_entry *entry, int drop)
-{
-	if (drop) {
-		/* inode should not be recovered, drop it */
-		f2fs_inode_synced(entry->inode);
-	}
-=======
 }
 
 static void del_fsync_inode(struct fsync_inode_entry *entry)
 {
->>>>>>> 9ed70b4a
 	iput(entry->inode);
 	list_del(&entry->list);
 	kmem_cache_free(fsync_entry_slab, entry);
@@ -132,22 +95,14 @@
 	struct f2fs_inode *raw_inode = F2FS_INODE(ipage);
 	nid_t pino = le32_to_cpu(raw_inode->i_pino);
 	struct f2fs_dir_entry *de;
-	struct fscrypt_name fname;
+	struct qstr name;
 	struct page *page;
 	struct inode *dir, *einode;
 	struct fsync_inode_entry *entry;
 	int err = 0;
-	char *name;
 
 	entry = get_fsync_inode(dir_list, pino);
 	if (!entry) {
-<<<<<<< HEAD
-		entry = add_fsync_inode(F2FS_I_SB(inode), dir_list,
-							pino, false);
-		if (IS_ERR(entry)) {
-			dir = ERR_CAST(entry);
-			err = PTR_ERR(entry);
-=======
 		dir = f2fs_iget(inode->i_sb, pino);
 		if (IS_ERR(dir)) {
 			err = PTR_ERR(dir);
@@ -158,209 +113,105 @@
 		if (!entry) {
 			err = -ENOMEM;
 			iput(dir);
->>>>>>> 9ed70b4a
 			goto out;
 		}
 	}
 
 	dir = entry->inode;
-<<<<<<< HEAD
-=======
 
 	if (file_enc_name(inode))
 		return 0;
->>>>>>> 9ed70b4a
-
-	memset(&fname, 0, sizeof(struct fscrypt_name));
-	fname.disk_name.len = le32_to_cpu(raw_inode->i_namelen);
-	fname.disk_name.name = raw_inode->i_name;
-
-	if (unlikely(fname.disk_name.len > F2FS_NAME_LEN)) {
+
+	name.len = le32_to_cpu(raw_inode->i_namelen);
+	name.name = raw_inode->i_name;
+
+	if (unlikely(name.len > F2FS_NAME_LEN)) {
 		WARN_ON(1);
 		err = -ENAMETOOLONG;
 		goto out;
 	}
 retry:
-	de = __f2fs_find_entry(dir, &fname, &page);
+	de = f2fs_find_entry(dir, &name, &page);
 	if (de && inode->i_ino == le32_to_cpu(de->ino))
-		goto out_put;
+		goto out_unmap_put;
 
 	if (de) {
-		einode = f2fs_iget_retry(inode->i_sb, le32_to_cpu(de->ino));
+		einode = f2fs_iget(inode->i_sb, le32_to_cpu(de->ino));
 		if (IS_ERR(einode)) {
 			WARN_ON(1);
 			err = PTR_ERR(einode);
 			if (err == -ENOENT)
 				err = -EEXIST;
-			goto out_put;
-		}
-
-		err = dquot_initialize(einode);
+			goto out_unmap_put;
+		}
+		err = acquire_orphan_inode(F2FS_I_SB(inode));
 		if (err) {
 			iput(einode);
-			goto out_put;
-		}
-
-		err = f2fs_acquire_orphan_inode(F2FS_I_SB(inode));
-		if (err) {
-			iput(einode);
-			goto out_put;
+			goto out_unmap_put;
 		}
 		f2fs_delete_entry(de, page, dir, einode);
 		iput(einode);
 		goto retry;
-<<<<<<< HEAD
-	} else if (IS_ERR(page)) {
-		err = PTR_ERR(page);
-	} else {
-		err = f2fs_add_dentry(dir, &fname, inode,
-					inode->i_ino, inode->i_mode);
-	}
-	if (err == -ENOMEM)
-		goto retry;
-=======
 	}
 	err = __f2fs_add_link(dir, &name, inode, inode->i_ino, inode->i_mode);
 
->>>>>>> 9ed70b4a
 	goto out;
 
-out_put:
+out_unmap_put:
+	f2fs_dentry_kunmap(dir, page);
 	f2fs_put_page(page, 0);
 out:
-	if (file_enc_name(inode))
-		name = "<encrypted>";
-	else
-		name = raw_inode->i_name;
 	f2fs_msg(inode->i_sb, KERN_NOTICE,
 			"%s: ino = %x, name = %s, dir = %lx, err = %d",
-			__func__, ino_of_node(ipage), name,
+			__func__, ino_of_node(ipage), raw_inode->i_name,
 			IS_ERR(dir) ? 0 : dir->i_ino, err);
 	return err;
 }
 
-static int recover_quota_data(struct inode *inode, struct page *page)
-{
-	struct f2fs_inode *raw = F2FS_INODE(page);
-	struct iattr attr;
-	uid_t i_uid = le32_to_cpu(raw->i_uid);
-	gid_t i_gid = le32_to_cpu(raw->i_gid);
-	int err;
-
-	memset(&attr, 0, sizeof(attr));
-
-	attr.ia_uid = make_kuid(&init_user_ns, i_uid);
-	attr.ia_gid = make_kgid(&init_user_ns, i_gid);
-
-	if (!uid_eq(attr.ia_uid, inode->i_uid))
-		attr.ia_valid |= ATTR_UID;
-	if (!gid_eq(attr.ia_gid, inode->i_gid))
-		attr.ia_valid |= ATTR_GID;
-
-	if (!attr.ia_valid)
-		return 0;
-
-	err = dquot_transfer(inode, &attr);
-	if (err)
-		set_sbi_flag(F2FS_I_SB(inode), SBI_QUOTA_NEED_REPAIR);
-	return err;
-}
-
-static void recover_inline_flags(struct inode *inode, struct f2fs_inode *ri)
-{
-	if (ri->i_inline & F2FS_PIN_FILE)
-		set_inode_flag(inode, FI_PIN_FILE);
-	else
-		clear_inode_flag(inode, FI_PIN_FILE);
-	if (ri->i_inline & F2FS_DATA_EXIST)
-		set_inode_flag(inode, FI_DATA_EXIST);
-	else
-		clear_inode_flag(inode, FI_DATA_EXIST);
-}
-
-static int recover_inode(struct inode *inode, struct page *page)
+static void recover_inode(struct inode *inode, struct page *page)
 {
 	struct f2fs_inode *raw = F2FS_INODE(page);
 	char *name;
-	int err;
 
 	inode->i_mode = le16_to_cpu(raw->i_mode);
-
-	err = recover_quota_data(inode, page);
-	if (err)
-		return err;
-
-	i_uid_write(inode, le32_to_cpu(raw->i_uid));
-	i_gid_write(inode, le32_to_cpu(raw->i_gid));
-
-	if (raw->i_inline & F2FS_EXTRA_ATTR) {
-		if (f2fs_sb_has_project_quota(F2FS_I_SB(inode)->sb) &&
-			F2FS_FITS_IN_INODE(raw, le16_to_cpu(raw->i_extra_isize),
-								i_projid)) {
-			projid_t i_projid;
-
-			i_projid = (projid_t)le32_to_cpu(raw->i_projid);
-			F2FS_I(inode)->i_projid =
-				make_kprojid(&init_user_ns, i_projid);
-		}
-	}
-
-	f2fs_i_size_write(inode, le64_to_cpu(raw->i_size));
-	inode->i_atime.tv_sec = le64_to_cpu(raw->i_atime);
+	i_size_write(inode, le64_to_cpu(raw->i_size));
+	inode->i_atime.tv_sec = le64_to_cpu(raw->i_mtime);
 	inode->i_ctime.tv_sec = le64_to_cpu(raw->i_ctime);
 	inode->i_mtime.tv_sec = le64_to_cpu(raw->i_mtime);
-	inode->i_atime.tv_nsec = le32_to_cpu(raw->i_atime_nsec);
+	inode->i_atime.tv_nsec = le32_to_cpu(raw->i_mtime_nsec);
 	inode->i_ctime.tv_nsec = le32_to_cpu(raw->i_ctime_nsec);
 	inode->i_mtime.tv_nsec = le32_to_cpu(raw->i_mtime_nsec);
-
-	F2FS_I(inode)->i_advise = raw->i_advise;
-	F2FS_I(inode)->i_flags = le32_to_cpu(raw->i_flags);
-	f2fs_set_inode_flags(inode);
-	F2FS_I(inode)->i_gc_failures[GC_FAILURE_PIN] =
-				le16_to_cpu(raw->i_gc_failures);
-
-	recover_inline_flags(inode, raw);
-
-	f2fs_mark_inode_dirty_sync(inode, true);
 
 	if (file_enc_name(inode))
 		name = "<encrypted>";
 	else
 		name = F2FS_INODE(page)->i_name;
 
-	f2fs_msg(inode->i_sb, KERN_NOTICE,
-		"recover_inode: ino = %x, name = %s, inline = %x",
-			ino_of_node(page), name, raw->i_inline);
-	return 0;
-}
-
-static int find_fsync_dnodes(struct f2fs_sb_info *sbi, struct list_head *head,
-				bool check_only)
+	f2fs_msg(inode->i_sb, KERN_NOTICE, "recover_inode: ino = %x, name = %s",
+			ino_of_node(page), name);
+}
+
+static int find_fsync_dnodes(struct f2fs_sb_info *sbi, struct list_head *head)
 {
 	struct curseg_info *curseg;
 	struct inode *inode;
 	struct page *page = NULL;
 	block_t blkaddr;
-	unsigned int loop_cnt = 0;
-	unsigned int free_blocks = MAIN_SEGS(sbi) * sbi->blocks_per_seg -
-						valid_user_blocks(sbi);
 	int err = 0;
 
 	/* get node pages in the current segment */
 	curseg = CURSEG_I(sbi, CURSEG_WARM_NODE);
 	blkaddr = NEXT_FREE_BLKADDR(sbi, curseg);
 
+	ra_meta_pages(sbi, blkaddr, 1, META_POR, true);
+
 	while (1) {
 		struct fsync_inode_entry *entry;
 
 		if (!f2fs_is_valid_blkaddr(sbi, blkaddr, META_POR))
 			return 0;
 
-		page = f2fs_get_tmp_page(sbi, blkaddr);
-		if (IS_ERR(page)) {
-			err = PTR_ERR(page);
-			break;
-		}
+		page = get_tmp_page(sbi, blkaddr);
 
 		if (!is_recoverable_dnode(page))
 			break;
@@ -370,38 +221,25 @@
 
 		entry = get_fsync_inode(head, ino_of_node(page));
 		if (!entry) {
-			bool quota_inode = false;
-
-			if (!check_only &&
-					IS_INODE(page) && is_dent_dnode(page)) {
-				err = f2fs_recover_inode_page(sbi, page);
+			if (IS_INODE(page) && is_dent_dnode(page)) {
+				err = recover_inode_page(sbi, page);
 				if (err)
 					break;
-				quota_inode = true;
 			}
 
 			/*
 			 * CP | dnode(F) | inode(DF)
 			 * For this case, we should not give up now.
 			 */
-<<<<<<< HEAD
-			entry = add_fsync_inode(sbi, head, ino_of_node(page),
-								quota_inode);
-			if (IS_ERR(entry)) {
-				err = PTR_ERR(entry);
-=======
 			inode = f2fs_iget(sbi->sb, ino_of_node(page));
 			if (IS_ERR(inode)) {
 				err = PTR_ERR(inode);
->>>>>>> 9ed70b4a
 				if (err == -ENOENT) {
 					err = 0;
 					goto next;
 				}
 				break;
 			}
-<<<<<<< HEAD
-=======
 
 			/* add this fsync inode to the list */
 			entry = add_fsync_inode(head, inode);
@@ -410,44 +248,31 @@
 				iput(inode);
 				break;
 			}
->>>>>>> 9ed70b4a
 		}
 		entry->blkaddr = blkaddr;
 
-		if (IS_INODE(page) && is_dent_dnode(page))
-			entry->last_dentry = blkaddr;
+		if (IS_INODE(page)) {
+			entry->last_inode = blkaddr;
+			if (is_dent_dnode(page))
+				entry->last_dentry = blkaddr;
+		}
 next:
-		/* sanity check in order to detect looped node chain */
-		if (++loop_cnt >= free_blocks ||
-			blkaddr == next_blkaddr_of_node(page)) {
-			f2fs_msg(sbi->sb, KERN_NOTICE,
-				"%s: detect looped node chain, "
-				"blkaddr:%u, next:%u",
-				__func__, blkaddr, next_blkaddr_of_node(page));
-			err = -EINVAL;
-			break;
-		}
-
 		/* check next segment */
 		blkaddr = next_blkaddr_of_node(page);
 		f2fs_put_page(page, 1);
 
-		f2fs_ra_meta_pages_cond(sbi, blkaddr);
+		ra_meta_pages_cond(sbi, blkaddr);
 	}
 	f2fs_put_page(page, 1);
 	return err;
 }
 
-static void destroy_fsync_dnodes(struct list_head *head, int drop)
+static void destroy_fsync_dnodes(struct list_head *head)
 {
 	struct fsync_inode_entry *entry, *tmp;
 
 	list_for_each_entry_safe(entry, tmp, head, list)
-<<<<<<< HEAD
-		del_fsync_inode(entry, drop);
-=======
 		del_fsync_inode(entry);
->>>>>>> 9ed70b4a
 }
 
 static int check_index_in_prev_nodes(struct f2fs_sb_info *sbi,
@@ -479,9 +304,7 @@
 		}
 	}
 
-	sum_page = f2fs_get_sum_page(sbi, segno);
-	if (IS_ERR(sum_page))
-		return PTR_ERR(sum_page);
+	sum_page = get_sum_page(sbi, segno);
 	sum_node = (struct f2fs_summary_block *)page_address(sum_page);
 	sum = sum_node->entries[blkoff];
 	f2fs_put_page(sum_page, 1);
@@ -501,7 +324,7 @@
 	}
 
 	/* Get the node page */
-	node_page = f2fs_get_node_page(sbi, nid);
+	node_page = get_node_page(sbi, nid);
 	if (IS_ERR(node_page))
 		return PTR_ERR(node_page);
 
@@ -510,24 +333,16 @@
 	f2fs_put_page(node_page, 1);
 
 	if (ino != dn->inode->i_ino) {
-		int ret;
-
 		/* Deallocate previous index in the node page */
-		inode = f2fs_iget_retry(sbi->sb, ino);
+		inode = f2fs_iget(sbi->sb, ino);
 		if (IS_ERR(inode))
 			return PTR_ERR(inode);
-
-		ret = dquot_initialize(inode);
-		if (ret) {
-			iput(inode);
-			return ret;
-		}
 	} else {
 		inode = dn->inode;
 	}
 
-	bidx = f2fs_start_bidx_of_node(offset, inode) +
-				le16_to_cpu(sum.ofs_in_node);
+	bidx = start_bidx_of_node(offset, F2FS_I(inode)) +
+			le16_to_cpu(sum.ofs_in_node);
 
 	/*
 	 * if inode page is locked, unlock temporarily, but its reference
@@ -537,11 +352,11 @@
 		unlock_page(dn->inode_page);
 
 	set_new_dnode(&tdn, inode, NULL, NULL, 0);
-	if (f2fs_get_dnode_of_data(&tdn, bidx, LOOKUP_NODE))
+	if (get_dnode_of_data(&tdn, bidx, LOOKUP_NODE))
 		goto out;
 
 	if (tdn.data_blkaddr == blkaddr)
-		f2fs_truncate_data_blocks_range(&tdn, 1);
+		truncate_data_blocks_range(&tdn, 1);
 
 	f2fs_put_dnode(&tdn);
 out:
@@ -552,65 +367,59 @@
 	return 0;
 
 truncate_out:
-	if (datablock_addr(tdn.inode, tdn.node_page,
-					tdn.ofs_in_node) == blkaddr)
-		f2fs_truncate_data_blocks_range(&tdn, 1);
+	if (datablock_addr(tdn.node_page, tdn.ofs_in_node) == blkaddr)
+		truncate_data_blocks_range(&tdn, 1);
 	if (dn->inode->i_ino == nid && !dn->inode_page_locked)
 		unlock_page(dn->inode_page);
 	return 0;
 }
 
 static int do_recover_data(struct f2fs_sb_info *sbi, struct inode *inode,
-					struct page *page)
-{
+					struct page *page, block_t blkaddr)
+{
+	struct f2fs_inode_info *fi = F2FS_I(inode);
+	unsigned int start, end;
 	struct dnode_of_data dn;
 	struct node_info ni;
-	unsigned int start, end;
 	int err = 0, recovered = 0;
 
 	/* step 1: recover xattr */
 	if (IS_INODE(page)) {
-		f2fs_recover_inline_xattr(inode, page);
+		recover_inline_xattr(inode, page);
 	} else if (f2fs_has_xattr_block(ofs_of_node(page))) {
-		err = f2fs_recover_xattr_data(inode, page);
-		if (!err)
-			recovered++;
+		/*
+		 * Deprecated; xattr blocks should be found from cold log.
+		 * But, we should remain this for backward compatibility.
+		 */
+		recover_xattr_data(inode, page, blkaddr);
 		goto out;
 	}
 
 	/* step 2: recover inline data */
-	if (f2fs_recover_inline_data(inode, page))
+	if (recover_inline_data(inode, page))
 		goto out;
 
 	/* step 3: recover data indices */
-	start = f2fs_start_bidx_of_node(ofs_of_node(page), inode);
-	end = start + ADDRS_PER_PAGE(page, inode);
+	start = start_bidx_of_node(ofs_of_node(page), fi);
+	end = start + ADDRS_PER_PAGE(page, fi);
 
 	set_new_dnode(&dn, inode, NULL, NULL, 0);
-retry_dn:
-	err = f2fs_get_dnode_of_data(&dn, start, ALLOC_NODE);
-	if (err) {
-		if (err == -ENOMEM) {
-			congestion_wait(BLK_RW_ASYNC, HZ/50);
-			goto retry_dn;
-		}
+
+	err = get_dnode_of_data(&dn, start, ALLOC_NODE);
+	if (err)
 		goto out;
-	}
-
-	f2fs_wait_on_page_writeback(dn.node_page, NODE, true);
-
-	err = f2fs_get_node_info(sbi, dn.nid, &ni);
-	if (err)
-		goto err;
-
+
+	f2fs_wait_on_page_writeback(dn.node_page, NODE);
+
+	get_node_info(sbi, dn.nid, &ni);
 	f2fs_bug_on(sbi, ni.ino != ino_of_node(page));
 	f2fs_bug_on(sbi, ofs_of_node(dn.node_page) != ofs_of_node(page));
 
 	for (; start < end; start++, dn.ofs_in_node++) {
 		block_t src, dest;
 
-		src = datablock_addr(dn.inode, dn.node_page, dn.ofs_in_node);
-		dest = datablock_addr(dn.inode, page, dn.ofs_in_node);
+		src = datablock_addr(dn.node_page, dn.ofs_in_node);
+		dest = datablock_addr(page, dn.ofs_in_node);
 
 		/* skip recovering if dest is the same as src */
 		if (src == dest)
@@ -618,22 +427,18 @@
 
 		/* dest is invalid, just invalidate src block */
 		if (dest == NULL_ADDR) {
-			f2fs_truncate_data_blocks_range(&dn, 1);
+			truncate_data_blocks_range(&dn, 1);
 			continue;
 		}
-
-		if (!file_keep_isize(inode) &&
-			(i_size_read(inode) <= ((loff_t)start << PAGE_SHIFT)))
-			f2fs_i_size_write(inode,
-				(loff_t)(start + 1) << PAGE_SHIFT);
 
 		/*
 		 * dest is reserved block, invalidate src block
 		 * and then reserve one new block in dnode page.
 		 */
 		if (dest == NEW_ADDR) {
-			f2fs_truncate_data_blocks_range(&dn, 1);
-			f2fs_reserve_new_block(&dn);
+			truncate_data_blocks_range(&dn, 1);
+			err = reserve_new_block(&dn);
+			f2fs_bug_on(sbi, err);
 			continue;
 		}
 
@@ -641,32 +446,25 @@
 		if (f2fs_is_valid_blkaddr(sbi, dest, META_POR)) {
 
 			if (src == NULL_ADDR) {
-				err = f2fs_reserve_new_block(&dn);
-				while (err &&
-				       IS_ENABLED(CONFIG_F2FS_FAULT_INJECTION))
-					err = f2fs_reserve_new_block(&dn);
+				err = reserve_new_block(&dn);
 				/* We should not get -ENOSPC */
 				f2fs_bug_on(sbi, err);
-				if (err)
-					goto err;
 			}
-retry_prev:
+
 			/* Check the previous node page having this index */
 			err = check_index_in_prev_nodes(sbi, dest, &dn);
-			if (err) {
-				if (err == -ENOMEM) {
-					congestion_wait(BLK_RW_ASYNC, HZ/50);
-					goto retry_prev;
-				}
+			if (err)
 				goto err;
-			}
 
 			/* write dummy data page */
 			f2fs_replace_block(sbi, &dn, src, dest,
-						ni.version, false, false);
+							ni.version, false);
 			recovered++;
 		}
 	}
+
+	if (IS_INODE(dn.node_page))
+		sync_inode_page(&dn);
 
 	copy_node_footer(dn.node_page, page);
 	fill_node_footer(dn.node_page, dn.nid, ni.ino,
@@ -676,19 +474,13 @@
 	f2fs_put_dnode(&dn);
 out:
 	f2fs_msg(sbi->sb, KERN_NOTICE,
-		"recover_data: ino = %lx (i_size: %s) recovered = %d, err = %d",
-		inode->i_ino,
-		file_keep_isize(inode) ? "keep" : "recover",
-		recovered, err);
+		"recover_data: ino = %lx, recovered = %d blocks, err = %d",
+		inode->i_ino, recovered, err);
 	return err;
 }
 
 static int recover_data(struct f2fs_sb_info *sbi, struct list_head *inode_list,
-<<<<<<< HEAD
-		struct list_head *tmp_inode_list, struct list_head *dir_list)
-=======
 						struct list_head *dir_list)
->>>>>>> 9ed70b4a
 {
 	struct curseg_info *curseg;
 	struct page *page = NULL;
@@ -705,13 +497,9 @@
 		if (!f2fs_is_valid_blkaddr(sbi, blkaddr, META_POR))
 			break;
 
-		f2fs_ra_meta_pages_cond(sbi, blkaddr);
-
-		page = f2fs_get_tmp_page(sbi, blkaddr);
-		if (IS_ERR(page)) {
-			err = PTR_ERR(page);
-			break;
-		}
+		ra_meta_pages_cond(sbi, blkaddr);
+
+		page = get_tmp_page(sbi, blkaddr);
 
 		if (!is_recoverable_dnode(page)) {
 			f2fs_put_page(page, 1);
@@ -726,11 +514,8 @@
 		 * In this case, we can lose the latest inode(x).
 		 * So, call recover_inode for the inode update.
 		 */
-		if (IS_INODE(page)) {
-			err = recover_inode(entry->inode, page);
-			if (err)
-				break;
-		}
+		if (entry->last_inode == blkaddr)
+			recover_inode(entry->inode, page);
 		if (entry->last_dentry == blkaddr) {
 			err = recover_dentry(entry->inode, page, dir_list);
 			if (err) {
@@ -738,37 +523,24 @@
 				break;
 			}
 		}
-		err = do_recover_data(sbi, entry->inode, page);
+		err = do_recover_data(sbi, entry->inode, page, blkaddr);
 		if (err) {
 			f2fs_put_page(page, 1);
 			break;
 		}
 
 		if (entry->blkaddr == blkaddr)
-<<<<<<< HEAD
-			list_move_tail(&entry->list, tmp_inode_list);
-=======
 			del_fsync_inode(entry);
->>>>>>> 9ed70b4a
 next:
 		/* check next segment */
 		blkaddr = next_blkaddr_of_node(page);
 		f2fs_put_page(page, 1);
 	}
 	if (!err)
-		f2fs_allocate_new_segments(sbi);
+		allocate_new_segments(sbi);
 	return err;
 }
 
-<<<<<<< HEAD
-int f2fs_recover_fsync_data(struct f2fs_sb_info *sbi, bool check_only)
-{
-	struct list_head inode_list, tmp_inode_list;
-	struct list_head dir_list;
-	int err;
-	int ret = 0;
-	unsigned long s_flags = sbi->sb->s_flags;
-=======
 int recover_fsync_data(struct f2fs_sb_info *sbi, bool check_only)
 {
 	struct curseg_info *curseg = CURSEG_I(sbi, CURSEG_WARM_NODE);
@@ -777,52 +549,22 @@
 	block_t blkaddr;
 	int err;
 	int ret = 0;
->>>>>>> 9ed70b4a
 	bool need_writecp = false;
-#ifdef CONFIG_QUOTA
-	int quota_enabled;
-#endif
-
-	if (s_flags & MS_RDONLY) {
-		f2fs_msg(sbi->sb, KERN_INFO,
-				"recover fsync data on readonly fs");
-		sbi->sb->s_flags &= ~MS_RDONLY;
-	}
-
-#ifdef CONFIG_QUOTA
-	/* Needed for iput() to work correctly and not trash data */
-	sbi->sb->s_flags |= MS_ACTIVE;
-	/* Turn on quotas so that they are updated correctly */
-	quota_enabled = f2fs_enable_quota_files(sbi, s_flags & MS_RDONLY);
-#endif
 
 	fsync_entry_slab = f2fs_kmem_cache_create("f2fs_fsync_inode_entry",
 			sizeof(struct fsync_inode_entry));
-	if (!fsync_entry_slab) {
-		err = -ENOMEM;
-		goto out;
-	}
+	if (!fsync_entry_slab)
+		return -ENOMEM;
 
 	INIT_LIST_HEAD(&inode_list);
-<<<<<<< HEAD
-	INIT_LIST_HEAD(&tmp_inode_list);
-=======
->>>>>>> 9ed70b4a
 	INIT_LIST_HEAD(&dir_list);
 
 	/* prevent checkpoint */
 	mutex_lock(&sbi->cp_mutex);
 
+	blkaddr = NEXT_FREE_BLKADDR(sbi, curseg);
+
 	/* step #1: find fsynced inode numbers */
-<<<<<<< HEAD
-	err = find_fsync_dnodes(sbi, &inode_list, check_only);
-	if (err || list_empty(&inode_list))
-		goto skip;
-
-	if (check_only) {
-		ret = 1;
-		goto skip;
-=======
 	err = find_fsync_dnodes(sbi, &inode_list);
 	if (err || list_empty(&inode_list))
 		goto out;
@@ -830,68 +572,26 @@
 	if (check_only) {
 		ret = 1;
 		goto out;
->>>>>>> 9ed70b4a
 	}
 
 	need_writecp = true;
 
 	/* step #2: recover data */
-<<<<<<< HEAD
-	err = recover_data(sbi, &inode_list, &tmp_inode_list, &dir_list);
-	if (!err)
-		f2fs_bug_on(sbi, !list_empty(&inode_list));
-	else {
-		/* restore s_flags to let iput() trash data */
-		sbi->sb->s_flags = s_flags;
-	}
-skip:
-	destroy_fsync_dnodes(&inode_list, err);
-	destroy_fsync_dnodes(&tmp_inode_list, err);
-=======
 	err = recover_data(sbi, &inode_list, &dir_list);
 	if (!err)
 		f2fs_bug_on(sbi, !list_empty(&inode_list));
 out:
 	destroy_fsync_dnodes(&inode_list);
->>>>>>> 9ed70b4a
 
 	/* truncate meta pages to be used by the recovery */
 	truncate_inode_pages_range(META_MAPPING(sbi),
-			(loff_t)MAIN_BLKADDR(sbi) << PAGE_SHIFT, -1);
+			(loff_t)MAIN_BLKADDR(sbi) << PAGE_CACHE_SHIFT, -1);
 
 	if (err) {
 		truncate_inode_pages_final(NODE_MAPPING(sbi));
 		truncate_inode_pages_final(META_MAPPING(sbi));
-	} else {
-		clear_sbi_flag(sbi, SBI_POR_DOING);
-	}
-	mutex_unlock(&sbi->cp_mutex);
-
-<<<<<<< HEAD
-	/* let's drop all the directory inodes for clean checkpoint */
-	destroy_fsync_dnodes(&dir_list, err);
-
-	if (need_writecp) {
-		set_sbi_flag(sbi, SBI_IS_RECOVERED);
-
-		if (!err) {
-			struct cp_control cpc = {
-				.reason = CP_RECOVERY,
-			};
-			err = f2fs_write_checkpoint(sbi, &cpc);
-		}
-	}
-
-	kmem_cache_destroy(fsync_entry_slab);
-out:
-#ifdef CONFIG_QUOTA
-	/* Turn quotas off */
-	if (quota_enabled)
-		f2fs_quota_off_umount(sbi->sb);
-#endif
-	sbi->sb->s_flags = s_flags; /* Restore MS_RDONLY status */
-
-=======
+	}
+
 	clear_sbi_flag(sbi, SBI_POR_DOING);
 	if (err)
 		set_ckpt_flags(sbi->ckpt, CP_ERROR_FLAG);
@@ -908,6 +608,5 @@
 	}
 
 	kmem_cache_destroy(fsync_entry_slab);
->>>>>>> 9ed70b4a
 	return ret ? ret: err;
 }