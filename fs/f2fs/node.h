// SPDX-License-Identifier: GPL-2.0
/*
 * fs/f2fs/node.h
 *
 * Copyright (c) 2012 Samsung Electronics Co., Ltd.
 *             http://www.samsung.com/
 */
/* start node id of a node block dedicated to the given node id */
#define	START_NID(nid) (((nid) / NAT_ENTRY_PER_BLOCK) * NAT_ENTRY_PER_BLOCK)

/* node block offset on the NAT area dedicated to the given start node id */
#define	NAT_BLOCK_OFFSET(start_nid) ((start_nid) / NAT_ENTRY_PER_BLOCK)

/* # of pages to perform synchronous readahead before building free nids */
#define FREE_NID_PAGES	8
#define MAX_FREE_NIDS	(NAT_ENTRY_PER_BLOCK * FREE_NID_PAGES)

#define DEF_RA_NID_PAGES	0	/* # of nid pages to be readaheaded */

/* maximum readahead size for node during getting data blocks */
#define MAX_RA_NODE		128

/* control the memory footprint threshold (10MB per 1GB ram) */
#define DEF_RAM_THRESHOLD	1

/* control dirty nats ratio threshold (default: 10% over max nid count) */
#define DEF_DIRTY_NAT_RATIO_THRESHOLD		10
/* control total # of nats */
#define DEF_NAT_CACHE_THRESHOLD			100000

/* vector size for gang look-up from nat cache that consists of radix tree */
#define NATVEC_SIZE	64
#define SETVEC_SIZE	32

/* return value for read_node_page */
#define LOCKED_PAGE	1

/* For flag in struct node_info */
enum {
	IS_CHECKPOINTED,	/* is it checkpointed before? */
	HAS_FSYNCED_INODE,	/* is the inode fsynced before? */
	HAS_LAST_FSYNC,		/* has the latest node fsync mark? */
	IS_DIRTY,		/* this nat entry is dirty? */
	IS_PREALLOC,		/* nat entry is preallocated */
};

/*
 * For node information
 */
struct node_info {
	nid_t nid;		/* node id */
	nid_t ino;		/* inode number of the node's owner */
	block_t	blk_addr;	/* block address of the node */
	unsigned char version;	/* version of the node */
	unsigned char flag;	/* for node information bits */
};

struct nat_entry {
	struct list_head list;	/* for clean or dirty nat list */
	struct node_info ni;	/* in-memory node information */
};

#define nat_get_nid(nat)		((nat)->ni.nid)
#define nat_set_nid(nat, n)		((nat)->ni.nid = (n))
#define nat_get_blkaddr(nat)		((nat)->ni.blk_addr)
#define nat_set_blkaddr(nat, b)		((nat)->ni.blk_addr = (b))
#define nat_get_ino(nat)		((nat)->ni.ino)
#define nat_set_ino(nat, i)		((nat)->ni.ino = (i))
#define nat_get_version(nat)		((nat)->ni.version)
#define nat_set_version(nat, v)		((nat)->ni.version = (v))

#define inc_node_version(version)	(++(version))

static inline void copy_node_info(struct node_info *dst,
						struct node_info *src)
{
	dst->nid = src->nid;
	dst->ino = src->ino;
	dst->blk_addr = src->blk_addr;
	dst->version = src->version;
	/* should not copy flag here */
}

static inline void set_nat_flag(struct nat_entry *ne,
				unsigned int type, bool set)
{
	unsigned char mask = 0x01 << type;
	if (set)
		ne->ni.flag |= mask;
	else
		ne->ni.flag &= ~mask;
}

static inline bool get_nat_flag(struct nat_entry *ne, unsigned int type)
{
	unsigned char mask = 0x01 << type;
	return ne->ni.flag & mask;
}

static inline void nat_reset_flag(struct nat_entry *ne)
{
	/* these states can be set only after checkpoint was done */
	set_nat_flag(ne, IS_CHECKPOINTED, true);
	set_nat_flag(ne, HAS_FSYNCED_INODE, false);
	set_nat_flag(ne, HAS_LAST_FSYNC, true);
}

static inline void node_info_from_raw_nat(struct node_info *ni,
						struct f2fs_nat_entry *raw_ne)
{
	ni->ino = le32_to_cpu(raw_ne->ino);
	ni->blk_addr = le32_to_cpu(raw_ne->block_addr);
	ni->version = raw_ne->version;
}

static inline void raw_nat_from_node_info(struct f2fs_nat_entry *raw_ne,
						struct node_info *ni)
{
	raw_ne->ino = cpu_to_le32(ni->ino);
	raw_ne->block_addr = cpu_to_le32(ni->blk_addr);
	raw_ne->version = ni->version;
}

static inline bool excess_dirty_nats(struct f2fs_sb_info *sbi)
{
	return NM_I(sbi)->dirty_nat_cnt >= NM_I(sbi)->max_nid *
					NM_I(sbi)->dirty_nats_ratio / 100;
}

static inline bool excess_cached_nats(struct f2fs_sb_info *sbi)
{
	return NM_I(sbi)->nat_cnt >= DEF_NAT_CACHE_THRESHOLD;
}

static inline bool excess_dirty_nodes(struct f2fs_sb_info *sbi)
{
	return get_pages(sbi, F2FS_DIRTY_NODES) >= sbi->blocks_per_seg * 8;
}

enum mem_type {
	FREE_NIDS,	/* indicates the free nid list */
	NAT_ENTRIES,	/* indicates the cached nat entry */
	DIRTY_DENTS,	/* indicates dirty dentry pages */
	INO_ENTRIES,	/* indicates inode entries */
	EXTENT_CACHE,	/* indicates extent cache */
	INMEM_PAGES,	/* indicates inmemory pages */
	BASE_CHECK,	/* check kernel status */
};

struct nat_entry_set {
	struct list_head set_list;	/* link with other nat sets */
	struct list_head entry_list;	/* link with dirty nat entries */
	nid_t set;			/* set number*/
	unsigned int entry_cnt;		/* the # of nat entries in set */
};

struct free_nid {
	struct list_head list;	/* for free node id list */
	nid_t nid;		/* node id */
	int state;		/* in use or not: FREE_NID or PREALLOC_NID */
};

static inline void next_free_nid(struct f2fs_sb_info *sbi, nid_t *nid)
{
	struct f2fs_nm_info *nm_i = NM_I(sbi);
	struct free_nid *fnid;

	spin_lock(&nm_i->nid_list_lock);
	if (nm_i->nid_cnt[FREE_NID] <= 0) {
		spin_unlock(&nm_i->nid_list_lock);
		return;
	}
	fnid = list_first_entry(&nm_i->free_nid_list, struct free_nid, list);
	*nid = fnid->nid;
	spin_unlock(&nm_i->nid_list_lock);
}

/*
 * inline functions
 */
static inline void get_nat_bitmap(struct f2fs_sb_info *sbi, void *addr)
{
	struct f2fs_nm_info *nm_i = NM_I(sbi);

#ifdef CONFIG_F2FS_CHECK_FS
	if (memcmp(nm_i->nat_bitmap, nm_i->nat_bitmap_mir,
						nm_i->bitmap_size))
		f2fs_bug_on(sbi, 1);
#endif
	memcpy(addr, nm_i->nat_bitmap, nm_i->bitmap_size);
}

static inline pgoff_t current_nat_addr(struct f2fs_sb_info *sbi, nid_t start)
{
	struct f2fs_nm_info *nm_i = NM_I(sbi);
	pgoff_t block_off;
	pgoff_t block_addr;

	/*
	 * block_off = segment_off * 512 + off_in_segment
	 * OLD = (segment_off * 512) * 2 + off_in_segment
	 * NEW = 2 * (segment_off * 512 + off_in_segment) - off_in_segment
	 */
	block_off = NAT_BLOCK_OFFSET(start);

	block_addr = (pgoff_t)(nm_i->nat_blkaddr +
		(block_off << 1) -
		(block_off & (sbi->blocks_per_seg - 1)));

	if (f2fs_test_bit(block_off, nm_i->nat_bitmap))
		block_addr += sbi->blocks_per_seg;

	return block_addr;
}

static inline pgoff_t next_nat_addr(struct f2fs_sb_info *sbi,
						pgoff_t block_addr)
{
	struct f2fs_nm_info *nm_i = NM_I(sbi);

	block_addr -= nm_i->nat_blkaddr;
	block_addr ^= 1 << sbi->log_blocks_per_seg;
	return block_addr + nm_i->nat_blkaddr;
}

static inline void set_to_next_nat(struct f2fs_nm_info *nm_i, nid_t start_nid)
{
	unsigned int block_off = NAT_BLOCK_OFFSET(start_nid);

	f2fs_change_bit(block_off, nm_i->nat_bitmap);
#ifdef CONFIG_F2FS_CHECK_FS
	f2fs_change_bit(block_off, nm_i->nat_bitmap_mir);
#endif
}

static inline nid_t ino_of_node(struct page *node_page)
{
	struct f2fs_node *rn = F2FS_NODE(node_page);
	return le32_to_cpu(rn->footer.ino);
}

static inline nid_t nid_of_node(struct page *node_page)
{
	struct f2fs_node *rn = F2FS_NODE(node_page);
	return le32_to_cpu(rn->footer.nid);
}

static inline unsigned int ofs_of_node(struct page *node_page)
{
	struct f2fs_node *rn = F2FS_NODE(node_page);
	unsigned flag = le32_to_cpu(rn->footer.flag);
	return flag >> OFFSET_BIT_SHIFT;
}

static inline __u64 cpver_of_node(struct page *node_page)
{
	struct f2fs_node *rn = F2FS_NODE(node_page);
	return le64_to_cpu(rn->footer.cp_ver);
}

static inline block_t next_blkaddr_of_node(struct page *node_page)
{
	struct f2fs_node *rn = F2FS_NODE(node_page);
	return le32_to_cpu(rn->footer.next_blkaddr);
}

static inline nid_t ino_of_node(struct page *node_page)
{
	struct f2fs_node *rn = F2FS_NODE(node_page);
	return le32_to_cpu(rn->footer.ino);
}

static inline nid_t nid_of_node(struct page *node_page)
{
	struct f2fs_node *rn = F2FS_NODE(node_page);
	return le32_to_cpu(rn->footer.nid);
}

static inline unsigned int ofs_of_node(struct page *node_page)
{
	struct f2fs_node *rn = F2FS_NODE(node_page);
	unsigned flag = le32_to_cpu(rn->footer.flag);
	return flag >> OFFSET_BIT_SHIFT;
}

static inline __u64 cpver_of_node(struct page *node_page)
{
	struct f2fs_node *rn = F2FS_NODE(node_page);
	return le64_to_cpu(rn->footer.cp_ver);
}

static inline block_t next_blkaddr_of_node(struct page *node_page)
{
	struct f2fs_node *rn = F2FS_NODE(node_page);
	return le32_to_cpu(rn->footer.next_blkaddr);
}

static inline void fill_node_footer(struct page *page, nid_t nid,
				nid_t ino, unsigned int ofs, bool reset)
{
	struct f2fs_node *rn = F2FS_NODE(page);
	unsigned int old_flag = 0;

	if (reset)
		memset(rn, 0, sizeof(*rn));
	else
		old_flag = le32_to_cpu(rn->footer.flag);

	rn->footer.nid = cpu_to_le32(nid);
	rn->footer.ino = cpu_to_le32(ino);

	/* should remain old flag bits such as COLD_BIT_SHIFT */
	rn->footer.flag = cpu_to_le32((ofs << OFFSET_BIT_SHIFT) |
					(old_flag & OFFSET_BIT_MASK));
}

static inline void copy_node_footer(struct page *dst, struct page *src)
{
	struct f2fs_node *src_rn = F2FS_NODE(src);
	struct f2fs_node *dst_rn = F2FS_NODE(dst);
	memcpy(&dst_rn->footer, &src_rn->footer, sizeof(struct node_footer));
}

static inline void fill_node_footer_blkaddr(struct page *page, block_t blkaddr)
{
	struct f2fs_checkpoint *ckpt = F2FS_CKPT(F2FS_P_SB(page));
	struct f2fs_node *rn = F2FS_NODE(page);
<<<<<<< HEAD
	__u64 cp_ver = cur_cp_version(ckpt);

	if (__is_set_ckpt_flags(ckpt, CP_CRC_RECOVERY_FLAG))
		cp_ver |= (cur_cp_crc(ckpt) << 32);

	rn->footer.cp_ver = cpu_to_le64(cp_ver);
	rn->footer.next_blkaddr = cpu_to_le32(blkaddr);
}

static inline bool is_recoverable_dnode(struct page *page)
{
	struct f2fs_checkpoint *ckpt = F2FS_CKPT(F2FS_P_SB(page));
	__u64 cp_ver = cur_cp_version(ckpt);

	/* Don't care crc part, if fsck.f2fs sets it. */
	if (__is_set_ckpt_flags(ckpt, CP_NOCRC_RECOVERY_FLAG))
		return (cp_ver << 32) == (cpver_of_node(page) << 32);

	if (__is_set_ckpt_flags(ckpt, CP_CRC_RECOVERY_FLAG))
		cp_ver |= (cur_cp_crc(ckpt) << 32);

	return cp_ver == cpver_of_node(page);
=======
	size_t crc_offset = le32_to_cpu(ckpt->checksum_offset);
	__u64 cp_ver = le64_to_cpu(ckpt->checkpoint_ver);

	if (is_set_ckpt_flags(ckpt, CP_CRC_RECOVERY_FLAG)) {
		__u64 crc = le32_to_cpu(*((__le32 *)
				((unsigned char *)ckpt + crc_offset)));
		cp_ver |= (crc << 32);
	}
	rn->footer.cp_ver = cpu_to_le64(cp_ver);
	rn->footer.next_blkaddr = cpu_to_le32(blkaddr);
}

static inline bool is_recoverable_dnode(struct page *page)
{
	struct f2fs_checkpoint *ckpt = F2FS_CKPT(F2FS_P_SB(page));
	size_t crc_offset = le32_to_cpu(ckpt->checksum_offset);
	__u64 cp_ver = cur_cp_version(ckpt);

	if (is_set_ckpt_flags(ckpt, CP_CRC_RECOVERY_FLAG)) {
		__u64 crc = le32_to_cpu(*((__le32 *)
				((unsigned char *)ckpt + crc_offset)));
		cp_ver |= (crc << 32);
	}
	return cpu_to_le64(cp_ver) == cpver_of_node(page);
>>>>>>> 9ed70b4a
}

/*
 * f2fs assigns the following node offsets described as (num).
 * N = NIDS_PER_BLOCK
 *
 *  Inode block (0)
 *    |- direct node (1)
 *    |- direct node (2)
 *    |- indirect node (3)
 *    |            `- direct node (4 => 4 + N - 1)
 *    |- indirect node (4 + N)
 *    |            `- direct node (5 + N => 5 + 2N - 1)
 *    `- double indirect node (5 + 2N)
 *                 `- indirect node (6 + 2N)
 *                       `- direct node
 *                 ......
 *                 `- indirect node ((6 + 2N) + x(N + 1))
 *                       `- direct node
 *                 ......
 *                 `- indirect node ((6 + 2N) + (N - 1)(N + 1))
 *                       `- direct node
 */
static inline bool IS_DNODE(struct page *node_page)
{
	unsigned int ofs = ofs_of_node(node_page);

	if (f2fs_has_xattr_block(ofs))
		return true;

	if (ofs == 3 || ofs == 4 + NIDS_PER_BLOCK ||
			ofs == 5 + 2 * NIDS_PER_BLOCK)
		return false;
	if (ofs >= 6 + 2 * NIDS_PER_BLOCK) {
		ofs -= 6 + 2 * NIDS_PER_BLOCK;
		if (!((long int)ofs % (NIDS_PER_BLOCK + 1)))
			return false;
	}
	return true;
}

static inline int set_nid(struct page *p, int off, nid_t nid, bool i)
{
	struct f2fs_node *rn = F2FS_NODE(p);

	f2fs_wait_on_page_writeback(p, NODE, true);

	if (i)
		rn->i.i_nid[off - NODE_DIR1_BLOCK] = cpu_to_le32(nid);
	else
		rn->in.nid[off] = cpu_to_le32(nid);
	return set_page_dirty(p);
}

static inline nid_t get_nid(struct page *p, int off, bool i)
{
	struct f2fs_node *rn = F2FS_NODE(p);

	if (i)
		return le32_to_cpu(rn->i.i_nid[off - NODE_DIR1_BLOCK]);
	return le32_to_cpu(rn->in.nid[off]);
}

/*
 * Coldness identification:
 *  - Mark cold files in f2fs_inode_info
 *  - Mark cold node blocks in their node footer
 *  - Mark cold data pages in page cache
 */
static inline int is_cold_data(struct page *page)
{
	return PageChecked(page);
}

static inline void set_cold_data(struct page *page)
{
	SetPageChecked(page);
}

static inline void clear_cold_data(struct page *page)
{
	ClearPageChecked(page);
}

static inline int is_node(struct page *page, int type)
{
	struct f2fs_node *rn = F2FS_NODE(page);
	return le32_to_cpu(rn->footer.flag) & (1 << type);
}

#define is_cold_node(page)	is_node(page, COLD_BIT_SHIFT)
#define is_fsync_dnode(page)	is_node(page, FSYNC_BIT_SHIFT)
#define is_dent_dnode(page)	is_node(page, DENT_BIT_SHIFT)

static inline int is_inline_node(struct page *page)
{
	return PageChecked(page);
}

static inline void set_inline_node(struct page *page)
{
	SetPageChecked(page);
}

static inline void clear_inline_node(struct page *page)
{
	ClearPageChecked(page);
}

static inline void set_cold_node(struct page *page, bool is_dir)
{
	struct f2fs_node *rn = F2FS_NODE(page);
	unsigned int flag = le32_to_cpu(rn->footer.flag);

	if (is_dir)
		flag &= ~(0x1 << COLD_BIT_SHIFT);
	else
		flag |= (0x1 << COLD_BIT_SHIFT);
	rn->footer.flag = cpu_to_le32(flag);
}

static inline void set_mark(struct page *page, int mark, int type)
{
	struct f2fs_node *rn = F2FS_NODE(page);
	unsigned int flag = le32_to_cpu(rn->footer.flag);
	if (mark)
		flag |= (0x1 << type);
	else
		flag &= ~(0x1 << type);
	rn->footer.flag = cpu_to_le32(flag);

#ifdef CONFIG_F2FS_CHECK_FS
	f2fs_inode_chksum_set(F2FS_P_SB(page), page);
#endif
}
#define set_dentry_mark(page, mark)	set_mark(page, mark, DENT_BIT_SHIFT)
#define set_fsync_mark(page, mark)	set_mark(page, mark, FSYNC_BIT_SHIFT)<|MERGE_RESOLUTION|>--- conflicted
+++ resolved
@@ -1,32 +1,29 @@
-// SPDX-License-Identifier: GPL-2.0
 /*
  * fs/f2fs/node.h
  *
  * Copyright (c) 2012 Samsung Electronics Co., Ltd.
  *             http://www.samsung.com/
+ *
+ * This program is free software; you can redistribute it and/or modify
+ * it under the terms of the GNU General Public License version 2 as
+ * published by the Free Software Foundation.
  */
 /* start node id of a node block dedicated to the given node id */
-#define	START_NID(nid) (((nid) / NAT_ENTRY_PER_BLOCK) * NAT_ENTRY_PER_BLOCK)
+#define	START_NID(nid) ((nid / NAT_ENTRY_PER_BLOCK) * NAT_ENTRY_PER_BLOCK)
 
 /* node block offset on the NAT area dedicated to the given start node id */
-#define	NAT_BLOCK_OFFSET(start_nid) ((start_nid) / NAT_ENTRY_PER_BLOCK)
+#define	NAT_BLOCK_OFFSET(start_nid) (start_nid / NAT_ENTRY_PER_BLOCK)
 
 /* # of pages to perform synchronous readahead before building free nids */
-#define FREE_NID_PAGES	8
-#define MAX_FREE_NIDS	(NAT_ENTRY_PER_BLOCK * FREE_NID_PAGES)
-
-#define DEF_RA_NID_PAGES	0	/* # of nid pages to be readaheaded */
+#define FREE_NID_PAGES 4
+
+#define DEF_RA_NID_PAGES	4	/* # of nid pages to be readaheaded */
 
 /* maximum readahead size for node during getting data blocks */
 #define MAX_RA_NODE		128
 
 /* control the memory footprint threshold (10MB per 1GB ram) */
-#define DEF_RAM_THRESHOLD	1
-
-/* control dirty nats ratio threshold (default: 10% over max nid count) */
-#define DEF_DIRTY_NAT_RATIO_THRESHOLD		10
-/* control total # of nats */
-#define DEF_NAT_CACHE_THRESHOLD			100000
+#define DEF_RAM_THRESHOLD	10
 
 /* vector size for gang look-up from nat cache that consists of radix tree */
 #define NATVEC_SIZE	64
@@ -41,7 +38,6 @@
 	HAS_FSYNCED_INODE,	/* is the inode fsynced before? */
 	HAS_LAST_FSYNC,		/* has the latest node fsync mark? */
 	IS_DIRTY,		/* this nat entry is dirty? */
-	IS_PREALLOC,		/* nat entry is preallocated */
 };
 
 /*
@@ -60,16 +56,16 @@
 	struct node_info ni;	/* in-memory node information */
 };
 
-#define nat_get_nid(nat)		((nat)->ni.nid)
-#define nat_set_nid(nat, n)		((nat)->ni.nid = (n))
-#define nat_get_blkaddr(nat)		((nat)->ni.blk_addr)
-#define nat_set_blkaddr(nat, b)		((nat)->ni.blk_addr = (b))
-#define nat_get_ino(nat)		((nat)->ni.ino)
-#define nat_set_ino(nat, i)		((nat)->ni.ino = (i))
-#define nat_get_version(nat)		((nat)->ni.version)
-#define nat_set_version(nat, v)		((nat)->ni.version = (v))
-
-#define inc_node_version(version)	(++(version))
+#define nat_get_nid(nat)		(nat->ni.nid)
+#define nat_set_nid(nat, n)		(nat->ni.nid = n)
+#define nat_get_blkaddr(nat)		(nat->ni.blk_addr)
+#define nat_set_blkaddr(nat, b)		(nat->ni.blk_addr = b)
+#define nat_get_ino(nat)		(nat->ni.ino)
+#define nat_set_ino(nat, i)		(nat->ni.ino = i)
+#define nat_get_version(nat)		(nat->ni.version)
+#define nat_set_version(nat, v)		(nat->ni.version = v)
+
+#define inc_node_version(version)	(++version)
 
 static inline void copy_node_info(struct node_info *dst,
 						struct node_info *src)
@@ -119,22 +115,6 @@
 	raw_ne->ino = cpu_to_le32(ni->ino);
 	raw_ne->block_addr = cpu_to_le32(ni->blk_addr);
 	raw_ne->version = ni->version;
-}
-
-static inline bool excess_dirty_nats(struct f2fs_sb_info *sbi)
-{
-	return NM_I(sbi)->dirty_nat_cnt >= NM_I(sbi)->max_nid *
-					NM_I(sbi)->dirty_nats_ratio / 100;
-}
-
-static inline bool excess_cached_nats(struct f2fs_sb_info *sbi)
-{
-	return NM_I(sbi)->nat_cnt >= DEF_NAT_CACHE_THRESHOLD;
-}
-
-static inline bool excess_dirty_nodes(struct f2fs_sb_info *sbi)
-{
-	return get_pages(sbi, F2FS_DIRTY_NODES) >= sbi->blocks_per_seg * 8;
 }
 
 enum mem_type {
@@ -143,7 +123,6 @@
 	DIRTY_DENTS,	/* indicates dirty dentry pages */
 	INO_ENTRIES,	/* indicates inode entries */
 	EXTENT_CACHE,	/* indicates extent cache */
-	INMEM_PAGES,	/* indicates inmemory pages */
 	BASE_CHECK,	/* check kernel status */
 };
 
@@ -154,10 +133,18 @@
 	unsigned int entry_cnt;		/* the # of nat entries in set */
 };
 
+/*
+ * For free nid mangement
+ */
+enum nid_state {
+	NID_NEW,	/* newly added to free nid list */
+	NID_ALLOC	/* it is allocated */
+};
+
 struct free_nid {
 	struct list_head list;	/* for free node id list */
 	nid_t nid;		/* node id */
-	int state;		/* in use or not: FREE_NID or PREALLOC_NID */
+	int state;		/* in use or not: NID_NEW or NID_ALLOC */
 };
 
 static inline void next_free_nid(struct f2fs_sb_info *sbi, nid_t *nid)
@@ -165,14 +152,14 @@
 	struct f2fs_nm_info *nm_i = NM_I(sbi);
 	struct free_nid *fnid;
 
-	spin_lock(&nm_i->nid_list_lock);
-	if (nm_i->nid_cnt[FREE_NID] <= 0) {
-		spin_unlock(&nm_i->nid_list_lock);
+	spin_lock(&nm_i->free_nid_list_lock);
+	if (nm_i->fcnt <= 0) {
+		spin_unlock(&nm_i->free_nid_list_lock);
 		return;
 	}
-	fnid = list_first_entry(&nm_i->free_nid_list, struct free_nid, list);
+	fnid = list_entry(nm_i->free_nid_list.next, struct free_nid, list);
 	*nid = fnid->nid;
-	spin_unlock(&nm_i->nid_list_lock);
+	spin_unlock(&nm_i->free_nid_list_lock);
 }
 
 /*
@@ -181,12 +168,6 @@
 static inline void get_nat_bitmap(struct f2fs_sb_info *sbi, void *addr)
 {
 	struct f2fs_nm_info *nm_i = NM_I(sbi);
-
-#ifdef CONFIG_F2FS_CHECK_FS
-	if (memcmp(nm_i->nat_bitmap, nm_i->nat_bitmap_mir,
-						nm_i->bitmap_size))
-		f2fs_bug_on(sbi, 1);
-#endif
 	memcpy(addr, nm_i->nat_bitmap, nm_i->bitmap_size);
 }
 
@@ -195,17 +176,14 @@
 	struct f2fs_nm_info *nm_i = NM_I(sbi);
 	pgoff_t block_off;
 	pgoff_t block_addr;
-
-	/*
-	 * block_off = segment_off * 512 + off_in_segment
-	 * OLD = (segment_off * 512) * 2 + off_in_segment
-	 * NEW = 2 * (segment_off * 512 + off_in_segment) - off_in_segment
-	 */
+	int seg_off;
+
 	block_off = NAT_BLOCK_OFFSET(start);
+	seg_off = block_off >> sbi->log_blocks_per_seg;
 
 	block_addr = (pgoff_t)(nm_i->nat_blkaddr +
-		(block_off << 1) -
-		(block_off & (sbi->blocks_per_seg - 1)));
+		(seg_off << sbi->log_blocks_per_seg << 1) +
+		(block_off & ((1 << sbi->log_blocks_per_seg) - 1)));
 
 	if (f2fs_test_bit(block_off, nm_i->nat_bitmap))
 		block_addr += sbi->blocks_per_seg;
@@ -219,7 +197,11 @@
 	struct f2fs_nm_info *nm_i = NM_I(sbi);
 
 	block_addr -= nm_i->nat_blkaddr;
-	block_addr ^= 1 << sbi->log_blocks_per_seg;
+	if ((block_addr >> sbi->log_blocks_per_seg) % 2)
+		block_addr -= sbi->blocks_per_seg;
+	else
+		block_addr += sbi->blocks_per_seg;
+
 	return block_addr + nm_i->nat_blkaddr;
 }
 
@@ -228,9 +210,6 @@
 	unsigned int block_off = NAT_BLOCK_OFFSET(start_nid);
 
 	f2fs_change_bit(block_off, nm_i->nat_bitmap);
-#ifdef CONFIG_F2FS_CHECK_FS
-	f2fs_change_bit(block_off, nm_i->nat_bitmap_mir);
-#endif
 }
 
 static inline nid_t ino_of_node(struct page *node_page)
@@ -264,37 +243,6 @@
 	return le32_to_cpu(rn->footer.next_blkaddr);
 }
 
-static inline nid_t ino_of_node(struct page *node_page)
-{
-	struct f2fs_node *rn = F2FS_NODE(node_page);
-	return le32_to_cpu(rn->footer.ino);
-}
-
-static inline nid_t nid_of_node(struct page *node_page)
-{
-	struct f2fs_node *rn = F2FS_NODE(node_page);
-	return le32_to_cpu(rn->footer.nid);
-}
-
-static inline unsigned int ofs_of_node(struct page *node_page)
-{
-	struct f2fs_node *rn = F2FS_NODE(node_page);
-	unsigned flag = le32_to_cpu(rn->footer.flag);
-	return flag >> OFFSET_BIT_SHIFT;
-}
-
-static inline __u64 cpver_of_node(struct page *node_page)
-{
-	struct f2fs_node *rn = F2FS_NODE(node_page);
-	return le64_to_cpu(rn->footer.cp_ver);
-}
-
-static inline block_t next_blkaddr_of_node(struct page *node_page)
-{
-	struct f2fs_node *rn = F2FS_NODE(node_page);
-	return le32_to_cpu(rn->footer.next_blkaddr);
-}
-
 static inline void fill_node_footer(struct page *page, nid_t nid,
 				nid_t ino, unsigned int ofs, bool reset)
 {
@@ -325,30 +273,6 @@
 {
 	struct f2fs_checkpoint *ckpt = F2FS_CKPT(F2FS_P_SB(page));
 	struct f2fs_node *rn = F2FS_NODE(page);
-<<<<<<< HEAD
-	__u64 cp_ver = cur_cp_version(ckpt);
-
-	if (__is_set_ckpt_flags(ckpt, CP_CRC_RECOVERY_FLAG))
-		cp_ver |= (cur_cp_crc(ckpt) << 32);
-
-	rn->footer.cp_ver = cpu_to_le64(cp_ver);
-	rn->footer.next_blkaddr = cpu_to_le32(blkaddr);
-}
-
-static inline bool is_recoverable_dnode(struct page *page)
-{
-	struct f2fs_checkpoint *ckpt = F2FS_CKPT(F2FS_P_SB(page));
-	__u64 cp_ver = cur_cp_version(ckpt);
-
-	/* Don't care crc part, if fsck.f2fs sets it. */
-	if (__is_set_ckpt_flags(ckpt, CP_NOCRC_RECOVERY_FLAG))
-		return (cp_ver << 32) == (cpver_of_node(page) << 32);
-
-	if (__is_set_ckpt_flags(ckpt, CP_CRC_RECOVERY_FLAG))
-		cp_ver |= (cur_cp_crc(ckpt) << 32);
-
-	return cp_ver == cpver_of_node(page);
-=======
 	size_t crc_offset = le32_to_cpu(ckpt->checksum_offset);
 	__u64 cp_ver = le64_to_cpu(ckpt->checkpoint_ver);
 
@@ -373,7 +297,6 @@
 		cp_ver |= (crc << 32);
 	}
 	return cpu_to_le64(cp_ver) == cpver_of_node(page);
->>>>>>> 9ed70b4a
 }
 
 /*
@@ -402,7 +325,7 @@
 	unsigned int ofs = ofs_of_node(node_page);
 
 	if (f2fs_has_xattr_block(ofs))
-		return true;
+		return false;
 
 	if (ofs == 3 || ofs == 4 + NIDS_PER_BLOCK ||
 			ofs == 5 + 2 * NIDS_PER_BLOCK)
@@ -415,17 +338,17 @@
 	return true;
 }
 
-static inline int set_nid(struct page *p, int off, nid_t nid, bool i)
+static inline void set_nid(struct page *p, int off, nid_t nid, bool i)
 {
 	struct f2fs_node *rn = F2FS_NODE(p);
 
-	f2fs_wait_on_page_writeback(p, NODE, true);
+	f2fs_wait_on_page_writeback(p, NODE);
 
 	if (i)
 		rn->i.i_nid[off - NODE_DIR1_BLOCK] = cpu_to_le32(nid);
 	else
 		rn->in.nid[off] = cpu_to_le32(nid);
-	return set_page_dirty(p);
+	set_page_dirty(p);
 }
 
 static inline nid_t get_nid(struct page *p, int off, bool i)
@@ -468,27 +391,12 @@
 #define is_fsync_dnode(page)	is_node(page, FSYNC_BIT_SHIFT)
 #define is_dent_dnode(page)	is_node(page, DENT_BIT_SHIFT)
 
-static inline int is_inline_node(struct page *page)
-{
-	return PageChecked(page);
-}
-
-static inline void set_inline_node(struct page *page)
-{
-	SetPageChecked(page);
-}
-
-static inline void clear_inline_node(struct page *page)
-{
-	ClearPageChecked(page);
-}
-
-static inline void set_cold_node(struct page *page, bool is_dir)
+static inline void set_cold_node(struct inode *inode, struct page *page)
 {
 	struct f2fs_node *rn = F2FS_NODE(page);
 	unsigned int flag = le32_to_cpu(rn->footer.flag);
 
-	if (is_dir)
+	if (S_ISDIR(inode->i_mode))
 		flag &= ~(0x1 << COLD_BIT_SHIFT);
 	else
 		flag |= (0x1 << COLD_BIT_SHIFT);
@@ -504,10 +412,6 @@
 	else
 		flag &= ~(0x1 << type);
 	rn->footer.flag = cpu_to_le32(flag);
-
-#ifdef CONFIG_F2FS_CHECK_FS
-	f2fs_inode_chksum_set(F2FS_P_SB(page), page);
-#endif
 }
 #define set_dentry_mark(page, mark)	set_mark(page, mark, DENT_BIT_SHIFT)
 #define set_fsync_mark(page, mark)	set_mark(page, mark, FSYNC_BIT_SHIFT)