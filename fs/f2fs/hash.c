--- conflicted
+++ resolved
@@ -68,11 +68,7 @@
 }
 
 f2fs_hash_t f2fs_dentry_hash(const struct qstr *name_info,
-<<<<<<< HEAD
-				struct f2fs_filename *fname)
-=======
 				struct fscrypt_name *fname)
->>>>>>> 0eea3276
 {
 	__u32 hash;
 	f2fs_hash_t f2fs_hash;
