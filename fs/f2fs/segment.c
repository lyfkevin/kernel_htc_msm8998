// SPDX-License-Identifier: GPL-2.0
/*
 * fs/f2fs/segment.c
 *
 * Copyright (c) 2012 Samsung Electronics Co., Ltd.
 *             http://www.samsung.com/
 */
#include <linux/fs.h>
#include <linux/f2fs_fs.h>
#include <linux/bio.h>
#include <linux/blkdev.h>
#include <linux/prefetch.h>
#include <linux/kthread.h>
#include <linux/swap.h>
#include <linux/timer.h>
#include <linux/freezer.h>
#include <linux/sched.h>

#include "f2fs.h"
#include "segment.h"
#include "node.h"
#include "gc.h"
#include "trace.h"
#include <trace/events/f2fs.h>

#define __reverse_ffz(x) __reverse_ffs(~(x))

static struct kmem_cache *discard_entry_slab;
static struct kmem_cache *discard_cmd_slab;
static struct kmem_cache *sit_entry_set_slab;
static struct kmem_cache *inmem_entry_slab;

static unsigned long __reverse_ulong(unsigned char *str)
{
	unsigned long tmp = 0;
	int shift = 24, idx = 0;

#if BITS_PER_LONG == 64
	shift = 56;
#endif
	while (shift >= 0) {
		tmp |= (unsigned long)str[idx++] << shift;
		shift -= BITS_PER_BYTE;
	}
	return tmp;
}

/*
 * __reverse_ffs is copied from include/asm-generic/bitops/__ffs.h since
 * MSB and LSB are reversed in a byte by f2fs_set_bit.
 */
static inline unsigned long __reverse_ffs(unsigned long word)
{
	int num = 0;

#if BITS_PER_LONG == 64
	if ((word & 0xffffffff00000000UL) == 0)
		num += 32;
	else
		word >>= 32;
#endif
	if ((word & 0xffff0000) == 0)
		num += 16;
	else
		word >>= 16;

	if ((word & 0xff00) == 0)
		num += 8;
	else
		word >>= 8;

	if ((word & 0xf0) == 0)
		num += 4;
	else
		word >>= 4;

	if ((word & 0xc) == 0)
		num += 2;
	else
		word >>= 2;

	if ((word & 0x2) == 0)
		num += 1;
	return num;
}

/*
 * __find_rev_next(_zero)_bit is copied from lib/find_next_bit.c because
 * f2fs_set_bit makes MSB and LSB reversed in a byte.
 * @size must be integral times of unsigned long.
 * Example:
 *                             MSB <--> LSB
 *   f2fs_set_bit(0, bitmap) => 1000 0000
 *   f2fs_set_bit(7, bitmap) => 0000 0001
 */
static unsigned long __find_rev_next_bit(const unsigned long *addr,
			unsigned long size, unsigned long offset)
{
	const unsigned long *p = addr + BIT_WORD(offset);
	unsigned long result = size;
	unsigned long tmp;

	if (offset >= size)
		return size;

	size -= (offset & ~(BITS_PER_LONG - 1));
	offset %= BITS_PER_LONG;

	while (1) {
		if (*p == 0)
			goto pass;

		tmp = __reverse_ulong((unsigned char *)p);

		tmp &= ~0UL >> offset;
		if (size < BITS_PER_LONG)
			tmp &= (~0UL << (BITS_PER_LONG - size));
		if (tmp)
			goto found;
pass:
		if (size <= BITS_PER_LONG)
			break;
		size -= BITS_PER_LONG;
		offset = 0;
		p++;
	}
	return result;
found:
	return result - size + __reverse_ffs(tmp);
}

static unsigned long __find_rev_next_zero_bit(const unsigned long *addr,
			unsigned long size, unsigned long offset)
{
	const unsigned long *p = addr + BIT_WORD(offset);
	unsigned long result = size;
	unsigned long tmp;

	if (offset >= size)
		return size;

	size -= (offset & ~(BITS_PER_LONG - 1));
	offset %= BITS_PER_LONG;

	while (1) {
		if (*p == ~0UL)
			goto pass;

		tmp = __reverse_ulong((unsigned char *)p);

		if (offset)
			tmp |= ~0UL << (BITS_PER_LONG - offset);
		if (size < BITS_PER_LONG)
			tmp |= ~0UL >> size;
		if (tmp != ~0UL)
			goto found;
pass:
		if (size <= BITS_PER_LONG)
			break;
		size -= BITS_PER_LONG;
		offset = 0;
		p++;
	}
	return result;
found:
	return result - size + __reverse_ffz(tmp);
}

bool f2fs_need_SSR(struct f2fs_sb_info *sbi)
{
	int node_secs = get_blocktype_secs(sbi, F2FS_DIRTY_NODES);
	int dent_secs = get_blocktype_secs(sbi, F2FS_DIRTY_DENTS);
	int imeta_secs = get_blocktype_secs(sbi, F2FS_DIRTY_IMETA);

	if (test_opt(sbi, LFS))
		return false;
	if (sbi->gc_mode == GC_URGENT)
		return true;
	if (unlikely(is_sbi_flag_set(sbi, SBI_CP_DISABLED)))
		return true;

	return free_sections(sbi) <= (node_secs + 2 * dent_secs + imeta_secs +
			SM_I(sbi)->min_ssr_sections + reserved_sections(sbi));
}

void f2fs_register_inmem_page(struct inode *inode, struct page *page)
{
	struct f2fs_sb_info *sbi = F2FS_I_SB(inode);
	struct f2fs_inode_info *fi = F2FS_I(inode);
	struct inmem_pages *new;

	f2fs_trace_pid(page);

	set_page_private(page, (unsigned long)ATOMIC_WRITTEN_PAGE);
	SetPagePrivate(page);

	new = f2fs_kmem_cache_alloc(inmem_entry_slab, GFP_NOFS);

	/* add atomic page indices to the list */
	new->page = page;
	INIT_LIST_HEAD(&new->list);

	/* increase reference count with clean state */
	mutex_lock(&fi->inmem_lock);
	get_page(page);
	list_add_tail(&new->list, &fi->inmem_pages);
	spin_lock(&sbi->inode_lock[ATOMIC_FILE]);
	if (list_empty(&fi->inmem_ilist))
		list_add_tail(&fi->inmem_ilist, &sbi->inode_list[ATOMIC_FILE]);
	spin_unlock(&sbi->inode_lock[ATOMIC_FILE]);
	inc_page_count(F2FS_I_SB(inode), F2FS_INMEM_PAGES);
	mutex_unlock(&fi->inmem_lock);

	trace_f2fs_register_inmem_page(page, INMEM);
}

static int __revoke_inmem_pages(struct inode *inode,
				struct list_head *head, bool drop, bool recover)
{
	struct f2fs_sb_info *sbi = F2FS_I_SB(inode);
	struct inmem_pages *cur, *tmp;
	int err = 0;

	list_for_each_entry_safe(cur, tmp, head, list) {
		struct page *page = cur->page;

		if (drop)
			trace_f2fs_commit_inmem_page(page, INMEM_DROP);

		lock_page(page);

		f2fs_wait_on_page_writeback(page, DATA, true);

		if (recover) {
			struct dnode_of_data dn;
			struct node_info ni;

			trace_f2fs_commit_inmem_page(page, INMEM_REVOKE);
retry:
			set_new_dnode(&dn, inode, NULL, NULL, 0);
			err = f2fs_get_dnode_of_data(&dn, page->index,
								LOOKUP_NODE);
			if (err) {
				if (err == -ENOMEM) {
					congestion_wait(BLK_RW_ASYNC, HZ/50);
					cond_resched();
					goto retry;
				}
				err = -EAGAIN;
				goto next;
			}

			err = f2fs_get_node_info(sbi, dn.nid, &ni);
			if (err) {
				f2fs_put_dnode(&dn);
				return err;
			}

			if (cur->old_addr == NEW_ADDR) {
				f2fs_invalidate_blocks(sbi, dn.data_blkaddr);
				f2fs_update_data_blkaddr(&dn, NEW_ADDR);
			} else
				f2fs_replace_block(sbi, &dn, dn.data_blkaddr,
					cur->old_addr, ni.version, true, true);
			f2fs_put_dnode(&dn);
		}
next:
		/* we don't need to invalidate this in the sccessful status */
		if (drop || recover) {
			ClearPageUptodate(page);
			clear_cold_data(page);
		}
		set_page_private(page, 0);
		ClearPagePrivate(page);
		f2fs_put_page(page, 1);

		list_del(&cur->list);
		kmem_cache_free(inmem_entry_slab, cur);
		dec_page_count(F2FS_I_SB(inode), F2FS_INMEM_PAGES);
	}
	return err;
}

void f2fs_drop_inmem_pages_all(struct f2fs_sb_info *sbi, bool gc_failure)
{
	struct list_head *head = &sbi->inode_list[ATOMIC_FILE];
	struct inode *inode;
	struct f2fs_inode_info *fi;
next:
	spin_lock(&sbi->inode_lock[ATOMIC_FILE]);
	if (list_empty(head)) {
		spin_unlock(&sbi->inode_lock[ATOMIC_FILE]);
		return;
	}
	fi = list_first_entry(head, struct f2fs_inode_info, inmem_ilist);
	inode = igrab(&fi->vfs_inode);
	spin_unlock(&sbi->inode_lock[ATOMIC_FILE]);

	if (inode) {
		if (gc_failure) {
			if (fi->i_gc_failures[GC_FAILURE_ATOMIC])
				goto drop;
			goto skip;
		}
drop:
		set_inode_flag(inode, FI_ATOMIC_REVOKE_REQUEST);
		f2fs_drop_inmem_pages(inode);
		iput(inode);
	}
skip:
	congestion_wait(BLK_RW_ASYNC, HZ/50);
	cond_resched();
	goto next;
}

void f2fs_drop_inmem_pages(struct inode *inode)
{
	struct f2fs_sb_info *sbi = F2FS_I_SB(inode);
	struct f2fs_inode_info *fi = F2FS_I(inode);

	mutex_lock(&fi->inmem_lock);
	__revoke_inmem_pages(inode, &fi->inmem_pages, true, false);
	spin_lock(&sbi->inode_lock[ATOMIC_FILE]);
	if (!list_empty(&fi->inmem_ilist))
		list_del_init(&fi->inmem_ilist);
	spin_unlock(&sbi->inode_lock[ATOMIC_FILE]);
	mutex_unlock(&fi->inmem_lock);

	clear_inode_flag(inode, FI_ATOMIC_FILE);
	fi->i_gc_failures[GC_FAILURE_ATOMIC] = 0;
	stat_dec_atomic_write(inode);
}

void f2fs_drop_inmem_page(struct inode *inode, struct page *page)
{
	struct f2fs_inode_info *fi = F2FS_I(inode);
	struct f2fs_sb_info *sbi = F2FS_I_SB(inode);
	struct list_head *head = &fi->inmem_pages;
	struct inmem_pages *cur = NULL;

	f2fs_bug_on(sbi, !IS_ATOMIC_WRITTEN_PAGE(page));

	mutex_lock(&fi->inmem_lock);
	list_for_each_entry(cur, head, list) {
		if (cur->page == page)
			break;
	}

	f2fs_bug_on(sbi, list_empty(head) || cur->page != page);
	list_del(&cur->list);
	mutex_unlock(&fi->inmem_lock);

	dec_page_count(sbi, F2FS_INMEM_PAGES);
	kmem_cache_free(inmem_entry_slab, cur);

	ClearPageUptodate(page);
	set_page_private(page, 0);
	ClearPagePrivate(page);
	f2fs_put_page(page, 0);

	trace_f2fs_commit_inmem_page(page, INMEM_INVALIDATE);
}

static int __f2fs_commit_inmem_pages(struct inode *inode)
{
	struct f2fs_sb_info *sbi = F2FS_I_SB(inode);
	struct f2fs_inode_info *fi = F2FS_I(inode);
	struct inmem_pages *cur, *tmp;
	struct f2fs_io_info fio = {
		.sbi = sbi,
		.ino = inode->i_ino,
		.type = DATA,
		.op = REQ_OP_WRITE,
		.op_flags = REQ_SYNC | REQ_PRIO,
		.io_type = FS_DATA_IO,
	};
	struct list_head revoke_list;
	bool submit_bio = false;
	int err = 0;

	INIT_LIST_HEAD(&revoke_list);

	list_for_each_entry_safe(cur, tmp, &fi->inmem_pages, list) {
		struct page *page = cur->page;

		lock_page(page);
		if (page->mapping == inode->i_mapping) {
			trace_f2fs_commit_inmem_page(page, INMEM);

			set_page_dirty(page);
			f2fs_wait_on_page_writeback(page, DATA, true);
			if (clear_page_dirty_for_io(page)) {
				inode_dec_dirty_pages(inode);
				f2fs_remove_dirty_inode(inode);
			}
retry:
			fio.page = page;
			fio.old_blkaddr = NULL_ADDR;
			fio.encrypted_page = NULL;
			fio.need_lock = LOCK_DONE;
			err = f2fs_do_write_data_page(&fio);
			if (err) {
				if (err == -ENOMEM) {
					congestion_wait(BLK_RW_ASYNC, HZ/50);
					cond_resched();
					goto retry;
				}
				unlock_page(page);
				break;
			}
			/* record old blkaddr for revoking */
			cur->old_addr = fio.old_blkaddr;
			submit_bio = true;
		}
		unlock_page(page);
		list_move_tail(&cur->list, &revoke_list);
	}

	if (submit_bio)
		f2fs_submit_merged_write_cond(sbi, inode, NULL, 0, DATA);

	if (err) {
		/*
		 * try to revoke all committed pages, but still we could fail
		 * due to no memory or other reason, if that happened, EAGAIN
		 * will be returned, which means in such case, transaction is
		 * already not integrity, caller should use journal to do the
		 * recovery or rewrite & commit last transaction. For other
		 * error number, revoking was done by filesystem itself.
		 */
		err = __revoke_inmem_pages(inode, &revoke_list, false, true);

		/* drop all uncommitted pages */
		__revoke_inmem_pages(inode, &fi->inmem_pages, true, false);
	} else {
		__revoke_inmem_pages(inode, &revoke_list, false, false);
	}

	return err;
}

int f2fs_commit_inmem_pages(struct inode *inode)
{
	struct f2fs_sb_info *sbi = F2FS_I_SB(inode);
	struct f2fs_inode_info *fi = F2FS_I(inode);
	int err;

	f2fs_balance_fs(sbi, true);

	down_write(&fi->i_gc_rwsem[WRITE]);

	f2fs_lock_op(sbi);
	set_inode_flag(inode, FI_ATOMIC_COMMIT);

	mutex_lock(&fi->inmem_lock);
	err = __f2fs_commit_inmem_pages(inode);

	spin_lock(&sbi->inode_lock[ATOMIC_FILE]);
	if (!list_empty(&fi->inmem_ilist))
		list_del_init(&fi->inmem_ilist);
	spin_unlock(&sbi->inode_lock[ATOMIC_FILE]);
	mutex_unlock(&fi->inmem_lock);

	clear_inode_flag(inode, FI_ATOMIC_COMMIT);

	f2fs_unlock_op(sbi);
	up_write(&fi->i_gc_rwsem[WRITE]);

	return err;
}

/*
 * This function balances dirty node and dentry pages.
 * In addition, it controls garbage collection.
 */
void f2fs_balance_fs(struct f2fs_sb_info *sbi, bool need)
{
	if (time_to_inject(sbi, FAULT_CHECKPOINT)) {
		f2fs_show_injection_info(FAULT_CHECKPOINT);
		f2fs_stop_checkpoint(sbi, false);
	}

	/* balance_fs_bg is able to be pending */
	if (need && excess_cached_nats(sbi))
		f2fs_balance_fs_bg(sbi);

	if (f2fs_is_checkpoint_ready(sbi))
		return;

	/*
	 * We should do GC or end up with checkpoint, if there are so many dirty
	 * dir/node pages without enough free segments.
	 */
	if (has_not_enough_free_secs(sbi, 0, 0)) {
		mutex_lock(&sbi->gc_mutex);
		f2fs_gc(sbi, false, false, NULL_SEGNO);
	}
}

void f2fs_balance_fs_bg(struct f2fs_sb_info *sbi)
{
	if (unlikely(is_sbi_flag_set(sbi, SBI_POR_DOING)))
		return;

	/* try to shrink extent cache when there is no enough memory */
	if (!f2fs_available_free_memory(sbi, EXTENT_CACHE))
		f2fs_shrink_extent_tree(sbi, EXTENT_CACHE_SHRINK_NUMBER);

	/* check the # of cached NAT entries */
	if (!f2fs_available_free_memory(sbi, NAT_ENTRIES))
		f2fs_try_to_free_nats(sbi, NAT_ENTRY_PER_BLOCK);

	if (!f2fs_available_free_memory(sbi, FREE_NIDS))
		f2fs_try_to_free_nids(sbi, MAX_FREE_NIDS);
	else
		f2fs_build_free_nids(sbi, false, false);

	if (!is_idle(sbi, REQ_TIME) &&
		(!excess_dirty_nats(sbi) && !excess_dirty_nodes(sbi)))
		return;

	/* checkpoint is the only way to shrink partial cached entries */
	if (!f2fs_available_free_memory(sbi, NAT_ENTRIES) ||
			!f2fs_available_free_memory(sbi, INO_ENTRIES) ||
			excess_prefree_segs(sbi) ||
			excess_dirty_nats(sbi) ||
			excess_dirty_nodes(sbi) ||
			f2fs_time_over(sbi, CP_TIME)) {
		if (test_opt(sbi, DATA_FLUSH)) {
			struct blk_plug plug;

			blk_start_plug(&plug);
			f2fs_sync_dirty_inodes(sbi, FILE_INODE);
			blk_finish_plug(&plug);
		}
		f2fs_sync_fs(sbi->sb, true);
		stat_inc_bg_cp_count(sbi->stat_info);
	}
}

static int __submit_flush_wait(struct f2fs_sb_info *sbi,
				struct block_device *bdev)
{
	struct bio *bio = f2fs_bio_alloc(sbi, 0, true);
	int ret;

	bio->bi_rw = REQ_OP_WRITE;
	bio->bi_bdev = bdev;
	ret = submit_bio_wait(WRITE_FLUSH, bio);
	bio_put(bio);

	trace_f2fs_issue_flush(bdev, test_opt(sbi, NOBARRIER),
				test_opt(sbi, FLUSH_MERGE), ret);
	return ret;
}

static int submit_flush_wait(struct f2fs_sb_info *sbi, nid_t ino)
{
	int ret = 0;
	int i;

	if (!sbi->s_ndevs)
		return __submit_flush_wait(sbi, sbi->sb->s_bdev);

	for (i = 0; i < sbi->s_ndevs; i++) {
		if (!f2fs_is_dirty_device(sbi, ino, i, FLUSH_INO))
			continue;
		ret = __submit_flush_wait(sbi, FDEV(i).bdev);
		if (ret)
			break;
	}
	return ret;
}

static int issue_flush_thread(void *data)
{
	struct f2fs_sb_info *sbi = data;
	struct flush_cmd_control *fcc = SM_I(sbi)->fcc_info;
	wait_queue_head_t *q = &fcc->flush_wait_queue;
repeat:
	if (kthread_should_stop())
		return 0;

	sb_start_intwrite(sbi->sb);

	if (!llist_empty(&fcc->issue_list)) {
		struct flush_cmd *cmd, *next;
		int ret;

		fcc->dispatch_list = llist_del_all(&fcc->issue_list);
		fcc->dispatch_list = llist_reverse_order(fcc->dispatch_list);

		cmd = llist_entry(fcc->dispatch_list, struct flush_cmd, llnode);

		ret = submit_flush_wait(sbi, cmd->ino);
		atomic_inc(&fcc->issued_flush);

		llist_for_each_entry_safe(cmd, next,
					  fcc->dispatch_list, llnode) {
			cmd->ret = ret;
			complete(&cmd->wait);
		}
		fcc->dispatch_list = NULL;
	}

	sb_end_intwrite(sbi->sb);

	wait_event_interruptible(*q,
		kthread_should_stop() || !llist_empty(&fcc->issue_list));
	goto repeat;
}

int f2fs_issue_flush(struct f2fs_sb_info *sbi, nid_t ino)
{
	struct flush_cmd_control *fcc = SM_I(sbi)->fcc_info;
	struct flush_cmd cmd;
	int ret;

	if (test_opt(sbi, NOBARRIER))
		return 0;

	if (!test_opt(sbi, FLUSH_MERGE)) {
		ret = submit_flush_wait(sbi, ino);
		atomic_inc(&fcc->issued_flush);
		return ret;
	}

	if (atomic_inc_return(&fcc->issing_flush) == 1 || sbi->s_ndevs > 1) {
		ret = submit_flush_wait(sbi, ino);
		atomic_dec(&fcc->issing_flush);

		atomic_inc(&fcc->issued_flush);
		return ret;
	}

	cmd.ino = ino;
	init_completion(&cmd.wait);

	llist_add(&cmd.llnode, &fcc->issue_list);

	/* update issue_list before we wake up issue_flush thread */
	smp_mb();

	if (waitqueue_active(&fcc->flush_wait_queue))
		wake_up(&fcc->flush_wait_queue);

	if (fcc->f2fs_issue_flush) {
		wait_for_completion(&cmd.wait);
		atomic_dec(&fcc->issing_flush);
	} else {
		struct llist_node *list;

		list = llist_del_all(&fcc->issue_list);
		if (!list) {
			wait_for_completion(&cmd.wait);
			atomic_dec(&fcc->issing_flush);
		} else {
			struct flush_cmd *tmp, *next;

			ret = submit_flush_wait(sbi, ino);

			llist_for_each_entry_safe(tmp, next, list, llnode) {
				if (tmp == &cmd) {
					cmd.ret = ret;
					atomic_dec(&fcc->issing_flush);
					continue;
				}
				tmp->ret = ret;
				complete(&tmp->wait);
			}
		}
	}

	return cmd.ret;
}

int f2fs_create_flush_cmd_control(struct f2fs_sb_info *sbi)
{
	dev_t dev = sbi->sb->s_bdev->bd_dev;
	struct flush_cmd_control *fcc;
	int err = 0;

	if (SM_I(sbi)->fcc_info) {
		fcc = SM_I(sbi)->fcc_info;
		if (fcc->f2fs_issue_flush)
			return err;
		goto init_thread;
	}

	fcc = f2fs_kzalloc(sbi, sizeof(struct flush_cmd_control), GFP_KERNEL);
	if (!fcc)
		return -ENOMEM;
	atomic_set(&fcc->issued_flush, 0);
	atomic_set(&fcc->issing_flush, 0);
	init_waitqueue_head(&fcc->flush_wait_queue);
	init_llist_head(&fcc->issue_list);
	SM_I(sbi)->fcc_info = fcc;
	if (!test_opt(sbi, FLUSH_MERGE))
		return err;

init_thread:
	fcc->f2fs_issue_flush = kthread_run(issue_flush_thread, sbi,
				"f2fs_flush-%u:%u", MAJOR(dev), MINOR(dev));
	if (IS_ERR(fcc->f2fs_issue_flush)) {
		err = PTR_ERR(fcc->f2fs_issue_flush);
		kfree(fcc);
		SM_I(sbi)->fcc_info = NULL;
		return err;
	}

	return err;
}

void f2fs_destroy_flush_cmd_control(struct f2fs_sb_info *sbi, bool free)
{
	struct flush_cmd_control *fcc = SM_I(sbi)->fcc_info;

	if (fcc && fcc->f2fs_issue_flush) {
		struct task_struct *flush_thread = fcc->f2fs_issue_flush;

		fcc->f2fs_issue_flush = NULL;
		kthread_stop(flush_thread);
	}
	if (free) {
		kfree(fcc);
		SM_I(sbi)->fcc_info = NULL;
	}
}

int f2fs_flush_device_cache(struct f2fs_sb_info *sbi)
{
	int ret = 0, i;

	if (!sbi->s_ndevs)
		return 0;

	for (i = 1; i < sbi->s_ndevs; i++) {
		if (!f2fs_test_bit(i, (char *)&sbi->dirty_device))
			continue;
		ret = __submit_flush_wait(sbi, FDEV(i).bdev);
		if (ret)
			break;

		spin_lock(&sbi->dev_lock);
		f2fs_clear_bit(i, (char *)&sbi->dirty_device);
		spin_unlock(&sbi->dev_lock);
	}

	return ret;
}

static void __locate_dirty_segment(struct f2fs_sb_info *sbi, unsigned int segno,
		enum dirty_type dirty_type)
{
	struct dirty_seglist_info *dirty_i = DIRTY_I(sbi);

	/* need not be added */
	if (IS_CURSEG(sbi, segno))
		return;

	if (!test_and_set_bit(segno, dirty_i->dirty_segmap[dirty_type]))
		dirty_i->nr_dirty[dirty_type]++;

	if (dirty_type == DIRTY) {
		struct seg_entry *sentry = get_seg_entry(sbi, segno);
		enum dirty_type t = sentry->type;

		if (unlikely(t >= DIRTY)) {
			f2fs_bug_on(sbi, 1);
			return;
		}
		if (!test_and_set_bit(segno, dirty_i->dirty_segmap[t]))
			dirty_i->nr_dirty[t]++;
	}
}

static void __remove_dirty_segment(struct f2fs_sb_info *sbi, unsigned int segno,
		enum dirty_type dirty_type)
{
	struct dirty_seglist_info *dirty_i = DIRTY_I(sbi);

	if (test_and_clear_bit(segno, dirty_i->dirty_segmap[dirty_type]))
		dirty_i->nr_dirty[dirty_type]--;

	if (dirty_type == DIRTY) {
		struct seg_entry *sentry = get_seg_entry(sbi, segno);
		enum dirty_type t = sentry->type;

		if (test_and_clear_bit(segno, dirty_i->dirty_segmap[t]))
			dirty_i->nr_dirty[t]--;

		if (get_valid_blocks(sbi, segno, true) == 0)
			clear_bit(GET_SEC_FROM_SEG(sbi, segno),
						dirty_i->victim_secmap);
	}
}

/*
 * Should not occur error such as -ENOMEM.
 * Adding dirty entry into seglist is not critical operation.
 * If a given segment is one of current working segments, it won't be added.
 */
static void locate_dirty_segment(struct f2fs_sb_info *sbi, unsigned int segno)
{
	struct dirty_seglist_info *dirty_i = DIRTY_I(sbi);
	unsigned short valid_blocks, ckpt_valid_blocks;

	if (segno == NULL_SEGNO || IS_CURSEG(sbi, segno))
		return;

	mutex_lock(&dirty_i->seglist_lock);

	valid_blocks = get_valid_blocks(sbi, segno, false);
	ckpt_valid_blocks = get_ckpt_valid_blocks(sbi, segno);

	if (valid_blocks == 0 && (!is_sbi_flag_set(sbi, SBI_CP_DISABLED) ||
				ckpt_valid_blocks == sbi->blocks_per_seg)) {
		__locate_dirty_segment(sbi, segno, PRE);
		__remove_dirty_segment(sbi, segno, DIRTY);
	} else if (valid_blocks < sbi->blocks_per_seg) {
		__locate_dirty_segment(sbi, segno, DIRTY);
	} else {
		/* Recovery routine with SSR needs this */
		__remove_dirty_segment(sbi, segno, DIRTY);
	}

	mutex_unlock(&dirty_i->seglist_lock);
}

/* This moves currently empty dirty blocks to prefree. Must hold seglist_lock */
void f2fs_dirty_to_prefree(struct f2fs_sb_info *sbi)
{
	struct dirty_seglist_info *dirty_i = DIRTY_I(sbi);
	unsigned int segno;

	mutex_lock(&dirty_i->seglist_lock);
	for_each_set_bit(segno, dirty_i->dirty_segmap[DIRTY], MAIN_SEGS(sbi)) {
		if (get_valid_blocks(sbi, segno, false))
			continue;
		if (IS_CURSEG(sbi, segno))
			continue;
		__locate_dirty_segment(sbi, segno, PRE);
		__remove_dirty_segment(sbi, segno, DIRTY);
	}
	mutex_unlock(&dirty_i->seglist_lock);
}

int f2fs_disable_cp_again(struct f2fs_sb_info *sbi)
{
	struct dirty_seglist_info *dirty_i = DIRTY_I(sbi);
	block_t ovp = overprovision_segments(sbi) << sbi->log_blocks_per_seg;
	block_t holes[2] = {0, 0};	/* DATA and NODE */
	struct seg_entry *se;
	unsigned int segno;

	mutex_lock(&dirty_i->seglist_lock);
	for_each_set_bit(segno, dirty_i->dirty_segmap[DIRTY], MAIN_SEGS(sbi)) {
		se = get_seg_entry(sbi, segno);
		if (IS_NODESEG(se->type))
			holes[NODE] += sbi->blocks_per_seg - se->valid_blocks;
		else
			holes[DATA] += sbi->blocks_per_seg - se->valid_blocks;
	}
	mutex_unlock(&dirty_i->seglist_lock);

	if (holes[DATA] > ovp || holes[NODE] > ovp)
		return -EAGAIN;
	return 0;
}

/* This is only used by SBI_CP_DISABLED */
static unsigned int get_free_segment(struct f2fs_sb_info *sbi)
{
	struct dirty_seglist_info *dirty_i = DIRTY_I(sbi);
	unsigned int segno = 0;

	mutex_lock(&dirty_i->seglist_lock);
	for_each_set_bit(segno, dirty_i->dirty_segmap[DIRTY], MAIN_SEGS(sbi)) {
		if (get_valid_blocks(sbi, segno, false))
			continue;
		if (get_ckpt_valid_blocks(sbi, segno))
			continue;
		mutex_unlock(&dirty_i->seglist_lock);
		return segno;
	}
	mutex_unlock(&dirty_i->seglist_lock);
	return NULL_SEGNO;
}

static struct discard_cmd *__create_discard_cmd(struct f2fs_sb_info *sbi,
		struct block_device *bdev, block_t lstart,
		block_t start, block_t len)
{
	struct discard_cmd_control *dcc = SM_I(sbi)->dcc_info;
	struct list_head *pend_list;
	struct discard_cmd *dc;

	f2fs_bug_on(sbi, !len);

	pend_list = &dcc->pend_list[plist_idx(len)];

	dc = f2fs_kmem_cache_alloc(discard_cmd_slab, GFP_NOFS);
	INIT_LIST_HEAD(&dc->list);
	dc->bdev = bdev;
	dc->lstart = lstart;
	dc->start = start;
	dc->len = len;
	dc->ref = 0;
	dc->state = D_PREP;
	dc->issuing = 0;
	dc->error = 0;
	init_completion(&dc->wait);
	list_add_tail(&dc->list, pend_list);
	spin_lock_init(&dc->lock);
	dc->bio_ref = 0;
	atomic_inc(&dcc->discard_cmd_cnt);
	dcc->undiscard_blks += len;

	return dc;
}

static struct discard_cmd *__attach_discard_cmd(struct f2fs_sb_info *sbi,
				struct block_device *bdev, block_t lstart,
				block_t start, block_t len,
				struct rb_node *parent, struct rb_node **p)
{
	struct discard_cmd_control *dcc = SM_I(sbi)->dcc_info;
	struct discard_cmd *dc;

	dc = __create_discard_cmd(sbi, bdev, lstart, start, len);

	rb_link_node(&dc->rb_node, parent, p);
	rb_insert_color(&dc->rb_node, &dcc->root);

	return dc;
}

static void __detach_discard_cmd(struct discard_cmd_control *dcc,
							struct discard_cmd *dc)
{
	if (dc->state == D_DONE)
		atomic_sub(dc->issuing, &dcc->issing_discard);

	list_del(&dc->list);
	rb_erase(&dc->rb_node, &dcc->root);
	dcc->undiscard_blks -= dc->len;

	kmem_cache_free(discard_cmd_slab, dc);

	atomic_dec(&dcc->discard_cmd_cnt);
}

static void __remove_discard_cmd(struct f2fs_sb_info *sbi,
							struct discard_cmd *dc)
{
	struct discard_cmd_control *dcc = SM_I(sbi)->dcc_info;
	unsigned long flags;

	trace_f2fs_remove_discard(dc->bdev, dc->start, dc->len);

	spin_lock_irqsave(&dc->lock, flags);
	if (dc->bio_ref) {
		spin_unlock_irqrestore(&dc->lock, flags);
		return;
	}
	spin_unlock_irqrestore(&dc->lock, flags);

	f2fs_bug_on(sbi, dc->ref);

	if (dc->error == -EOPNOTSUPP)
		dc->error = 0;

	if (dc->error)
		printk_ratelimited(
			"%sF2FS-fs: Issue discard(%u, %u, %u) failed, ret: %d",
			KERN_INFO, dc->lstart, dc->start, dc->len, dc->error);
	__detach_discard_cmd(dcc, dc);
}

static void f2fs_submit_discard_endio(struct bio *bio)
{
	struct discard_cmd *dc = (struct discard_cmd *)bio->bi_private;
	unsigned long flags;

	dc->error = bio->bi_error;

	spin_lock_irqsave(&dc->lock, flags);
	dc->bio_ref--;
	if (!dc->bio_ref && dc->state == D_SUBMIT) {
		dc->state = D_DONE;
		complete_all(&dc->wait);
	}
	spin_unlock_irqrestore(&dc->lock, flags);
	bio_put(bio);
}

/* copied from block/blk-lib.c in 4.10-rc1 */
static int __blkdev_issue_discard(struct block_device *bdev, sector_t sector,
		sector_t nr_sects, gfp_t gfp_mask, int flags,
		struct bio **biop)
{
	struct request_queue *q = bdev_get_queue(bdev);
	struct bio *bio = *biop;
	unsigned int granularity;
	int op = REQ_WRITE | REQ_DISCARD;
	int alignment;
	sector_t bs_mask;

	if (!q)
		return -ENXIO;

	if (!blk_queue_discard(q))
		return -EOPNOTSUPP;

	if (flags & BLKDEV_DISCARD_SECURE) {
		if (!blk_queue_secdiscard(q))
			return -EOPNOTSUPP;
		op |= REQ_SECURE;
	}

	bs_mask = (bdev_logical_block_size(bdev) >> 9) - 1;
	if ((sector | nr_sects) & bs_mask)
		return -EINVAL;

	/* Zero-sector (unknown) and one-sector granularities are the same.  */
	granularity = max(q->limits.discard_granularity >> 9, 1U);
	alignment = (bdev_discard_alignment(bdev) >> 9) % granularity;

	while (nr_sects) {
		unsigned int req_sects;
		sector_t end_sect, tmp;

		/* Make sure bi_size doesn't overflow */
		req_sects = min_t(sector_t, nr_sects, UINT_MAX >> 9);

		/**
		 * If splitting a request, and the next starting sector would be
		 * misaligned, stop the discard at the previous aligned sector.
		 */
		end_sect = sector + req_sects;
		tmp = end_sect;
		if (req_sects < nr_sects &&
		    sector_div(tmp, granularity) != alignment) {
			end_sect = end_sect - alignment;
			sector_div(end_sect, granularity);
			end_sect = end_sect * granularity + alignment;
			req_sects = end_sect - sector;
		}

		if (bio) {
			int ret = submit_bio_wait(op, bio);
			bio_put(bio);
			if (ret)
				return ret;
		}
		bio = bio_alloc(GFP_NOIO | __GFP_NOFAIL, 1);
		bio->bi_iter.bi_sector = sector;
		bio->bi_bdev = bdev;
		bio_set_op_attrs(bio, op, 0);

		bio->bi_iter.bi_size = req_sects << 9;
		nr_sects -= req_sects;
		sector = end_sect;

		/*
		 * We can loop for a long time in here, if someone does
		 * full device discards (like mkfs). Be nice and allow
		 * us to schedule out to avoid softlocking if preempt
		 * is disabled.
		 */
		cond_resched();
	}

	*biop = bio;
	return 0;
}

static void __check_sit_bitmap(struct f2fs_sb_info *sbi,
				block_t start, block_t end)
{
#ifdef CONFIG_F2FS_CHECK_FS
	struct seg_entry *sentry;
	unsigned int segno;
	block_t blk = start;
	unsigned long offset, size, max_blocks = sbi->blocks_per_seg;
	unsigned long *map;

	while (blk < end) {
		segno = GET_SEGNO(sbi, blk);
		sentry = get_seg_entry(sbi, segno);
		offset = GET_BLKOFF_FROM_SEG0(sbi, blk);

		if (end < START_BLOCK(sbi, segno + 1))
			size = GET_BLKOFF_FROM_SEG0(sbi, end);
		else
			size = max_blocks;
		map = (unsigned long *)(sentry->cur_valid_map);
		offset = __find_rev_next_bit(map, size, offset);
		f2fs_bug_on(sbi, offset != size);
		blk = START_BLOCK(sbi, segno + 1);
	}
#endif
}

static void __init_discard_policy(struct f2fs_sb_info *sbi,
				struct discard_policy *dpolicy,
				int discard_type, unsigned int granularity)
{
	/* common policy */
	dpolicy->type = discard_type;
	dpolicy->sync = true;
	dpolicy->ordered = false;
	dpolicy->granularity = granularity;

	dpolicy->max_requests = DEF_MAX_DISCARD_REQUEST;
	dpolicy->io_aware_gran = MAX_PLIST_NUM;

	if (discard_type == DPOLICY_BG) {
		dpolicy->min_interval = DEF_MIN_DISCARD_ISSUE_TIME;
		dpolicy->mid_interval = DEF_MID_DISCARD_ISSUE_TIME;
		dpolicy->max_interval = DEF_MAX_DISCARD_ISSUE_TIME;
		dpolicy->io_aware = true;
		dpolicy->sync = false;
		dpolicy->ordered = true;
		if (utilization(sbi) > DEF_DISCARD_URGENT_UTIL) {
			dpolicy->granularity = 1;
			dpolicy->max_interval = DEF_MIN_DISCARD_ISSUE_TIME;
		}
	} else if (discard_type == DPOLICY_FORCE) {
		dpolicy->min_interval = DEF_MIN_DISCARD_ISSUE_TIME;
		dpolicy->mid_interval = DEF_MID_DISCARD_ISSUE_TIME;
		dpolicy->max_interval = DEF_MAX_DISCARD_ISSUE_TIME;
		dpolicy->io_aware = false;
	} else if (discard_type == DPOLICY_FSTRIM) {
		dpolicy->io_aware = false;
	} else if (discard_type == DPOLICY_UMOUNT) {
		dpolicy->max_requests = UINT_MAX;
		dpolicy->io_aware = false;
	}
}

static void __update_discard_tree_range(struct f2fs_sb_info *sbi,
				struct block_device *bdev, block_t lstart,
				block_t start, block_t len);
/* this function is copied from blkdev_issue_discard from block/blk-lib.c */
static int __submit_discard_cmd(struct f2fs_sb_info *sbi,
						struct discard_policy *dpolicy,
						struct discard_cmd *dc,
						unsigned int *issued)
{
	struct block_device *bdev = dc->bdev;
	struct request_queue *q = bdev_get_queue(bdev);
	unsigned int max_discard_blocks =
			SECTOR_TO_BLOCK(q->limits.max_discard_sectors);
	struct discard_cmd_control *dcc = SM_I(sbi)->dcc_info;
	struct list_head *wait_list = (dpolicy->type == DPOLICY_FSTRIM) ?
					&(dcc->fstrim_list) : &(dcc->wait_list);
	int flag = dpolicy->sync ? REQ_SYNC : 0;
	block_t lstart, start, len, total_len;
	int err = 0;

	if (dc->state != D_PREP)
		return 0;

	if (is_sbi_flag_set(sbi, SBI_NEED_FSCK))
		return 0;

	trace_f2fs_issue_discard(bdev, dc->start, dc->len);

	lstart = dc->lstart;
	start = dc->start;
	len = dc->len;
	total_len = len;

	dc->len = 0;

	while (total_len && *issued < dpolicy->max_requests && !err) {
		struct bio *bio = NULL;
		unsigned long flags;
		bool last = true;

		if (len > max_discard_blocks) {
			len = max_discard_blocks;
			last = false;
		}

		(*issued)++;
		if (*issued == dpolicy->max_requests)
			last = true;

		dc->len += len;

		if (time_to_inject(sbi, FAULT_DISCARD)) {
			f2fs_show_injection_info(FAULT_DISCARD);
			err = -EIO;
			goto submit;
		}
		err = __blkdev_issue_discard(bdev,
					SECTOR_FROM_BLOCK(start),
					SECTOR_FROM_BLOCK(len),
					GFP_NOFS, 0, &bio);
submit:
		if (err) {
			spin_lock_irqsave(&dc->lock, flags);
			if (dc->state == D_PARTIAL)
				dc->state = D_SUBMIT;
			spin_unlock_irqrestore(&dc->lock, flags);

			break;
		}

		f2fs_bug_on(sbi, !bio);

		/*
		 * should keep before submission to avoid D_DONE
		 * right away
		 */
		spin_lock_irqsave(&dc->lock, flags);
		if (last)
			dc->state = D_SUBMIT;
		else
			dc->state = D_PARTIAL;
		dc->bio_ref++;
		spin_unlock_irqrestore(&dc->lock, flags);

		atomic_inc(&dcc->issing_discard);
		dc->issuing++;
		list_move_tail(&dc->list, wait_list);

		/* sanity check on discard range */
		__check_sit_bitmap(sbi, start, start + len);

		bio->bi_private = dc;
		bio->bi_end_io = f2fs_submit_discard_endio;
		submit_bio(flag, bio);

		atomic_inc(&dcc->issued_discard);

		f2fs_update_iostat(sbi, FS_DISCARD, 1);

		lstart += len;
		start += len;
		total_len -= len;
		len = total_len;
	}

	if (!err && len)
		__update_discard_tree_range(sbi, bdev, lstart, start, len);
	return err;
}

static struct discard_cmd *__insert_discard_tree(struct f2fs_sb_info *sbi,
				struct block_device *bdev, block_t lstart,
				block_t start, block_t len,
				struct rb_node **insert_p,
				struct rb_node *insert_parent)
{
	struct discard_cmd_control *dcc = SM_I(sbi)->dcc_info;
	struct rb_node **p;
	struct rb_node *parent = NULL;
	struct discard_cmd *dc = NULL;

	if (insert_p && insert_parent) {
		parent = insert_parent;
		p = insert_p;
		goto do_insert;
	}

	p = f2fs_lookup_rb_tree_for_insert(sbi, &dcc->root, &parent, lstart);
do_insert:
	dc = __attach_discard_cmd(sbi, bdev, lstart, start, len, parent, p);
	if (!dc)
		return NULL;

	return dc;
}

static void __relocate_discard_cmd(struct discard_cmd_control *dcc,
						struct discard_cmd *dc)
{
	list_move_tail(&dc->list, &dcc->pend_list[plist_idx(dc->len)]);
}

static void __punch_discard_cmd(struct f2fs_sb_info *sbi,
				struct discard_cmd *dc, block_t blkaddr)
{
	struct discard_cmd_control *dcc = SM_I(sbi)->dcc_info;
	struct discard_info di = dc->di;
	bool modified = false;

	if (dc->state == D_DONE || dc->len == 1) {
		__remove_discard_cmd(sbi, dc);
		return;
	}

	dcc->undiscard_blks -= di.len;

	if (blkaddr > di.lstart) {
		dc->len = blkaddr - dc->lstart;
		dcc->undiscard_blks += dc->len;
		__relocate_discard_cmd(dcc, dc);
		modified = true;
	}

	if (blkaddr < di.lstart + di.len - 1) {
		if (modified) {
			__insert_discard_tree(sbi, dc->bdev, blkaddr + 1,
					di.start + blkaddr + 1 - di.lstart,
					di.lstart + di.len - 1 - blkaddr,
					NULL, NULL);
		} else {
			dc->lstart++;
			dc->len--;
			dc->start++;
			dcc->undiscard_blks += dc->len;
			__relocate_discard_cmd(dcc, dc);
		}
	}
}

static void __update_discard_tree_range(struct f2fs_sb_info *sbi,
				struct block_device *bdev, block_t lstart,
				block_t start, block_t len)
{
	struct discard_cmd_control *dcc = SM_I(sbi)->dcc_info;
	struct discard_cmd *prev_dc = NULL, *next_dc = NULL;
	struct discard_cmd *dc;
	struct discard_info di = {0};
	struct rb_node **insert_p = NULL, *insert_parent = NULL;
	struct request_queue *q = bdev_get_queue(bdev);
	unsigned int max_discard_blocks =
			SECTOR_TO_BLOCK(q->limits.max_discard_sectors);
	block_t end = lstart + len;

	dc = (struct discard_cmd *)f2fs_lookup_rb_tree_ret(&dcc->root,
					NULL, lstart,
					(struct rb_entry **)&prev_dc,
					(struct rb_entry **)&next_dc,
					&insert_p, &insert_parent, true);
	if (dc)
		prev_dc = dc;

	if (!prev_dc) {
		di.lstart = lstart;
		di.len = next_dc ? next_dc->lstart - lstart : len;
		di.len = min(di.len, len);
		di.start = start;
	}

	while (1) {
		struct rb_node *node;
		bool merged = false;
		struct discard_cmd *tdc = NULL;

		if (prev_dc) {
			di.lstart = prev_dc->lstart + prev_dc->len;
			if (di.lstart < lstart)
				di.lstart = lstart;
			if (di.lstart >= end)
				break;

			if (!next_dc || next_dc->lstart > end)
				di.len = end - di.lstart;
			else
				di.len = next_dc->lstart - di.lstart;
			di.start = start + di.lstart - lstart;
		}

		if (!di.len)
			goto next;

		if (prev_dc && prev_dc->state == D_PREP &&
			prev_dc->bdev == bdev &&
			__is_discard_back_mergeable(&di, &prev_dc->di,
							max_discard_blocks)) {
			prev_dc->di.len += di.len;
			dcc->undiscard_blks += di.len;
			__relocate_discard_cmd(dcc, prev_dc);
			di = prev_dc->di;
			tdc = prev_dc;
			merged = true;
		}

		if (next_dc && next_dc->state == D_PREP &&
			next_dc->bdev == bdev &&
			__is_discard_front_mergeable(&di, &next_dc->di,
							max_discard_blocks)) {
			next_dc->di.lstart = di.lstart;
			next_dc->di.len += di.len;
			next_dc->di.start = di.start;
			dcc->undiscard_blks += di.len;
			__relocate_discard_cmd(dcc, next_dc);
			if (tdc)
				__remove_discard_cmd(sbi, tdc);
			merged = true;
		}

		if (!merged) {
			__insert_discard_tree(sbi, bdev, di.lstart, di.start,
							di.len, NULL, NULL);
		}
 next:
		prev_dc = next_dc;
		if (!prev_dc)
			break;

		node = rb_next(&prev_dc->rb_node);
		next_dc = rb_entry_safe(node, struct discard_cmd, rb_node);
	}
}

static int __queue_discard_cmd(struct f2fs_sb_info *sbi,
		struct block_device *bdev, block_t blkstart, block_t blklen)
{
	block_t lblkstart = blkstart;

	trace_f2fs_queue_discard(bdev, blkstart, blklen);

	if (sbi->s_ndevs) {
		int devi = f2fs_target_device_index(sbi, blkstart);

		blkstart -= FDEV(devi).start_blk;
	}
	mutex_lock(&SM_I(sbi)->dcc_info->cmd_lock);
	__update_discard_tree_range(sbi, bdev, lblkstart, blkstart, blklen);
	mutex_unlock(&SM_I(sbi)->dcc_info->cmd_lock);
	return 0;
}

static unsigned int __issue_discard_cmd_orderly(struct f2fs_sb_info *sbi,
					struct discard_policy *dpolicy)
{
	struct discard_cmd_control *dcc = SM_I(sbi)->dcc_info;
	struct discard_cmd *prev_dc = NULL, *next_dc = NULL;
	struct rb_node **insert_p = NULL, *insert_parent = NULL;
	struct discard_cmd *dc;
	struct blk_plug plug;
	unsigned int pos = dcc->next_pos;
	unsigned int issued = 0;
	bool io_interrupted = false;

	mutex_lock(&dcc->cmd_lock);
	dc = (struct discard_cmd *)f2fs_lookup_rb_tree_ret(&dcc->root,
					NULL, pos,
					(struct rb_entry **)&prev_dc,
					(struct rb_entry **)&next_dc,
					&insert_p, &insert_parent, true);
	if (!dc)
		dc = next_dc;

	blk_start_plug(&plug);

	while (dc) {
		struct rb_node *node;
		int err = 0;

		if (dc->state != D_PREP)
			goto next;

		if (dpolicy->io_aware && !is_idle(sbi, DISCARD_TIME)) {
			io_interrupted = true;
			break;
		}

		dcc->next_pos = dc->lstart + dc->len;
		err = __submit_discard_cmd(sbi, dpolicy, dc, &issued);

		if (issued >= dpolicy->max_requests)
			break;
next:
		node = rb_next(&dc->rb_node);
		if (err)
			__remove_discard_cmd(sbi, dc);
		dc = rb_entry_safe(node, struct discard_cmd, rb_node);
	}

	blk_finish_plug(&plug);

	if (!dc)
		dcc->next_pos = 0;

	mutex_unlock(&dcc->cmd_lock);

	if (!issued && io_interrupted)
		issued = -1;

	return issued;
}

static int __issue_discard_cmd(struct f2fs_sb_info *sbi,
					struct discard_policy *dpolicy)
{
	struct discard_cmd_control *dcc = SM_I(sbi)->dcc_info;
	struct list_head *pend_list;
	struct discard_cmd *dc, *tmp;
	struct blk_plug plug;
	int i, issued = 0;
	bool io_interrupted = false;

	for (i = MAX_PLIST_NUM - 1; i >= 0; i--) {
		if (i + 1 < dpolicy->granularity)
			break;

		if (i < DEFAULT_DISCARD_GRANULARITY && dpolicy->ordered)
			return __issue_discard_cmd_orderly(sbi, dpolicy);

		pend_list = &dcc->pend_list[i];

		mutex_lock(&dcc->cmd_lock);
		if (list_empty(pend_list))
			goto next;
		if (unlikely(dcc->rbtree_check))
			f2fs_bug_on(sbi, !f2fs_check_rb_tree_consistence(sbi,
								&dcc->root));
		blk_start_plug(&plug);
		list_for_each_entry_safe(dc, tmp, pend_list, list) {
			f2fs_bug_on(sbi, dc->state != D_PREP);

			if (dpolicy->io_aware && i < dpolicy->io_aware_gran &&
						!is_idle(sbi, DISCARD_TIME)) {
				io_interrupted = true;
				break;
			}

			__submit_discard_cmd(sbi, dpolicy, dc, &issued);

			if (issued >= dpolicy->max_requests)
				break;
		}
		blk_finish_plug(&plug);
next:
		mutex_unlock(&dcc->cmd_lock);

		if (issued >= dpolicy->max_requests || io_interrupted)
			break;
	}

	if (!issued && io_interrupted)
		issued = -1;

	return issued;
}

static bool __drop_discard_cmd(struct f2fs_sb_info *sbi)
{
	struct discard_cmd_control *dcc = SM_I(sbi)->dcc_info;
	struct list_head *pend_list;
	struct discard_cmd *dc, *tmp;
	int i;
	bool dropped = false;

	mutex_lock(&dcc->cmd_lock);
	for (i = MAX_PLIST_NUM - 1; i >= 0; i--) {
		pend_list = &dcc->pend_list[i];
		list_for_each_entry_safe(dc, tmp, pend_list, list) {
			f2fs_bug_on(sbi, dc->state != D_PREP);
			__remove_discard_cmd(sbi, dc);
			dropped = true;
		}
	}
	mutex_unlock(&dcc->cmd_lock);

	return dropped;
}

void f2fs_drop_discard_cmd(struct f2fs_sb_info *sbi)
{
	__drop_discard_cmd(sbi);
}

static unsigned int __wait_one_discard_bio(struct f2fs_sb_info *sbi,
							struct discard_cmd *dc)
{
	struct discard_cmd_control *dcc = SM_I(sbi)->dcc_info;
	unsigned int len = 0;

	wait_for_completion_io(&dc->wait);
	mutex_lock(&dcc->cmd_lock);
	f2fs_bug_on(sbi, dc->state != D_DONE);
	dc->ref--;
	if (!dc->ref) {
		if (!dc->error)
			len = dc->len;
		__remove_discard_cmd(sbi, dc);
	}
	mutex_unlock(&dcc->cmd_lock);

	return len;
}

static unsigned int __wait_discard_cmd_range(struct f2fs_sb_info *sbi,
						struct discard_policy *dpolicy,
						block_t start, block_t end)
{
	struct discard_cmd_control *dcc = SM_I(sbi)->dcc_info;
	struct list_head *wait_list = (dpolicy->type == DPOLICY_FSTRIM) ?
					&(dcc->fstrim_list) : &(dcc->wait_list);
	struct discard_cmd *dc, *tmp;
	bool need_wait;
	unsigned int trimmed = 0;

next:
	need_wait = false;

	mutex_lock(&dcc->cmd_lock);
	list_for_each_entry_safe(dc, tmp, wait_list, list) {
		if (dc->lstart + dc->len <= start || end <= dc->lstart)
			continue;
		if (dc->len < dpolicy->granularity)
			continue;
		if (dc->state == D_DONE && !dc->ref) {
			wait_for_completion_io(&dc->wait);
			if (!dc->error)
				trimmed += dc->len;
			__remove_discard_cmd(sbi, dc);
		} else {
			dc->ref++;
			need_wait = true;
			break;
		}
	}
	mutex_unlock(&dcc->cmd_lock);

	if (need_wait) {
		trimmed += __wait_one_discard_bio(sbi, dc);
		goto next;
	}

	return trimmed;
}

static unsigned int __wait_all_discard_cmd(struct f2fs_sb_info *sbi,
						struct discard_policy *dpolicy)
{
	struct discard_policy dp;
	unsigned int discard_blks;

	if (dpolicy)
		return __wait_discard_cmd_range(sbi, dpolicy, 0, UINT_MAX);

	/* wait all */
	__init_discard_policy(sbi, &dp, DPOLICY_FSTRIM, 1);
	discard_blks = __wait_discard_cmd_range(sbi, &dp, 0, UINT_MAX);
	__init_discard_policy(sbi, &dp, DPOLICY_UMOUNT, 1);
	discard_blks += __wait_discard_cmd_range(sbi, &dp, 0, UINT_MAX);

	return discard_blks;
}

/* This should be covered by global mutex, &sit_i->sentry_lock */
static void f2fs_wait_discard_bio(struct f2fs_sb_info *sbi, block_t blkaddr)
{
<<<<<<< HEAD
	dev_t dev = sbi->sb->s_bdev->bd_dev;
	struct flush_cmd_control *fcc;
	int err = 0;

	fcc = kzalloc(sizeof(struct flush_cmd_control), GFP_KERNEL);
	if (!fcc)
		return -ENOMEM;
	init_waitqueue_head(&fcc->flush_wait_queue);
	init_llist_head(&fcc->issue_list);
	SM_I(sbi)->cmd_control_info = fcc;
	if (!test_opt(sbi, FLUSH_MERGE))
		return err;

	fcc->f2fs_issue_flush = kthread_run(issue_flush_thread, sbi,
				"f2fs_flush-%u:%u", MAJOR(dev), MINOR(dev));
	if (IS_ERR(fcc->f2fs_issue_flush)) {
		err = PTR_ERR(fcc->f2fs_issue_flush);
		kfree(fcc);
		SM_I(sbi)->cmd_control_info = NULL;
		return err;
=======
	struct discard_cmd_control *dcc = SM_I(sbi)->dcc_info;
	struct discard_cmd *dc;
	bool need_wait = false;

	mutex_lock(&dcc->cmd_lock);
	dc = (struct discard_cmd *)f2fs_lookup_rb_tree(&dcc->root,
							NULL, blkaddr);
	if (dc) {
		if (dc->state == D_PREP) {
			__punch_discard_cmd(sbi, dc, blkaddr);
		} else {
			dc->ref++;
			need_wait = true;
		}
>>>>>>> 0eea3276
	}
	mutex_unlock(&dcc->cmd_lock);

	if (need_wait)
		__wait_one_discard_bio(sbi, dc);
}

void f2fs_stop_discard_thread(struct f2fs_sb_info *sbi)
{
	struct discard_cmd_control *dcc = SM_I(sbi)->dcc_info;

	if (dcc && dcc->f2fs_issue_discard) {
		struct task_struct *discard_thread = dcc->f2fs_issue_discard;

		dcc->f2fs_issue_discard = NULL;
		kthread_stop(discard_thread);
	}
}

/* This comes from f2fs_put_super */
bool f2fs_wait_discard_bios(struct f2fs_sb_info *sbi)
{
	struct discard_cmd_control *dcc = SM_I(sbi)->dcc_info;
	struct discard_policy dpolicy;
	bool dropped;

	__init_discard_policy(sbi, &dpolicy, DPOLICY_UMOUNT,
					dcc->discard_granularity);
	__issue_discard_cmd(sbi, &dpolicy);
	dropped = __drop_discard_cmd(sbi);

	/* just to make sure there is no pending discard commands */
	__wait_all_discard_cmd(sbi, NULL);

	f2fs_bug_on(sbi, atomic_read(&dcc->discard_cmd_cnt));
	return dropped;
}

static int issue_discard_thread(void *data)
{
	struct f2fs_sb_info *sbi = data;
	struct discard_cmd_control *dcc = SM_I(sbi)->dcc_info;
	wait_queue_head_t *q = &dcc->discard_wait_queue;
	struct discard_policy dpolicy;
	unsigned int wait_ms = DEF_MIN_DISCARD_ISSUE_TIME;
	int issued;

	set_freezable();

	do {
		__init_discard_policy(sbi, &dpolicy, DPOLICY_BG,
					dcc->discard_granularity);

		wait_event_interruptible_timeout(*q,
				kthread_should_stop() || freezing(current) ||
				dcc->discard_wake,
				msecs_to_jiffies(wait_ms));

		if (dcc->discard_wake)
			dcc->discard_wake = 0;

		if (try_to_freeze())
			continue;
		if (f2fs_readonly(sbi->sb))
			continue;
		if (kthread_should_stop())
			return 0;
		if (is_sbi_flag_set(sbi, SBI_NEED_FSCK)) {
			wait_ms = dpolicy.max_interval;
			continue;
		}

		if (sbi->gc_mode == GC_URGENT)
			__init_discard_policy(sbi, &dpolicy, DPOLICY_FORCE, 1);

		sb_start_intwrite(sbi->sb);

		issued = __issue_discard_cmd(sbi, &dpolicy);
		if (issued > 0) {
			__wait_all_discard_cmd(sbi, &dpolicy);
			wait_ms = dpolicy.min_interval;
		} else if (issued == -1){
			wait_ms = f2fs_time_to_wait(sbi, DISCARD_TIME);
			if (!wait_ms)
				wait_ms = dpolicy.mid_interval;
		} else {
			wait_ms = dpolicy.max_interval;
		}

		sb_end_intwrite(sbi->sb);

	} while (!kthread_should_stop());
	return 0;
}

#ifdef CONFIG_BLK_DEV_ZONED
static int __f2fs_issue_discard_zone(struct f2fs_sb_info *sbi,
		struct block_device *bdev, block_t blkstart, block_t blklen)
{
	sector_t sector, nr_sects;
	block_t lblkstart = blkstart;
	int devi = 0;

	if (sbi->s_ndevs) {
		devi = f2fs_target_device_index(sbi, blkstart);
		blkstart -= FDEV(devi).start_blk;
	}

	/*
	 * We need to know the type of the zone: for conventional zones,
	 * use regular discard if the drive supports it. For sequential
	 * zones, reset the zone write pointer.
	 */
	switch (get_blkz_type(sbi, bdev, blkstart)) {

	case BLK_ZONE_TYPE_CONVENTIONAL:
		if (!blk_queue_discard(bdev_get_queue(bdev)))
			return 0;
		return __queue_discard_cmd(sbi, bdev, lblkstart, blklen);
	case BLK_ZONE_TYPE_SEQWRITE_REQ:
	case BLK_ZONE_TYPE_SEQWRITE_PREF:
		sector = SECTOR_FROM_BLOCK(blkstart);
		nr_sects = SECTOR_FROM_BLOCK(blklen);

		if (sector & (bdev_zone_sectors(bdev) - 1) ||
				nr_sects != bdev_zone_sectors(bdev)) {
			f2fs_msg(sbi->sb, KERN_INFO,
				"(%d) %s: Unaligned discard attempted (block %x + %x)",
				devi, sbi->s_ndevs ? FDEV(devi).path: "",
				blkstart, blklen);
			return -EIO;
		}
		trace_f2fs_issue_reset_zone(bdev, blkstart);
		return blkdev_reset_zones(bdev, sector,
					  nr_sects, GFP_NOFS);
	default:
		/* Unknown zone type: broken device ? */
		return -EIO;
	}
}
#endif

static int __issue_discard_async(struct f2fs_sb_info *sbi,
		struct block_device *bdev, block_t blkstart, block_t blklen)
{
#ifdef CONFIG_BLK_DEV_ZONED
	if (f2fs_sb_has_blkzoned(sbi->sb) &&
				bdev_zoned_model(bdev) != BLK_ZONED_NONE)
		return __f2fs_issue_discard_zone(sbi, bdev, blkstart, blklen);
#endif
	return __queue_discard_cmd(sbi, bdev, blkstart, blklen);
}

static int f2fs_issue_discard(struct f2fs_sb_info *sbi,
				block_t blkstart, block_t blklen)
{
	sector_t start = blkstart, len = 0;
	struct block_device *bdev;
	struct seg_entry *se;
	unsigned int offset;
	block_t i;
	int err = 0;

	bdev = f2fs_target_device(sbi, blkstart, NULL);

	for (i = blkstart; i < blkstart + blklen; i++, len++) {
		if (i != start) {
			struct block_device *bdev2 =
				f2fs_target_device(sbi, i, NULL);

			if (bdev2 != bdev) {
				err = __issue_discard_async(sbi, bdev,
						start, len);
				if (err)
					return err;
				bdev = bdev2;
				start = i;
				len = 0;
			}
		}

		se = get_seg_entry(sbi, GET_SEGNO(sbi, i));
		offset = GET_BLKOFF_FROM_SEG0(sbi, i);

		if (!f2fs_test_and_set_bit(offset, se->discard_map))
			sbi->discard_blks--;
	}

	if (len)
		err = __issue_discard_async(sbi, bdev, start, len);
	return err;
}

static bool add_discard_addrs(struct f2fs_sb_info *sbi, struct cp_control *cpc,
							bool check_only)
{
	int entries = SIT_VBLOCK_MAP_SIZE / sizeof(unsigned long);
	int max_blocks = sbi->blocks_per_seg;
	struct seg_entry *se = get_seg_entry(sbi, cpc->trim_start);
	unsigned long *cur_map = (unsigned long *)se->cur_valid_map;
	unsigned long *ckpt_map = (unsigned long *)se->ckpt_valid_map;
	unsigned long *discard_map = (unsigned long *)se->discard_map;
	unsigned long *dmap = SIT_I(sbi)->tmp_map;
	unsigned int start = 0, end = -1;
	bool force = (cpc->reason & CP_DISCARD);
	struct discard_entry *de = NULL;
	struct list_head *head = &SM_I(sbi)->dcc_info->entry_list;
	int i;

	if (se->valid_blocks == max_blocks || !f2fs_hw_support_discard(sbi))
		return false;

	if (!force) {
		if (!f2fs_realtime_discard_enable(sbi) || !se->valid_blocks ||
			SM_I(sbi)->dcc_info->nr_discards >=
				SM_I(sbi)->dcc_info->max_discards)
			return false;
	}

	/* SIT_VBLOCK_MAP_SIZE should be multiple of sizeof(unsigned long) */
	for (i = 0; i < entries; i++)
		dmap[i] = force ? ~ckpt_map[i] & ~discard_map[i] :
				(cur_map[i] ^ ckpt_map[i]) & ckpt_map[i];

	while (force || SM_I(sbi)->dcc_info->nr_discards <=
				SM_I(sbi)->dcc_info->max_discards) {
		start = __find_rev_next_bit(dmap, max_blocks, end + 1);
		if (start >= max_blocks)
			break;

		end = __find_rev_next_zero_bit(dmap, max_blocks, start + 1);
		if (force && start && end != max_blocks
					&& (end - start) < cpc->trim_minlen)
			continue;

		if (check_only)
			return true;

		if (!de) {
			de = f2fs_kmem_cache_alloc(discard_entry_slab,
								GFP_F2FS_ZERO);
			de->start_blkaddr = START_BLOCK(sbi, cpc->trim_start);
			list_add_tail(&de->list, head);
		}

		for (i = start; i < end; i++)
			__set_bit_le(i, (void *)de->discard_map);

		SM_I(sbi)->dcc_info->nr_discards += end - start;
	}
	return false;
}

static void release_discard_addr(struct discard_entry *entry)
{
	list_del(&entry->list);
	kmem_cache_free(discard_entry_slab, entry);
}

void f2fs_release_discard_addrs(struct f2fs_sb_info *sbi)
{
	struct list_head *head = &(SM_I(sbi)->dcc_info->entry_list);
	struct discard_entry *entry, *this;

	/* drop caches */
	list_for_each_entry_safe(entry, this, head, list)
		release_discard_addr(entry);
}

/*
 * Should call f2fs_clear_prefree_segments after checkpoint is done.
 */
static void set_prefree_as_free_segments(struct f2fs_sb_info *sbi)
{
	struct dirty_seglist_info *dirty_i = DIRTY_I(sbi);
	unsigned int segno;

	mutex_lock(&dirty_i->seglist_lock);
	for_each_set_bit(segno, dirty_i->dirty_segmap[PRE], MAIN_SEGS(sbi))
		__set_test_and_free(sbi, segno);
	mutex_unlock(&dirty_i->seglist_lock);
}

void f2fs_clear_prefree_segments(struct f2fs_sb_info *sbi,
						struct cp_control *cpc)
{
	struct discard_cmd_control *dcc = SM_I(sbi)->dcc_info;
	struct list_head *head = &dcc->entry_list;
	struct discard_entry *entry, *this;
	struct dirty_seglist_info *dirty_i = DIRTY_I(sbi);
	unsigned long *prefree_map = dirty_i->dirty_segmap[PRE];
	unsigned int start = 0, end = -1;
	unsigned int secno, start_segno;
	bool force = (cpc->reason & CP_DISCARD);
	bool need_align = test_opt(sbi, LFS) && sbi->segs_per_sec > 1;

	mutex_lock(&dirty_i->seglist_lock);

	while (1) {
		int i;

		if (need_align && end != -1)
			end--;
		start = find_next_bit(prefree_map, MAIN_SEGS(sbi), end + 1);
		if (start >= MAIN_SEGS(sbi))
			break;
		end = find_next_zero_bit(prefree_map, MAIN_SEGS(sbi),
								start + 1);

		if (need_align) {
			start = rounddown(start, sbi->segs_per_sec);
			end = roundup(end, sbi->segs_per_sec);
		}

		for (i = start; i < end; i++) {
			if (test_and_clear_bit(i, prefree_map))
				dirty_i->nr_dirty[PRE]--;
		}

		if (!f2fs_realtime_discard_enable(sbi))
			continue;

		if (force && start >= cpc->trim_start &&
					(end - 1) <= cpc->trim_end)
				continue;

		if (!test_opt(sbi, LFS) || sbi->segs_per_sec == 1) {
			f2fs_issue_discard(sbi, START_BLOCK(sbi, start),
				(end - start) << sbi->log_blocks_per_seg);
			continue;
		}
next:
		secno = GET_SEC_FROM_SEG(sbi, start);
		start_segno = GET_SEG_FROM_SEC(sbi, secno);
		if (!IS_CURSEC(sbi, secno) &&
			!get_valid_blocks(sbi, start, true))
			f2fs_issue_discard(sbi, START_BLOCK(sbi, start_segno),
				sbi->segs_per_sec << sbi->log_blocks_per_seg);

		start = start_segno + sbi->segs_per_sec;
		if (start < end)
			goto next;
		else
			end = start - 1;
	}
	mutex_unlock(&dirty_i->seglist_lock);

	/* send small discards */
	list_for_each_entry_safe(entry, this, head, list) {
		unsigned int cur_pos = 0, next_pos, len, total_len = 0;
		bool is_valid = test_bit_le(0, entry->discard_map);

find_next:
		if (is_valid) {
			next_pos = find_next_zero_bit_le(entry->discard_map,
					sbi->blocks_per_seg, cur_pos);
			len = next_pos - cur_pos;

			if (f2fs_sb_has_blkzoned(sbi->sb) ||
			    (force && len < cpc->trim_minlen))
				goto skip;

			f2fs_issue_discard(sbi, entry->start_blkaddr + cur_pos,
									len);
			total_len += len;
		} else {
			next_pos = find_next_bit_le(entry->discard_map,
					sbi->blocks_per_seg, cur_pos);
		}
skip:
		cur_pos = next_pos;
		is_valid = !is_valid;

		if (cur_pos < sbi->blocks_per_seg)
			goto find_next;

		release_discard_addr(entry);
		dcc->nr_discards -= total_len;
	}

	wake_up_discard_thread(sbi, false);
}

static int create_discard_cmd_control(struct f2fs_sb_info *sbi)
{
	dev_t dev = sbi->sb->s_bdev->bd_dev;
	struct discard_cmd_control *dcc;
	int err = 0, i;

	if (SM_I(sbi)->dcc_info) {
		dcc = SM_I(sbi)->dcc_info;
		goto init_thread;
	}

	dcc = f2fs_kzalloc(sbi, sizeof(struct discard_cmd_control), GFP_KERNEL);
	if (!dcc)
		return -ENOMEM;

	dcc->discard_granularity = DEFAULT_DISCARD_GRANULARITY;
	INIT_LIST_HEAD(&dcc->entry_list);
	for (i = 0; i < MAX_PLIST_NUM; i++)
		INIT_LIST_HEAD(&dcc->pend_list[i]);
	INIT_LIST_HEAD(&dcc->wait_list);
	INIT_LIST_HEAD(&dcc->fstrim_list);
	mutex_init(&dcc->cmd_lock);
	atomic_set(&dcc->issued_discard, 0);
	atomic_set(&dcc->issing_discard, 0);
	atomic_set(&dcc->discard_cmd_cnt, 0);
	dcc->nr_discards = 0;
	dcc->max_discards = MAIN_SEGS(sbi) << sbi->log_blocks_per_seg;
	dcc->undiscard_blks = 0;
	dcc->next_pos = 0;
	dcc->root = RB_ROOT;
	dcc->rbtree_check = false;

	init_waitqueue_head(&dcc->discard_wait_queue);
	SM_I(sbi)->dcc_info = dcc;
init_thread:
	dcc->f2fs_issue_discard = kthread_run(issue_discard_thread, sbi,
				"f2fs_discard-%u:%u", MAJOR(dev), MINOR(dev));
	if (IS_ERR(dcc->f2fs_issue_discard)) {
		err = PTR_ERR(dcc->f2fs_issue_discard);
		kfree(dcc);
		SM_I(sbi)->dcc_info = NULL;
		return err;
	}

	return err;
}

static void destroy_discard_cmd_control(struct f2fs_sb_info *sbi)
{
	struct discard_cmd_control *dcc = SM_I(sbi)->dcc_info;

	if (!dcc)
		return;

	f2fs_stop_discard_thread(sbi);

	kfree(dcc);
	SM_I(sbi)->dcc_info = NULL;
}

static bool __mark_sit_entry_dirty(struct f2fs_sb_info *sbi, unsigned int segno)
{
	struct sit_info *sit_i = SIT_I(sbi);

	if (!__test_and_set_bit(segno, sit_i->dirty_sentries_bitmap)) {
		sit_i->dirty_sentries++;
		return false;
	}

	return true;
}

static void __set_sit_entry_type(struct f2fs_sb_info *sbi, int type,
					unsigned int segno, int modified)
{
	struct seg_entry *se = get_seg_entry(sbi, segno);
	se->type = type;
	if (modified)
		__mark_sit_entry_dirty(sbi, segno);
}

static void update_sit_entry(struct f2fs_sb_info *sbi, block_t blkaddr, int del)
{
	struct seg_entry *se;
	unsigned int segno, offset;
	long int new_vblocks;
	bool exist;
#ifdef CONFIG_F2FS_CHECK_FS
	bool mir_exist;
#endif

	segno = GET_SEGNO(sbi, blkaddr);

	se = get_seg_entry(sbi, segno);
	new_vblocks = se->valid_blocks + del;
	offset = GET_BLKOFF_FROM_SEG0(sbi, blkaddr);

	f2fs_bug_on(sbi, (new_vblocks >> (sizeof(unsigned short) << 3) ||
				(new_vblocks > sbi->blocks_per_seg)));

	se->valid_blocks = new_vblocks;
	se->mtime = get_mtime(sbi, false);
	if (se->mtime > SIT_I(sbi)->max_mtime)
		SIT_I(sbi)->max_mtime = se->mtime;

	/* Update valid block bitmap */
	if (del > 0) {
		exist = f2fs_test_and_set_bit(offset, se->cur_valid_map);
#ifdef CONFIG_F2FS_CHECK_FS
		mir_exist = f2fs_test_and_set_bit(offset,
						se->cur_valid_map_mir);
		if (unlikely(exist != mir_exist)) {
			f2fs_msg(sbi->sb, KERN_ERR, "Inconsistent error "
				"when setting bitmap, blk:%u, old bit:%d",
				blkaddr, exist);
			f2fs_bug_on(sbi, 1);
		}
#endif
		if (unlikely(exist)) {
			f2fs_msg(sbi->sb, KERN_ERR,
				"Bitmap was wrongly set, blk:%u", blkaddr);
			f2fs_bug_on(sbi, 1);
			se->valid_blocks--;
			del = 0;
		}

		if (!f2fs_test_and_set_bit(offset, se->discard_map))
			sbi->discard_blks--;

		/* don't overwrite by SSR to keep node chain */
		if (IS_NODESEG(se->type) &&
				!is_sbi_flag_set(sbi, SBI_CP_DISABLED)) {
			if (!f2fs_test_and_set_bit(offset, se->ckpt_valid_map))
				se->ckpt_valid_blocks++;
		}
	} else {
		exist = f2fs_test_and_clear_bit(offset, se->cur_valid_map);
#ifdef CONFIG_F2FS_CHECK_FS
		mir_exist = f2fs_test_and_clear_bit(offset,
						se->cur_valid_map_mir);
		if (unlikely(exist != mir_exist)) {
			f2fs_msg(sbi->sb, KERN_ERR, "Inconsistent error "
				"when clearing bitmap, blk:%u, old bit:%d",
				blkaddr, exist);
			f2fs_bug_on(sbi, 1);
		}
#endif
		if (unlikely(!exist)) {
			f2fs_msg(sbi->sb, KERN_ERR,
				"Bitmap was wrongly cleared, blk:%u", blkaddr);
			f2fs_bug_on(sbi, 1);
			se->valid_blocks++;
			del = 0;
		} else if (unlikely(is_sbi_flag_set(sbi, SBI_CP_DISABLED))) {
			/*
			 * If checkpoints are off, we must not reuse data that
			 * was used in the previous checkpoint. If it was used
			 * before, we must track that to know how much space we
			 * really have.
			 */
			if (f2fs_test_bit(offset, se->ckpt_valid_map))
				sbi->unusable_block_count++;
		}

		if (f2fs_test_and_clear_bit(offset, se->discard_map))
			sbi->discard_blks++;
	}
	if (!f2fs_test_bit(offset, se->ckpt_valid_map))
		se->ckpt_valid_blocks += del;

	__mark_sit_entry_dirty(sbi, segno);

	/* update total number of valid blocks to be written in ckpt area */
	SIT_I(sbi)->written_valid_blocks += del;

	if (sbi->segs_per_sec > 1)
		get_sec_entry(sbi, segno)->valid_blocks += del;
}

void f2fs_invalidate_blocks(struct f2fs_sb_info *sbi, block_t addr)
{
	unsigned int segno = GET_SEGNO(sbi, addr);
	struct sit_info *sit_i = SIT_I(sbi);

	f2fs_bug_on(sbi, addr == NULL_ADDR);
	if (addr == NEW_ADDR)
		return;

	invalidate_mapping_pages(META_MAPPING(sbi), addr, addr);

	/* add it into sit main buffer */
	down_write(&sit_i->sentry_lock);

	update_sit_entry(sbi, addr, -1);

	/* add it into dirty seglist */
	locate_dirty_segment(sbi, segno);

	up_write(&sit_i->sentry_lock);
}

bool f2fs_is_checkpointed_data(struct f2fs_sb_info *sbi, block_t blkaddr)
{
	struct sit_info *sit_i = SIT_I(sbi);
	unsigned int segno, offset;
	struct seg_entry *se;
	bool is_cp = false;

	if (!is_valid_data_blkaddr(sbi, blkaddr))
		return true;

	down_read(&sit_i->sentry_lock);

	segno = GET_SEGNO(sbi, blkaddr);
	se = get_seg_entry(sbi, segno);
	offset = GET_BLKOFF_FROM_SEG0(sbi, blkaddr);

	if (f2fs_test_bit(offset, se->ckpt_valid_map))
		is_cp = true;

	up_read(&sit_i->sentry_lock);

	return is_cp;
}

/*
 * This function should be resided under the curseg_mutex lock
 */
static void __add_sum_entry(struct f2fs_sb_info *sbi, int type,
					struct f2fs_summary *sum)
{
	struct curseg_info *curseg = CURSEG_I(sbi, type);
	void *addr = curseg->sum_blk;
	addr += curseg->next_blkoff * sizeof(struct f2fs_summary);
	memcpy(addr, sum, sizeof(struct f2fs_summary));
}

/*
 * Calculate the number of current summary pages for writing
 */
int f2fs_npages_for_summary_flush(struct f2fs_sb_info *sbi, bool for_ra)
{
	int valid_sum_count = 0;
	int i, sum_in_page;

	for (i = CURSEG_HOT_DATA; i <= CURSEG_COLD_DATA; i++) {
		if (sbi->ckpt->alloc_type[i] == SSR)
			valid_sum_count += sbi->blocks_per_seg;
		else {
			if (for_ra)
				valid_sum_count += le16_to_cpu(
					F2FS_CKPT(sbi)->cur_data_blkoff[i]);
			else
				valid_sum_count += curseg_blkoff(sbi, i);
		}
	}

	sum_in_page = (PAGE_SIZE - 2 * SUM_JOURNAL_SIZE -
			SUM_FOOTER_SIZE) / SUMMARY_SIZE;
	if (valid_sum_count <= sum_in_page)
		return 1;
	else if ((valid_sum_count - sum_in_page) <=
		(PAGE_SIZE - SUM_FOOTER_SIZE) / SUMMARY_SIZE)
		return 2;
	return 3;
}

/*
 * Caller should put this summary page
 */
struct page *f2fs_get_sum_page(struct f2fs_sb_info *sbi, unsigned int segno)
{
	return f2fs_get_meta_page_nofail(sbi, GET_SUM_BLOCK(sbi, segno));
}

void f2fs_update_meta_page(struct f2fs_sb_info *sbi,
					void *src, block_t blk_addr)
{
	struct page *page = f2fs_grab_meta_page(sbi, blk_addr);

	memcpy(page_address(page), src, PAGE_SIZE);
	set_page_dirty(page);
	f2fs_put_page(page, 1);
}

static void write_sum_page(struct f2fs_sb_info *sbi,
			struct f2fs_summary_block *sum_blk, block_t blk_addr)
{
	f2fs_update_meta_page(sbi, (void *)sum_blk, blk_addr);
}

static void write_current_sum_page(struct f2fs_sb_info *sbi,
						int type, block_t blk_addr)
{
	struct curseg_info *curseg = CURSEG_I(sbi, type);
	struct page *page = f2fs_grab_meta_page(sbi, blk_addr);
	struct f2fs_summary_block *src = curseg->sum_blk;
	struct f2fs_summary_block *dst;

	dst = (struct f2fs_summary_block *)page_address(page);
	memset(dst, 0, PAGE_SIZE);

	mutex_lock(&curseg->curseg_mutex);

	down_read(&curseg->journal_rwsem);
	memcpy(&dst->journal, curseg->journal, SUM_JOURNAL_SIZE);
	up_read(&curseg->journal_rwsem);

	memcpy(dst->entries, src->entries, SUM_ENTRY_SIZE);
	memcpy(&dst->footer, &src->footer, SUM_FOOTER_SIZE);

	mutex_unlock(&curseg->curseg_mutex);

	set_page_dirty(page);
	f2fs_put_page(page, 1);
}

static int is_next_segment_free(struct f2fs_sb_info *sbi, int type)
{
	struct curseg_info *curseg = CURSEG_I(sbi, type);
	unsigned int segno = curseg->segno + 1;
	struct free_segmap_info *free_i = FREE_I(sbi);

	if (segno < MAIN_SEGS(sbi) && segno % sbi->segs_per_sec)
		return !test_bit(segno, free_i->free_segmap);
	return 0;
}

/*
 * Find a new segment from the free segments bitmap to right order
 * This function should be returned with success, otherwise BUG
 */
static void get_new_segment(struct f2fs_sb_info *sbi,
			unsigned int *newseg, bool new_sec, int dir)
{
	struct free_segmap_info *free_i = FREE_I(sbi);
	unsigned int segno, secno, zoneno;
	unsigned int total_zones = MAIN_SECS(sbi) / sbi->secs_per_zone;
	unsigned int hint = GET_SEC_FROM_SEG(sbi, *newseg);
	unsigned int old_zoneno = GET_ZONE_FROM_SEG(sbi, *newseg);
	unsigned int left_start = hint;
	bool init = true;
	int go_left = 0;
	int i;

	spin_lock(&free_i->segmap_lock);

	if (!new_sec && ((*newseg + 1) % sbi->segs_per_sec)) {
		segno = find_next_zero_bit(free_i->free_segmap,
			GET_SEG_FROM_SEC(sbi, hint + 1), *newseg + 1);
		if (segno < GET_SEG_FROM_SEC(sbi, hint + 1))
			goto got_it;
	}
find_other_zone:
	secno = find_next_zero_bit(free_i->free_secmap, MAIN_SECS(sbi), hint);
	if (secno >= MAIN_SECS(sbi)) {
		if (dir == ALLOC_RIGHT) {
			secno = find_next_zero_bit(free_i->free_secmap,
							MAIN_SECS(sbi), 0);
			f2fs_bug_on(sbi, secno >= MAIN_SECS(sbi));
		} else {
			go_left = 1;
			left_start = hint - 1;
		}
	}
	if (go_left == 0)
		goto skip_left;

	while (test_bit(left_start, free_i->free_secmap)) {
		if (left_start > 0) {
			left_start--;
			continue;
		}
		left_start = find_next_zero_bit(free_i->free_secmap,
							MAIN_SECS(sbi), 0);
		f2fs_bug_on(sbi, left_start >= MAIN_SECS(sbi));
		break;
	}
	secno = left_start;
skip_left:
	segno = GET_SEG_FROM_SEC(sbi, secno);
	zoneno = GET_ZONE_FROM_SEC(sbi, secno);

	/* give up on finding another zone */
	if (!init)
		goto got_it;
	if (sbi->secs_per_zone == 1)
		goto got_it;
	if (zoneno == old_zoneno)
		goto got_it;
	if (dir == ALLOC_LEFT) {
		if (!go_left && zoneno + 1 >= total_zones)
			goto got_it;
		if (go_left && zoneno == 0)
			goto got_it;
	}
	for (i = 0; i < NR_CURSEG_TYPE; i++)
		if (CURSEG_I(sbi, i)->zone == zoneno)
			break;

	if (i < NR_CURSEG_TYPE) {
		/* zone is in user, try another */
		if (go_left)
			hint = zoneno * sbi->secs_per_zone - 1;
		else if (zoneno + 1 >= total_zones)
			hint = 0;
		else
			hint = (zoneno + 1) * sbi->secs_per_zone;
		init = false;
		goto find_other_zone;
	}
got_it:
	/* set it as dirty segment in free segmap */
	f2fs_bug_on(sbi, test_bit(segno, free_i->free_segmap));
	__set_inuse(sbi, segno);
	*newseg = segno;
	spin_unlock(&free_i->segmap_lock);
}

static void reset_curseg(struct f2fs_sb_info *sbi, int type, int modified)
{
	struct curseg_info *curseg = CURSEG_I(sbi, type);
	struct summary_footer *sum_footer;

	curseg->segno = curseg->next_segno;
	curseg->zone = GET_ZONE_FROM_SEG(sbi, curseg->segno);
	curseg->next_blkoff = 0;
	curseg->next_segno = NULL_SEGNO;

	sum_footer = &(curseg->sum_blk->footer);
	memset(sum_footer, 0, sizeof(struct summary_footer));
	if (IS_DATASEG(type))
		SET_SUM_TYPE(sum_footer, SUM_TYPE_DATA);
	if (IS_NODESEG(type))
		SET_SUM_TYPE(sum_footer, SUM_TYPE_NODE);
	__set_sit_entry_type(sbi, type, curseg->segno, modified);
}

static unsigned int __get_next_segno(struct f2fs_sb_info *sbi, int type)
{
	/* if segs_per_sec is large than 1, we need to keep original policy. */
	if (sbi->segs_per_sec != 1)
		return CURSEG_I(sbi, type)->segno;

	if (unlikely(is_sbi_flag_set(sbi, SBI_CP_DISABLED)))
		return 0;

	if (test_opt(sbi, NOHEAP) &&
		(type == CURSEG_HOT_DATA || IS_NODESEG(type)))
		return 0;

	if (SIT_I(sbi)->last_victim[ALLOC_NEXT])
		return SIT_I(sbi)->last_victim[ALLOC_NEXT];

	/* find segments from 0 to reuse freed segments */
	if (F2FS_OPTION(sbi).alloc_mode == ALLOC_MODE_REUSE)
		return 0;

	return CURSEG_I(sbi, type)->segno;
}

/*
 * Allocate a current working segment.
 * This function always allocates a free segment in LFS manner.
 */
static void new_curseg(struct f2fs_sb_info *sbi, int type, bool new_sec)
{
	struct curseg_info *curseg = CURSEG_I(sbi, type);
	unsigned int segno = curseg->segno;
	int dir = ALLOC_LEFT;

	write_sum_page(sbi, curseg->sum_blk,
				GET_SUM_BLOCK(sbi, segno));
	if (type == CURSEG_WARM_DATA || type == CURSEG_COLD_DATA)
		dir = ALLOC_RIGHT;

	if (test_opt(sbi, NOHEAP))
		dir = ALLOC_RIGHT;

	segno = __get_next_segno(sbi, type);
	get_new_segment(sbi, &segno, new_sec, dir);
	curseg->next_segno = segno;
	reset_curseg(sbi, type, 1);
	curseg->alloc_type = LFS;
}

static void __next_free_blkoff(struct f2fs_sb_info *sbi,
			struct curseg_info *seg, block_t start)
{
	struct seg_entry *se = get_seg_entry(sbi, seg->segno);
	int entries = SIT_VBLOCK_MAP_SIZE / sizeof(unsigned long);
	unsigned long *target_map = SIT_I(sbi)->tmp_map;
	unsigned long *ckpt_map = (unsigned long *)se->ckpt_valid_map;
	unsigned long *cur_map = (unsigned long *)se->cur_valid_map;
	int i, pos;

	for (i = 0; i < entries; i++)
		target_map[i] = ckpt_map[i] | cur_map[i];

	pos = __find_rev_next_zero_bit(target_map, sbi->blocks_per_seg, start);

	seg->next_blkoff = pos;
}

/*
 * If a segment is written by LFS manner, next block offset is just obtained
 * by increasing the current block offset. However, if a segment is written by
 * SSR manner, next block offset obtained by calling __next_free_blkoff
 */
static void __refresh_next_blkoff(struct f2fs_sb_info *sbi,
				struct curseg_info *seg)
{
	if (seg->alloc_type == SSR)
		__next_free_blkoff(sbi, seg, seg->next_blkoff + 1);
	else
		seg->next_blkoff++;
}

/*
 * This function always allocates a used segment(from dirty seglist) by SSR
 * manner, so it should recover the existing segment information of valid blocks
 */
static void change_curseg(struct f2fs_sb_info *sbi, int type)
{
	struct dirty_seglist_info *dirty_i = DIRTY_I(sbi);
	struct curseg_info *curseg = CURSEG_I(sbi, type);
	unsigned int new_segno = curseg->next_segno;
	struct f2fs_summary_block *sum_node;
	struct page *sum_page;

	write_sum_page(sbi, curseg->sum_blk,
				GET_SUM_BLOCK(sbi, curseg->segno));
	__set_test_and_inuse(sbi, new_segno);

	mutex_lock(&dirty_i->seglist_lock);
	__remove_dirty_segment(sbi, new_segno, PRE);
	__remove_dirty_segment(sbi, new_segno, DIRTY);
	mutex_unlock(&dirty_i->seglist_lock);

	reset_curseg(sbi, type, 1);
	curseg->alloc_type = SSR;
	__next_free_blkoff(sbi, curseg, 0);

	sum_page = f2fs_get_sum_page(sbi, new_segno);
	f2fs_bug_on(sbi, IS_ERR(sum_page));
	sum_node = (struct f2fs_summary_block *)page_address(sum_page);
	memcpy(curseg->sum_blk, sum_node, SUM_ENTRY_SIZE);
	f2fs_put_page(sum_page, 1);
}

static int get_ssr_segment(struct f2fs_sb_info *sbi, int type)
{
	struct curseg_info *curseg = CURSEG_I(sbi, type);
	const struct victim_selection *v_ops = DIRTY_I(sbi)->v_ops;
	unsigned segno = NULL_SEGNO;
	int i, cnt;
	bool reversed = false;

	/* f2fs_need_SSR() already forces to do this */
	if (v_ops->get_victim(sbi, &segno, BG_GC, type, SSR)) {
		curseg->next_segno = segno;
		return 1;
	}

	/* For node segments, let's do SSR more intensively */
	if (IS_NODESEG(type)) {
		if (type >= CURSEG_WARM_NODE) {
			reversed = true;
			i = CURSEG_COLD_NODE;
		} else {
			i = CURSEG_HOT_NODE;
		}
		cnt = NR_CURSEG_NODE_TYPE;
	} else {
		if (type >= CURSEG_WARM_DATA) {
			reversed = true;
			i = CURSEG_COLD_DATA;
		} else {
			i = CURSEG_HOT_DATA;
		}
		cnt = NR_CURSEG_DATA_TYPE;
	}

	for (; cnt-- > 0; reversed ? i-- : i++) {
		if (i == type)
			continue;
		if (v_ops->get_victim(sbi, &segno, BG_GC, i, SSR)) {
			curseg->next_segno = segno;
			return 1;
		}
	}

	/* find valid_blocks=0 in dirty list */
	if (unlikely(is_sbi_flag_set(sbi, SBI_CP_DISABLED))) {
		segno = get_free_segment(sbi);
		if (segno != NULL_SEGNO) {
			curseg->next_segno = segno;
			return 1;
		}
	}
	return 0;
}

/*
 * flush out current segment and replace it with new segment
 * This function should be returned with success, otherwise BUG
 */
static void allocate_segment_by_default(struct f2fs_sb_info *sbi,
						int type, bool force)
{
	struct curseg_info *curseg = CURSEG_I(sbi, type);

	if (force)
		new_curseg(sbi, type, true);
	else if (!is_set_ckpt_flags(sbi, CP_CRC_RECOVERY_FLAG) &&
					type == CURSEG_WARM_NODE)
		new_curseg(sbi, type, false);
	else if (curseg->alloc_type == LFS && is_next_segment_free(sbi, type) &&
			likely(!is_sbi_flag_set(sbi, SBI_CP_DISABLED)))
		new_curseg(sbi, type, false);
	else if (f2fs_need_SSR(sbi) && get_ssr_segment(sbi, type))
		change_curseg(sbi, type);
	else
		new_curseg(sbi, type, false);

	stat_inc_seg_type(sbi, curseg);
}

void f2fs_allocate_new_segments(struct f2fs_sb_info *sbi)
{
	struct curseg_info *curseg;
	unsigned int old_segno;
	int i;

	down_write(&SIT_I(sbi)->sentry_lock);

	for (i = CURSEG_HOT_DATA; i <= CURSEG_COLD_DATA; i++) {
		curseg = CURSEG_I(sbi, i);
		old_segno = curseg->segno;
		SIT_I(sbi)->s_ops->allocate_segment(sbi, i, true);
		locate_dirty_segment(sbi, old_segno);
	}

	up_write(&SIT_I(sbi)->sentry_lock);
}

static const struct segment_allocation default_salloc_ops = {
	.allocate_segment = allocate_segment_by_default,
};

bool f2fs_exist_trim_candidates(struct f2fs_sb_info *sbi,
						struct cp_control *cpc)
{
	__u64 trim_start = cpc->trim_start;
	bool has_candidate = false;

	down_write(&SIT_I(sbi)->sentry_lock);
	for (; cpc->trim_start <= cpc->trim_end; cpc->trim_start++) {
		if (add_discard_addrs(sbi, cpc, true)) {
			has_candidate = true;
			break;
		}
	}
	up_write(&SIT_I(sbi)->sentry_lock);

	cpc->trim_start = trim_start;
	return has_candidate;
}

static unsigned int __issue_discard_cmd_range(struct f2fs_sb_info *sbi,
					struct discard_policy *dpolicy,
					unsigned int start, unsigned int end)
{
	struct discard_cmd_control *dcc = SM_I(sbi)->dcc_info;
	struct discard_cmd *prev_dc = NULL, *next_dc = NULL;
	struct rb_node **insert_p = NULL, *insert_parent = NULL;
	struct discard_cmd *dc;
	struct blk_plug plug;
	int issued;
	unsigned int trimmed = 0;

next:
	issued = 0;

	mutex_lock(&dcc->cmd_lock);
	if (unlikely(dcc->rbtree_check))
		f2fs_bug_on(sbi, !f2fs_check_rb_tree_consistence(sbi,
								&dcc->root));

	dc = (struct discard_cmd *)f2fs_lookup_rb_tree_ret(&dcc->root,
					NULL, start,
					(struct rb_entry **)&prev_dc,
					(struct rb_entry **)&next_dc,
					&insert_p, &insert_parent, true);
	if (!dc)
		dc = next_dc;

	blk_start_plug(&plug);

	while (dc && dc->lstart <= end) {
		struct rb_node *node;
		int err = 0;

		if (dc->len < dpolicy->granularity)
			goto skip;

		if (dc->state != D_PREP) {
			list_move_tail(&dc->list, &dcc->fstrim_list);
			goto skip;
		}

		err = __submit_discard_cmd(sbi, dpolicy, dc, &issued);

		if (issued >= dpolicy->max_requests) {
			start = dc->lstart + dc->len;

			if (err)
				__remove_discard_cmd(sbi, dc);

			blk_finish_plug(&plug);
			mutex_unlock(&dcc->cmd_lock);
			trimmed += __wait_all_discard_cmd(sbi, NULL);
			congestion_wait(BLK_RW_ASYNC, HZ/50);
			goto next;
		}
skip:
		node = rb_next(&dc->rb_node);
		if (err)
			__remove_discard_cmd(sbi, dc);
		dc = rb_entry_safe(node, struct discard_cmd, rb_node);

		if (fatal_signal_pending(current))
			break;
	}

	blk_finish_plug(&plug);
	mutex_unlock(&dcc->cmd_lock);

	return trimmed;
}

int f2fs_trim_fs(struct f2fs_sb_info *sbi, struct fstrim_range *range)
{
	__u64 start = F2FS_BYTES_TO_BLK(range->start);
	__u64 end = start + F2FS_BYTES_TO_BLK(range->len) - 1;
	unsigned int start_segno, end_segno;
	block_t start_block, end_block;
	struct cp_control cpc;
	struct discard_policy dpolicy;
	unsigned long long trimmed = 0;
	int err = 0;
	bool need_align = test_opt(sbi, LFS) && sbi->segs_per_sec > 1;

	if (start >= MAX_BLKADDR(sbi) || range->len < sbi->blocksize)
		return -EINVAL;

	if (end < MAIN_BLKADDR(sbi))
		goto out;

	if (is_sbi_flag_set(sbi, SBI_NEED_FSCK)) {
		f2fs_msg(sbi->sb, KERN_WARNING,
			"Found FS corruption, run fsck to fix.");
		return -EIO;
	}

	/* start/end segment number in main_area */
	start_segno = (start <= MAIN_BLKADDR(sbi)) ? 0 : GET_SEGNO(sbi, start);
	end_segno = (end >= MAX_BLKADDR(sbi)) ? MAIN_SEGS(sbi) - 1 :
						GET_SEGNO(sbi, end);
	if (need_align) {
		start_segno = rounddown(start_segno, sbi->segs_per_sec);
		end_segno = roundup(end_segno + 1, sbi->segs_per_sec) - 1;
	}

	cpc.reason = CP_DISCARD;
	cpc.trim_minlen = max_t(__u64, 1, F2FS_BYTES_TO_BLK(range->minlen));
	cpc.trim_start = start_segno;
	cpc.trim_end = end_segno;

	if (sbi->discard_blks == 0)
		goto out;

	mutex_lock(&sbi->gc_mutex);
	err = f2fs_write_checkpoint(sbi, &cpc);
	mutex_unlock(&sbi->gc_mutex);
	if (err)
		goto out;

	/*
	 * We filed discard candidates, but actually we don't need to wait for
	 * all of them, since they'll be issued in idle time along with runtime
	 * discard option. User configuration looks like using runtime discard
	 * or periodic fstrim instead of it.
	 */
	if (f2fs_realtime_discard_enable(sbi))
		goto out;

	start_block = START_BLOCK(sbi, start_segno);
	end_block = START_BLOCK(sbi, end_segno + 1);

	__init_discard_policy(sbi, &dpolicy, DPOLICY_FSTRIM, cpc.trim_minlen);
	trimmed = __issue_discard_cmd_range(sbi, &dpolicy,
					start_block, end_block);

	trimmed += __wait_discard_cmd_range(sbi, &dpolicy,
					start_block, end_block);
out:
	if (!err)
		range->len = F2FS_BLK_TO_BYTES(trimmed);
	return err;
}

static bool __has_curseg_space(struct f2fs_sb_info *sbi, int type)
{
	struct curseg_info *curseg = CURSEG_I(sbi, type);
	if (curseg->next_blkoff < sbi->blocks_per_seg)
		return true;
	return false;
}

int f2fs_rw_hint_to_seg_type(enum rw_hint hint)
{
	switch (hint) {
	case WRITE_LIFE_SHORT:
		return CURSEG_HOT_DATA;
	case WRITE_LIFE_EXTREME:
		return CURSEG_COLD_DATA;
	default:
		return CURSEG_WARM_DATA;
	}
}

/* This returns write hints for each segment type. This hints will be
 * passed down to block layer. There are mapping tables which depend on
 * the mount option 'whint_mode'.
 *
 * 1) whint_mode=off. F2FS only passes down WRITE_LIFE_NOT_SET.
 *
 * 2) whint_mode=user-based. F2FS tries to pass down hints given by users.
 *
 * User                  F2FS                     Block
 * ----                  ----                     -----
 *                       META                     WRITE_LIFE_NOT_SET
 *                       HOT_NODE                 "
 *                       WARM_NODE                "
 *                       COLD_NODE                "
 * ioctl(COLD)           COLD_DATA                WRITE_LIFE_EXTREME
 * extension list        "                        "
 *
 * -- buffered io
 * WRITE_LIFE_EXTREME    COLD_DATA                WRITE_LIFE_EXTREME
 * WRITE_LIFE_SHORT      HOT_DATA                 WRITE_LIFE_SHORT
 * WRITE_LIFE_NOT_SET    WARM_DATA                WRITE_LIFE_NOT_SET
 * WRITE_LIFE_NONE       "                        "
 * WRITE_LIFE_MEDIUM     "                        "
 * WRITE_LIFE_LONG       "                        "
 *
 * -- direct io
 * WRITE_LIFE_EXTREME    COLD_DATA                WRITE_LIFE_EXTREME
 * WRITE_LIFE_SHORT      HOT_DATA                 WRITE_LIFE_SHORT
 * WRITE_LIFE_NOT_SET    WARM_DATA                WRITE_LIFE_NOT_SET
 * WRITE_LIFE_NONE       "                        WRITE_LIFE_NONE
 * WRITE_LIFE_MEDIUM     "                        WRITE_LIFE_MEDIUM
 * WRITE_LIFE_LONG       "                        WRITE_LIFE_LONG
 *
 * 3) whint_mode=fs-based. F2FS passes down hints with its policy.
 *
 * User                  F2FS                     Block
 * ----                  ----                     -----
 *                       META                     WRITE_LIFE_MEDIUM;
 *                       HOT_NODE                 WRITE_LIFE_NOT_SET
 *                       WARM_NODE                "
 *                       COLD_NODE                WRITE_LIFE_NONE
 * ioctl(COLD)           COLD_DATA                WRITE_LIFE_EXTREME
 * extension list        "                        "
 *
 * -- buffered io
 * WRITE_LIFE_EXTREME    COLD_DATA                WRITE_LIFE_EXTREME
 * WRITE_LIFE_SHORT      HOT_DATA                 WRITE_LIFE_SHORT
 * WRITE_LIFE_NOT_SET    WARM_DATA                WRITE_LIFE_LONG
 * WRITE_LIFE_NONE       "                        "
 * WRITE_LIFE_MEDIUM     "                        "
 * WRITE_LIFE_LONG       "                        "
 *
 * -- direct io
 * WRITE_LIFE_EXTREME    COLD_DATA                WRITE_LIFE_EXTREME
 * WRITE_LIFE_SHORT      HOT_DATA                 WRITE_LIFE_SHORT
 * WRITE_LIFE_NOT_SET    WARM_DATA                WRITE_LIFE_NOT_SET
 * WRITE_LIFE_NONE       "                        WRITE_LIFE_NONE
 * WRITE_LIFE_MEDIUM     "                        WRITE_LIFE_MEDIUM
 * WRITE_LIFE_LONG       "                        WRITE_LIFE_LONG
 */

enum rw_hint f2fs_io_type_to_rw_hint(struct f2fs_sb_info *sbi,
				enum page_type type, enum temp_type temp)
{
	if (F2FS_OPTION(sbi).whint_mode == WHINT_MODE_USER) {
		if (type == DATA) {
			if (temp == WARM)
				return WRITE_LIFE_NOT_SET;
			else if (temp == HOT)
				return WRITE_LIFE_SHORT;
			else if (temp == COLD)
				return WRITE_LIFE_EXTREME;
		} else {
			return WRITE_LIFE_NOT_SET;
		}
	} else if (F2FS_OPTION(sbi).whint_mode == WHINT_MODE_FS) {
		if (type == DATA) {
			if (temp == WARM)
				return WRITE_LIFE_LONG;
			else if (temp == HOT)
				return WRITE_LIFE_SHORT;
			else if (temp == COLD)
				return WRITE_LIFE_EXTREME;
		} else if (type == NODE) {
			if (temp == WARM || temp == HOT)
				return WRITE_LIFE_NOT_SET;
			else if (temp == COLD)
				return WRITE_LIFE_NONE;
		} else if (type == META) {
			return WRITE_LIFE_MEDIUM;
		}
	}
	return WRITE_LIFE_NOT_SET;
}

static int __get_segment_type_2(struct f2fs_io_info *fio)
{
	if (fio->type == DATA)
		return CURSEG_HOT_DATA;
	else
		return CURSEG_HOT_NODE;
}

static int __get_segment_type_4(struct f2fs_io_info *fio)
{
	if (fio->type == DATA) {
		struct inode *inode = fio->page->mapping->host;

		if (S_ISDIR(inode->i_mode))
			return CURSEG_HOT_DATA;
		else
			return CURSEG_COLD_DATA;
	} else {
		if (IS_DNODE(fio->page) && is_cold_node(fio->page))
			return CURSEG_WARM_NODE;
		else
			return CURSEG_COLD_NODE;
	}
}

static int __get_segment_type_6(struct f2fs_io_info *fio)
{
	if (fio->type == DATA) {
		struct inode *inode = fio->page->mapping->host;

		if (is_cold_data(fio->page) || file_is_cold(inode))
			return CURSEG_COLD_DATA;
		if (file_is_hot(inode) ||
				is_inode_flag_set(inode, FI_HOT_DATA) ||
				f2fs_is_atomic_file(inode) ||
				f2fs_is_volatile_file(inode))
			return CURSEG_HOT_DATA;
		/* f2fs_rw_hint_to_seg_type(inode->i_write_hint); */
		return CURSEG_WARM_DATA;
	} else {
		if (IS_DNODE(fio->page))
			return is_cold_node(fio->page) ? CURSEG_WARM_NODE :
						CURSEG_HOT_NODE;
		return CURSEG_COLD_NODE;
	}
}

static int __get_segment_type(struct f2fs_io_info *fio)
{
	int type = 0;

	switch (F2FS_OPTION(fio->sbi).active_logs) {
	case 2:
		type = __get_segment_type_2(fio);
		break;
	case 4:
		type = __get_segment_type_4(fio);
		break;
	case 6:
		type = __get_segment_type_6(fio);
		break;
	default:
		f2fs_bug_on(fio->sbi, true);
	}

	if (IS_HOT(type))
		fio->temp = HOT;
	else if (IS_WARM(type))
		fio->temp = WARM;
	else
		fio->temp = COLD;
	return type;
}

void f2fs_allocate_data_block(struct f2fs_sb_info *sbi, struct page *page,
		block_t old_blkaddr, block_t *new_blkaddr,
		struct f2fs_summary *sum, int type,
		struct f2fs_io_info *fio, bool add_list)
{
	struct sit_info *sit_i = SIT_I(sbi);
	struct curseg_info *curseg = CURSEG_I(sbi, type);

	down_read(&SM_I(sbi)->curseg_lock);

	mutex_lock(&curseg->curseg_mutex);
	down_write(&sit_i->sentry_lock);

	*new_blkaddr = NEXT_FREE_BLKADDR(sbi, curseg);

	f2fs_wait_discard_bio(sbi, *new_blkaddr);

	/*
	 * __add_sum_entry should be resided under the curseg_mutex
	 * because, this function updates a summary entry in the
	 * current summary block.
	 */
	__add_sum_entry(sbi, type, sum);

	__refresh_next_blkoff(sbi, curseg);

	stat_inc_block_count(sbi, curseg);

	/*
	 * SIT information should be updated before segment allocation,
	 * since SSR needs latest valid block information.
	 */
	update_sit_entry(sbi, *new_blkaddr, 1);
	if (GET_SEGNO(sbi, old_blkaddr) != NULL_SEGNO)
		update_sit_entry(sbi, old_blkaddr, -1);

	if (!__has_curseg_space(sbi, type))
		sit_i->s_ops->allocate_segment(sbi, type, false);

	/*
	 * segment dirty status should be updated after segment allocation,
	 * so we just need to update status only one time after previous
	 * segment being closed.
	 */
	locate_dirty_segment(sbi, GET_SEGNO(sbi, old_blkaddr));
	locate_dirty_segment(sbi, GET_SEGNO(sbi, *new_blkaddr));

	up_write(&sit_i->sentry_lock);

	if (page && IS_NODESEG(type)) {
		fill_node_footer_blkaddr(page, NEXT_FREE_BLKADDR(sbi, curseg));

		f2fs_inode_chksum_set(sbi, page);
	}

	if (add_list) {
		struct f2fs_bio_info *io;

		INIT_LIST_HEAD(&fio->list);
		fio->in_list = true;
		fio->retry = false;
		io = sbi->write_io[fio->type] + fio->temp;
		spin_lock(&io->io_lock);
		list_add_tail(&fio->list, &io->io_list);
		spin_unlock(&io->io_lock);
	}

	mutex_unlock(&curseg->curseg_mutex);

	up_read(&SM_I(sbi)->curseg_lock);
}

static void update_device_state(struct f2fs_io_info *fio)
{
	struct f2fs_sb_info *sbi = fio->sbi;
	unsigned int devidx;

	if (!sbi->s_ndevs)
		return;

	devidx = f2fs_target_device_index(sbi, fio->new_blkaddr);

	/* update device state for fsync */
	f2fs_set_dirty_device(sbi, fio->ino, devidx, FLUSH_INO);

	/* update device state for checkpoint */
	if (!f2fs_test_bit(devidx, (char *)&sbi->dirty_device)) {
		spin_lock(&sbi->dev_lock);
		f2fs_set_bit(devidx, (char *)&sbi->dirty_device);
		spin_unlock(&sbi->dev_lock);
	}
}

static void do_write_page(struct f2fs_summary *sum, struct f2fs_io_info *fio)
{
	int type = __get_segment_type(fio);
	bool keep_order = (test_opt(fio->sbi, LFS) && type == CURSEG_COLD_DATA);

	if (keep_order)
		down_read(&fio->sbi->io_order_lock);
reallocate:
	f2fs_allocate_data_block(fio->sbi, fio->page, fio->old_blkaddr,
			&fio->new_blkaddr, sum, type, fio, true);
	if (GET_SEGNO(fio->sbi, fio->old_blkaddr) != NULL_SEGNO)
		invalidate_mapping_pages(META_MAPPING(fio->sbi),
					fio->old_blkaddr, fio->old_blkaddr);

	/* writeout dirty page into bdev */
	f2fs_submit_page_write(fio);
	if (fio->retry) {
		fio->old_blkaddr = fio->new_blkaddr;
		goto reallocate;
	}

	update_device_state(fio);

	if (keep_order)
		up_read(&fio->sbi->io_order_lock);
}

void f2fs_do_write_meta_page(struct f2fs_sb_info *sbi, struct page *page,
					enum iostat_type io_type)
{
	struct f2fs_io_info fio = {
		.sbi = sbi,
		.type = META,
		.temp = HOT,
		.op = REQ_OP_WRITE,
		.op_flags = REQ_SYNC | REQ_NOIDLE | REQ_META | REQ_PRIO,
		.old_blkaddr = page->index,
		.new_blkaddr = page->index,
		.page = page,
		.encrypted_page = NULL,
		.in_list = false,
	};

	if (unlikely(page->index >= MAIN_BLKADDR(sbi)))
		fio.op_flags &= ~REQ_META;

	set_page_writeback(page);
	ClearPageError(page);
	f2fs_submit_page_write(&fio);

	stat_inc_meta_count(sbi, page->index);
	f2fs_update_iostat(sbi, io_type, F2FS_BLKSIZE);
}

void f2fs_do_write_node_page(unsigned int nid, struct f2fs_io_info *fio)
{
	struct f2fs_summary sum;

	set_summary(&sum, nid, 0, 0);
	do_write_page(&sum, fio);

	f2fs_update_iostat(fio->sbi, fio->io_type, F2FS_BLKSIZE);
}

void f2fs_outplace_write_data(struct dnode_of_data *dn,
					struct f2fs_io_info *fio)
{
	struct f2fs_sb_info *sbi = fio->sbi;
	struct f2fs_summary sum;

	f2fs_bug_on(sbi, dn->data_blkaddr == NULL_ADDR);
	set_summary(&sum, dn->nid, dn->ofs_in_node, fio->version);
	do_write_page(&sum, fio);
	f2fs_update_data_blkaddr(dn, fio->new_blkaddr);

	f2fs_update_iostat(sbi, fio->io_type, F2FS_BLKSIZE);
}

int f2fs_inplace_write_data(struct f2fs_io_info *fio)
{
	int err;
	struct f2fs_sb_info *sbi = fio->sbi;

	fio->new_blkaddr = fio->old_blkaddr;
	/* i/o temperature is needed for passing down write hints */
	__get_segment_type(fio);

	f2fs_bug_on(sbi, !IS_DATASEG(get_seg_entry(sbi,
			GET_SEGNO(sbi, fio->new_blkaddr))->type));

	stat_inc_inplace_blocks(fio->sbi);

	err = f2fs_submit_page_bio(fio);
	if (!err)
		update_device_state(fio);

	f2fs_update_iostat(fio->sbi, fio->io_type, F2FS_BLKSIZE);

	return err;
}

static inline int __f2fs_get_curseg(struct f2fs_sb_info *sbi,
						unsigned int segno)
{
	int i;

	for (i = CURSEG_HOT_DATA; i < NO_CHECK_TYPE; i++) {
		if (CURSEG_I(sbi, i)->segno == segno)
			break;
	}
	return i;
}

void f2fs_do_replace_block(struct f2fs_sb_info *sbi, struct f2fs_summary *sum,
				block_t old_blkaddr, block_t new_blkaddr,
				bool recover_curseg, bool recover_newaddr)
{
	struct sit_info *sit_i = SIT_I(sbi);
	struct curseg_info *curseg;
	unsigned int segno, old_cursegno;
	struct seg_entry *se;
	int type;
	unsigned short old_blkoff;

	segno = GET_SEGNO(sbi, new_blkaddr);
	se = get_seg_entry(sbi, segno);
	type = se->type;

	down_write(&SM_I(sbi)->curseg_lock);

	if (!recover_curseg) {
		/* for recovery flow */
		if (se->valid_blocks == 0 && !IS_CURSEG(sbi, segno)) {
			if (old_blkaddr == NULL_ADDR)
				type = CURSEG_COLD_DATA;
			else
				type = CURSEG_WARM_DATA;
		}
	} else {
		if (IS_CURSEG(sbi, segno)) {
			/* se->type is volatile as SSR allocation */
			type = __f2fs_get_curseg(sbi, segno);
			f2fs_bug_on(sbi, type == NO_CHECK_TYPE);
		} else {
			type = CURSEG_WARM_DATA;
		}
	}

	f2fs_bug_on(sbi, !IS_DATASEG(type));
	curseg = CURSEG_I(sbi, type);

	mutex_lock(&curseg->curseg_mutex);
	down_write(&sit_i->sentry_lock);

	old_cursegno = curseg->segno;
	old_blkoff = curseg->next_blkoff;

	/* change the current segment */
	if (segno != curseg->segno) {
		curseg->next_segno = segno;
		change_curseg(sbi, type);
	}

	curseg->next_blkoff = GET_BLKOFF_FROM_SEG0(sbi, new_blkaddr);
	__add_sum_entry(sbi, type, sum);

	if (!recover_curseg || recover_newaddr)
		update_sit_entry(sbi, new_blkaddr, 1);
	if (GET_SEGNO(sbi, old_blkaddr) != NULL_SEGNO) {
		invalidate_mapping_pages(META_MAPPING(sbi),
					old_blkaddr, old_blkaddr);
		update_sit_entry(sbi, old_blkaddr, -1);
	}

	locate_dirty_segment(sbi, GET_SEGNO(sbi, old_blkaddr));
	locate_dirty_segment(sbi, GET_SEGNO(sbi, new_blkaddr));

	locate_dirty_segment(sbi, old_cursegno);

	if (recover_curseg) {
		if (old_cursegno != curseg->segno) {
			curseg->next_segno = old_cursegno;
			change_curseg(sbi, type);
		}
		curseg->next_blkoff = old_blkoff;
	}

	up_write(&sit_i->sentry_lock);
	mutex_unlock(&curseg->curseg_mutex);
	up_write(&SM_I(sbi)->curseg_lock);
}

void f2fs_replace_block(struct f2fs_sb_info *sbi, struct dnode_of_data *dn,
				block_t old_addr, block_t new_addr,
				unsigned char version, bool recover_curseg,
				bool recover_newaddr)
{
	struct f2fs_summary sum;

	set_summary(&sum, dn->nid, dn->ofs_in_node, version);

	f2fs_do_replace_block(sbi, &sum, old_addr, new_addr,
					recover_curseg, recover_newaddr);

	f2fs_update_data_blkaddr(dn, new_addr);
}

void f2fs_wait_on_page_writeback(struct page *page,
				enum page_type type, bool ordered)
{
	if (PageWriteback(page)) {
		struct f2fs_sb_info *sbi = F2FS_P_SB(page);

		f2fs_submit_merged_write_cond(sbi, NULL, page, 0, type);
		if (ordered)
			wait_on_page_writeback(page);
		else
			wait_for_stable_page(page);
	}
}

void f2fs_wait_on_block_writeback(struct inode *inode, block_t blkaddr)
{
	struct f2fs_sb_info *sbi = F2FS_I_SB(inode);
	struct page *cpage;

	if (!f2fs_post_read_required(inode))
		return;

	if (!is_valid_data_blkaddr(sbi, blkaddr))
		return;

	cpage = find_lock_page(META_MAPPING(sbi), blkaddr);
	if (cpage) {
		f2fs_wait_on_page_writeback(cpage, DATA, true);
		f2fs_put_page(cpage, 1);
	}
}

void f2fs_wait_on_block_writeback_range(struct inode *inode, block_t blkaddr,
								block_t len)
{
	block_t i;

	for (i = 0; i < len; i++)
		f2fs_wait_on_block_writeback(inode, blkaddr + i);
}

static int read_compacted_summaries(struct f2fs_sb_info *sbi)
{
	struct f2fs_checkpoint *ckpt = F2FS_CKPT(sbi);
	struct curseg_info *seg_i;
	unsigned char *kaddr;
	struct page *page;
	block_t start;
	int i, j, offset;

	start = start_sum_block(sbi);

	page = f2fs_get_meta_page(sbi, start++);
	if (IS_ERR(page))
		return PTR_ERR(page);
	kaddr = (unsigned char *)page_address(page);

	/* Step 1: restore nat cache */
	seg_i = CURSEG_I(sbi, CURSEG_HOT_DATA);
	memcpy(seg_i->journal, kaddr, SUM_JOURNAL_SIZE);

	/* Step 2: restore sit cache */
	seg_i = CURSEG_I(sbi, CURSEG_COLD_DATA);
	memcpy(seg_i->journal, kaddr + SUM_JOURNAL_SIZE, SUM_JOURNAL_SIZE);
	offset = 2 * SUM_JOURNAL_SIZE;

	/* Step 3: restore summary entries */
	for (i = CURSEG_HOT_DATA; i <= CURSEG_COLD_DATA; i++) {
		unsigned short blk_off;
		unsigned int segno;

		seg_i = CURSEG_I(sbi, i);
		segno = le32_to_cpu(ckpt->cur_data_segno[i]);
		blk_off = le16_to_cpu(ckpt->cur_data_blkoff[i]);
		seg_i->next_segno = segno;
		reset_curseg(sbi, i, 0);
		seg_i->alloc_type = ckpt->alloc_type[i];
		seg_i->next_blkoff = blk_off;

		if (seg_i->alloc_type == SSR)
			blk_off = sbi->blocks_per_seg;

		for (j = 0; j < blk_off; j++) {
			struct f2fs_summary *s;
			s = (struct f2fs_summary *)(kaddr + offset);
			seg_i->sum_blk->entries[j] = *s;
			offset += SUMMARY_SIZE;
			if (offset + SUMMARY_SIZE <= PAGE_SIZE -
						SUM_FOOTER_SIZE)
				continue;

			f2fs_put_page(page, 1);
			page = NULL;

			page = f2fs_get_meta_page(sbi, start++);
			if (IS_ERR(page))
				return PTR_ERR(page);
			kaddr = (unsigned char *)page_address(page);
			offset = 0;
		}
	}
	f2fs_put_page(page, 1);
	return 0;
}

static int read_normal_summaries(struct f2fs_sb_info *sbi, int type)
{
	struct f2fs_checkpoint *ckpt = F2FS_CKPT(sbi);
	struct f2fs_summary_block *sum;
	struct curseg_info *curseg;
	struct page *new;
	unsigned short blk_off;
	unsigned int segno = 0;
	block_t blk_addr = 0;
	int err = 0;

	/* get segment number and block addr */
	if (IS_DATASEG(type)) {
		segno = le32_to_cpu(ckpt->cur_data_segno[type]);
		blk_off = le16_to_cpu(ckpt->cur_data_blkoff[type -
							CURSEG_HOT_DATA]);
		if (__exist_node_summaries(sbi))
			blk_addr = sum_blk_addr(sbi, NR_CURSEG_TYPE, type);
		else
			blk_addr = sum_blk_addr(sbi, NR_CURSEG_DATA_TYPE, type);
	} else {
		segno = le32_to_cpu(ckpt->cur_node_segno[type -
							CURSEG_HOT_NODE]);
		blk_off = le16_to_cpu(ckpt->cur_node_blkoff[type -
							CURSEG_HOT_NODE]);
		if (__exist_node_summaries(sbi))
			blk_addr = sum_blk_addr(sbi, NR_CURSEG_NODE_TYPE,
							type - CURSEG_HOT_NODE);
		else
			blk_addr = GET_SUM_BLOCK(sbi, segno);
	}

	new = f2fs_get_meta_page(sbi, blk_addr);
	if (IS_ERR(new))
		return PTR_ERR(new);
	sum = (struct f2fs_summary_block *)page_address(new);

	if (IS_NODESEG(type)) {
		if (__exist_node_summaries(sbi)) {
			struct f2fs_summary *ns = &sum->entries[0];
			int i;
			for (i = 0; i < sbi->blocks_per_seg; i++, ns++) {
				ns->version = 0;
				ns->ofs_in_node = 0;
			}
		} else {
			err = f2fs_restore_node_summary(sbi, segno, sum);
			if (err)
				goto out;
		}
	}

	/* set uncompleted segment to curseg */
	curseg = CURSEG_I(sbi, type);
	mutex_lock(&curseg->curseg_mutex);

	/* update journal info */
	down_write(&curseg->journal_rwsem);
	memcpy(curseg->journal, &sum->journal, SUM_JOURNAL_SIZE);
	up_write(&curseg->journal_rwsem);

	memcpy(curseg->sum_blk->entries, sum->entries, SUM_ENTRY_SIZE);
	memcpy(&curseg->sum_blk->footer, &sum->footer, SUM_FOOTER_SIZE);
	curseg->next_segno = segno;
	reset_curseg(sbi, type, 0);
	curseg->alloc_type = ckpt->alloc_type[type];
	curseg->next_blkoff = blk_off;
	mutex_unlock(&curseg->curseg_mutex);
out:
	f2fs_put_page(new, 1);
	return err;
}

static int restore_curseg_summaries(struct f2fs_sb_info *sbi)
{
<<<<<<< HEAD
	struct f2fs_summary_block *s_sits =
		CURSEG_I(sbi, CURSEG_COLD_DATA)->sum_blk;
	struct f2fs_summary_block *s_nats =
		CURSEG_I(sbi, CURSEG_HOT_DATA)->sum_blk;
=======
	struct f2fs_journal *sit_j = CURSEG_I(sbi, CURSEG_COLD_DATA)->journal;
	struct f2fs_journal *nat_j = CURSEG_I(sbi, CURSEG_HOT_DATA)->journal;
>>>>>>> 0eea3276
	int type = CURSEG_HOT_DATA;
	int err;

	if (is_set_ckpt_flags(sbi, CP_COMPACT_SUM_FLAG)) {
		int npages = f2fs_npages_for_summary_flush(sbi, true);

		if (npages >= 2)
			f2fs_ra_meta_pages(sbi, start_sum_block(sbi), npages,
							META_CP, true);

		/* restore for compacted data summary */
		err = read_compacted_summaries(sbi);
		if (err)
			return err;
		type = CURSEG_HOT_NODE;
	}

	if (__exist_node_summaries(sbi))
		f2fs_ra_meta_pages(sbi, sum_blk_addr(sbi, NR_CURSEG_TYPE, type),
					NR_CURSEG_TYPE - type, META_CP, true);

	for (; type <= CURSEG_COLD_NODE; type++) {
		err = read_normal_summaries(sbi, type);
		if (err)
			return err;
	}

	/* sanity check for summary blocks */
<<<<<<< HEAD
	if (nats_in_cursum(s_nats) > NAT_JOURNAL_ENTRIES ||
			sits_in_cursum(s_sits) > SIT_JOURNAL_ENTRIES)
=======
	if (nats_in_cursum(nat_j) > NAT_JOURNAL_ENTRIES ||
			sits_in_cursum(sit_j) > SIT_JOURNAL_ENTRIES)
>>>>>>> 0eea3276
		return -EINVAL;

	return 0;
}

static void write_compacted_summaries(struct f2fs_sb_info *sbi, block_t blkaddr)
{
	struct page *page;
	unsigned char *kaddr;
	struct f2fs_summary *summary;
	struct curseg_info *seg_i;
	int written_size = 0;
	int i, j;

	page = f2fs_grab_meta_page(sbi, blkaddr++);
	kaddr = (unsigned char *)page_address(page);
	memset(kaddr, 0, PAGE_SIZE);

	/* Step 1: write nat cache */
	seg_i = CURSEG_I(sbi, CURSEG_HOT_DATA);
	memcpy(kaddr, seg_i->journal, SUM_JOURNAL_SIZE);
	written_size += SUM_JOURNAL_SIZE;

	/* Step 2: write sit cache */
	seg_i = CURSEG_I(sbi, CURSEG_COLD_DATA);
	memcpy(kaddr + written_size, seg_i->journal, SUM_JOURNAL_SIZE);
	written_size += SUM_JOURNAL_SIZE;

	/* Step 3: write summary entries */
	for (i = CURSEG_HOT_DATA; i <= CURSEG_COLD_DATA; i++) {
		unsigned short blkoff;
		seg_i = CURSEG_I(sbi, i);
		if (sbi->ckpt->alloc_type[i] == SSR)
			blkoff = sbi->blocks_per_seg;
		else
			blkoff = curseg_blkoff(sbi, i);

		for (j = 0; j < blkoff; j++) {
			if (!page) {
				page = f2fs_grab_meta_page(sbi, blkaddr++);
				kaddr = (unsigned char *)page_address(page);
				memset(kaddr, 0, PAGE_SIZE);
				written_size = 0;
			}
			summary = (struct f2fs_summary *)(kaddr + written_size);
			*summary = seg_i->sum_blk->entries[j];
			written_size += SUMMARY_SIZE;

			if (written_size + SUMMARY_SIZE <= PAGE_SIZE -
							SUM_FOOTER_SIZE)
				continue;

			set_page_dirty(page);
			f2fs_put_page(page, 1);
			page = NULL;
		}
	}
	if (page) {
		set_page_dirty(page);
		f2fs_put_page(page, 1);
	}
}

static void write_normal_summaries(struct f2fs_sb_info *sbi,
					block_t blkaddr, int type)
{
	int i, end;
	if (IS_DATASEG(type))
		end = type + NR_CURSEG_DATA_TYPE;
	else
		end = type + NR_CURSEG_NODE_TYPE;

	for (i = type; i < end; i++)
		write_current_sum_page(sbi, i, blkaddr + (i - type));
}

void f2fs_write_data_summaries(struct f2fs_sb_info *sbi, block_t start_blk)
{
	if (is_set_ckpt_flags(sbi, CP_COMPACT_SUM_FLAG))
		write_compacted_summaries(sbi, start_blk);
	else
		write_normal_summaries(sbi, start_blk, CURSEG_HOT_DATA);
}

void f2fs_write_node_summaries(struct f2fs_sb_info *sbi, block_t start_blk)
{
	write_normal_summaries(sbi, start_blk, CURSEG_HOT_NODE);
}

int f2fs_lookup_journal_in_cursum(struct f2fs_journal *journal, int type,
					unsigned int val, int alloc)
{
	int i;

	if (type == NAT_JOURNAL) {
		for (i = 0; i < nats_in_cursum(journal); i++) {
			if (le32_to_cpu(nid_in_journal(journal, i)) == val)
				return i;
		}
		if (alloc && __has_cursum_space(journal, 1, NAT_JOURNAL))
			return update_nats_in_cursum(journal, 1);
	} else if (type == SIT_JOURNAL) {
		for (i = 0; i < sits_in_cursum(journal); i++)
			if (le32_to_cpu(segno_in_journal(journal, i)) == val)
				return i;
		if (alloc && __has_cursum_space(journal, 1, SIT_JOURNAL))
			return update_sits_in_cursum(journal, 1);
	}
	return -1;
}

static struct page *get_current_sit_page(struct f2fs_sb_info *sbi,
					unsigned int segno)
{
	return f2fs_get_meta_page_nofail(sbi, current_sit_addr(sbi, segno));
}

static struct page *get_next_sit_page(struct f2fs_sb_info *sbi,
					unsigned int start)
{
	struct sit_info *sit_i = SIT_I(sbi);
	struct page *page;
	pgoff_t src_off, dst_off;

	src_off = current_sit_addr(sbi, start);
	dst_off = next_sit_addr(sbi, src_off);

	page = f2fs_grab_meta_page(sbi, dst_off);
	seg_info_to_sit_page(sbi, page, start);

	set_page_dirty(page);
	set_to_next_sit(sit_i, start);

	return page;
}

static struct sit_entry_set *grab_sit_entry_set(void)
{
	struct sit_entry_set *ses =
			f2fs_kmem_cache_alloc(sit_entry_set_slab, GFP_NOFS);

	ses->entry_cnt = 0;
	INIT_LIST_HEAD(&ses->set_list);
	return ses;
}

static void release_sit_entry_set(struct sit_entry_set *ses)
{
	list_del(&ses->set_list);
	kmem_cache_free(sit_entry_set_slab, ses);
}

static void adjust_sit_entry_set(struct sit_entry_set *ses,
						struct list_head *head)
{
	struct sit_entry_set *next = ses;

	if (list_is_last(&ses->set_list, head))
		return;

	list_for_each_entry_continue(next, head, set_list)
		if (ses->entry_cnt <= next->entry_cnt)
			break;

	list_move_tail(&ses->set_list, &next->set_list);
}

static void add_sit_entry(unsigned int segno, struct list_head *head)
{
	struct sit_entry_set *ses;
	unsigned int start_segno = START_SEGNO(segno);

	list_for_each_entry(ses, head, set_list) {
		if (ses->start_segno == start_segno) {
			ses->entry_cnt++;
			adjust_sit_entry_set(ses, head);
			return;
		}
	}

	ses = grab_sit_entry_set();

	ses->start_segno = start_segno;
	ses->entry_cnt++;
	list_add(&ses->set_list, head);
}

static void add_sits_in_set(struct f2fs_sb_info *sbi)
{
	struct f2fs_sm_info *sm_info = SM_I(sbi);
	struct list_head *set_list = &sm_info->sit_entry_set;
	unsigned long *bitmap = SIT_I(sbi)->dirty_sentries_bitmap;
	unsigned int segno;

	for_each_set_bit(segno, bitmap, MAIN_SEGS(sbi))
		add_sit_entry(segno, set_list);
}

static void remove_sits_in_journal(struct f2fs_sb_info *sbi)
{
	struct curseg_info *curseg = CURSEG_I(sbi, CURSEG_COLD_DATA);
	struct f2fs_journal *journal = curseg->journal;
	int i;

	down_write(&curseg->journal_rwsem);
	for (i = 0; i < sits_in_cursum(journal); i++) {
		unsigned int segno;
		bool dirtied;

		segno = le32_to_cpu(segno_in_journal(journal, i));
		dirtied = __mark_sit_entry_dirty(sbi, segno);

		if (!dirtied)
			add_sit_entry(segno, &SM_I(sbi)->sit_entry_set);
	}
	update_sits_in_cursum(journal, -i);
	up_write(&curseg->journal_rwsem);
}

/*
 * CP calls this function, which flushes SIT entries including sit_journal,
 * and moves prefree segs to free segs.
 */
void f2fs_flush_sit_entries(struct f2fs_sb_info *sbi, struct cp_control *cpc)
{
	struct sit_info *sit_i = SIT_I(sbi);
	unsigned long *bitmap = sit_i->dirty_sentries_bitmap;
	struct curseg_info *curseg = CURSEG_I(sbi, CURSEG_COLD_DATA);
	struct f2fs_journal *journal = curseg->journal;
	struct sit_entry_set *ses, *tmp;
	struct list_head *head = &SM_I(sbi)->sit_entry_set;
	bool to_journal = true;
	struct seg_entry *se;

	down_write(&sit_i->sentry_lock);

	if (!sit_i->dirty_sentries)
		goto out;

	/*
	 * add and account sit entries of dirty bitmap in sit entry
	 * set temporarily
	 */
	add_sits_in_set(sbi);

	/*
	 * if there are no enough space in journal to store dirty sit
	 * entries, remove all entries from journal and add and account
	 * them in sit entry set.
	 */
	if (!__has_cursum_space(journal, sit_i->dirty_sentries, SIT_JOURNAL))
		remove_sits_in_journal(sbi);

	/*
	 * there are two steps to flush sit entries:
	 * #1, flush sit entries to journal in current cold data summary block.
	 * #2, flush sit entries to sit page.
	 */
	list_for_each_entry_safe(ses, tmp, head, set_list) {
		struct page *page = NULL;
		struct f2fs_sit_block *raw_sit = NULL;
		unsigned int start_segno = ses->start_segno;
		unsigned int end = min(start_segno + SIT_ENTRY_PER_BLOCK,
						(unsigned long)MAIN_SEGS(sbi));
		unsigned int segno = start_segno;

		if (to_journal &&
			!__has_cursum_space(journal, ses->entry_cnt, SIT_JOURNAL))
			to_journal = false;

		if (to_journal) {
			down_write(&curseg->journal_rwsem);
		} else {
			page = get_next_sit_page(sbi, start_segno);
			raw_sit = page_address(page);
		}

		/* flush dirty sit entries in region of current sit set */
		for_each_set_bit_from(segno, bitmap, end) {
			int offset, sit_offset;

			se = get_seg_entry(sbi, segno);
#ifdef CONFIG_F2FS_CHECK_FS
			if (memcmp(se->cur_valid_map, se->cur_valid_map_mir,
						SIT_VBLOCK_MAP_SIZE))
				f2fs_bug_on(sbi, 1);
#endif

			/* add discard candidates */
			if (!(cpc->reason & CP_DISCARD)) {
				cpc->trim_start = segno;
				add_discard_addrs(sbi, cpc, false);
			}

			if (to_journal) {
				offset = f2fs_lookup_journal_in_cursum(journal,
							SIT_JOURNAL, segno, 1);
				f2fs_bug_on(sbi, offset < 0);
				segno_in_journal(journal, offset) =
							cpu_to_le32(segno);
				seg_info_to_raw_sit(se,
					&sit_in_journal(journal, offset));
				check_block_count(sbi, segno,
					&sit_in_journal(journal, offset));
			} else {
				sit_offset = SIT_ENTRY_OFFSET(sit_i, segno);
				seg_info_to_raw_sit(se,
						&raw_sit->entries[sit_offset]);
				check_block_count(sbi, segno,
						&raw_sit->entries[sit_offset]);
			}

			__clear_bit(segno, bitmap);
			sit_i->dirty_sentries--;
			ses->entry_cnt--;
		}

		if (to_journal)
			up_write(&curseg->journal_rwsem);
		else
			f2fs_put_page(page, 1);

		f2fs_bug_on(sbi, ses->entry_cnt);
		release_sit_entry_set(ses);
	}

	f2fs_bug_on(sbi, !list_empty(head));
	f2fs_bug_on(sbi, sit_i->dirty_sentries);
out:
	if (cpc->reason & CP_DISCARD) {
		__u64 trim_start = cpc->trim_start;

		for (; cpc->trim_start <= cpc->trim_end; cpc->trim_start++)
			add_discard_addrs(sbi, cpc, false);

		cpc->trim_start = trim_start;
	}
	up_write(&sit_i->sentry_lock);

	set_prefree_as_free_segments(sbi);
}

static int build_sit_info(struct f2fs_sb_info *sbi)
{
	struct f2fs_super_block *raw_super = F2FS_RAW_SUPER(sbi);
	struct sit_info *sit_i;
	unsigned int sit_segs, start;
	char *src_bitmap;
	unsigned int bitmap_size;

	/* allocate memory for SIT information */
	sit_i = f2fs_kzalloc(sbi, sizeof(struct sit_info), GFP_KERNEL);
	if (!sit_i)
		return -ENOMEM;

	SM_I(sbi)->sit_info = sit_i;

	sit_i->sentries =
		f2fs_kvzalloc(sbi, array_size(sizeof(struct seg_entry),
					      MAIN_SEGS(sbi)),
			      GFP_KERNEL);
	if (!sit_i->sentries)
		return -ENOMEM;

	bitmap_size = f2fs_bitmap_size(MAIN_SEGS(sbi));
	sit_i->dirty_sentries_bitmap = f2fs_kvzalloc(sbi, bitmap_size,
								GFP_KERNEL);
	if (!sit_i->dirty_sentries_bitmap)
		return -ENOMEM;

	for (start = 0; start < MAIN_SEGS(sbi); start++) {
		sit_i->sentries[start].cur_valid_map
			= f2fs_kzalloc(sbi, SIT_VBLOCK_MAP_SIZE, GFP_KERNEL);
		sit_i->sentries[start].ckpt_valid_map
			= f2fs_kzalloc(sbi, SIT_VBLOCK_MAP_SIZE, GFP_KERNEL);
		if (!sit_i->sentries[start].cur_valid_map ||
				!sit_i->sentries[start].ckpt_valid_map)
			return -ENOMEM;

#ifdef CONFIG_F2FS_CHECK_FS
		sit_i->sentries[start].cur_valid_map_mir
			= f2fs_kzalloc(sbi, SIT_VBLOCK_MAP_SIZE, GFP_KERNEL);
		if (!sit_i->sentries[start].cur_valid_map_mir)
			return -ENOMEM;
#endif

		sit_i->sentries[start].discard_map
			= f2fs_kzalloc(sbi, SIT_VBLOCK_MAP_SIZE,
							GFP_KERNEL);
		if (!sit_i->sentries[start].discard_map)
			return -ENOMEM;
	}

	sit_i->tmp_map = f2fs_kzalloc(sbi, SIT_VBLOCK_MAP_SIZE, GFP_KERNEL);
	if (!sit_i->tmp_map)
		return -ENOMEM;

	if (sbi->segs_per_sec > 1) {
		sit_i->sec_entries =
			f2fs_kvzalloc(sbi, array_size(sizeof(struct sec_entry),
						      MAIN_SECS(sbi)),
				      GFP_KERNEL);
		if (!sit_i->sec_entries)
			return -ENOMEM;
	}

	/* get information related with SIT */
	sit_segs = le32_to_cpu(raw_super->segment_count_sit) >> 1;

	/* setup SIT bitmap from ckeckpoint pack */
	bitmap_size = __bitmap_size(sbi, SIT_BITMAP);
	src_bitmap = __bitmap_ptr(sbi, SIT_BITMAP);

	sit_i->sit_bitmap = kmemdup(src_bitmap, bitmap_size, GFP_KERNEL);
	if (!sit_i->sit_bitmap)
		return -ENOMEM;

#ifdef CONFIG_F2FS_CHECK_FS
	sit_i->sit_bitmap_mir = kmemdup(src_bitmap, bitmap_size, GFP_KERNEL);
	if (!sit_i->sit_bitmap_mir)
		return -ENOMEM;
#endif

	/* init SIT information */
	sit_i->s_ops = &default_salloc_ops;

	sit_i->sit_base_addr = le32_to_cpu(raw_super->sit_blkaddr);
	sit_i->sit_blocks = sit_segs << sbi->log_blocks_per_seg;
	sit_i->written_valid_blocks = 0;
	sit_i->bitmap_size = bitmap_size;
	sit_i->dirty_sentries = 0;
	sit_i->sents_per_block = SIT_ENTRY_PER_BLOCK;
	sit_i->elapsed_time = le64_to_cpu(sbi->ckpt->elapsed_time);
	sit_i->mounted_time = CURRENT_TIME_SEC.tv_sec;
	init_rwsem(&sit_i->sentry_lock);
	return 0;
}

static int build_free_segmap(struct f2fs_sb_info *sbi)
{
	struct free_segmap_info *free_i;
	unsigned int bitmap_size, sec_bitmap_size;

	/* allocate memory for free segmap information */
	free_i = f2fs_kzalloc(sbi, sizeof(struct free_segmap_info), GFP_KERNEL);
	if (!free_i)
		return -ENOMEM;

	SM_I(sbi)->free_info = free_i;

	bitmap_size = f2fs_bitmap_size(MAIN_SEGS(sbi));
	free_i->free_segmap = f2fs_kvmalloc(sbi, bitmap_size, GFP_KERNEL);
	if (!free_i->free_segmap)
		return -ENOMEM;

	sec_bitmap_size = f2fs_bitmap_size(MAIN_SECS(sbi));
	free_i->free_secmap = f2fs_kvmalloc(sbi, sec_bitmap_size, GFP_KERNEL);
	if (!free_i->free_secmap)
		return -ENOMEM;

	/* set all segments as dirty temporarily */
	memset(free_i->free_segmap, 0xff, bitmap_size);
	memset(free_i->free_secmap, 0xff, sec_bitmap_size);

	/* init free segmap information */
	free_i->start_segno = GET_SEGNO_FROM_SEG0(sbi, MAIN_BLKADDR(sbi));
	free_i->free_segments = 0;
	free_i->free_sections = 0;
	spin_lock_init(&free_i->segmap_lock);
	return 0;
}

static int build_curseg(struct f2fs_sb_info *sbi)
{
	struct curseg_info *array;
	int i;

	array = f2fs_kzalloc(sbi, array_size(NR_CURSEG_TYPE, sizeof(*array)),
			     GFP_KERNEL);
	if (!array)
		return -ENOMEM;

	SM_I(sbi)->curseg_array = array;

	for (i = 0; i < NR_CURSEG_TYPE; i++) {
		mutex_init(&array[i].curseg_mutex);
		array[i].sum_blk = f2fs_kzalloc(sbi, PAGE_SIZE, GFP_KERNEL);
		if (!array[i].sum_blk)
			return -ENOMEM;
		init_rwsem(&array[i].journal_rwsem);
		array[i].journal = f2fs_kzalloc(sbi,
				sizeof(struct f2fs_journal), GFP_KERNEL);
		if (!array[i].journal)
			return -ENOMEM;
		array[i].segno = NULL_SEGNO;
		array[i].next_blkoff = 0;
	}
	return restore_curseg_summaries(sbi);
}

static int build_sit_entries(struct f2fs_sb_info *sbi)
{
	struct sit_info *sit_i = SIT_I(sbi);
	struct curseg_info *curseg = CURSEG_I(sbi, CURSEG_COLD_DATA);
	struct f2fs_journal *journal = curseg->journal;
	struct seg_entry *se;
	struct f2fs_sit_entry sit;
	int sit_blk_cnt = SIT_BLK_CNT(sbi);
	unsigned int i, start, end;
	unsigned int readed, start_blk = 0;
	int err = 0;
	block_t total_node_blocks = 0;

	do {
		readed = f2fs_ra_meta_pages(sbi, start_blk, BIO_MAX_PAGES,
							META_SIT, true);

		start = start_blk * sit_i->sents_per_block;
		end = (start_blk + readed) * sit_i->sents_per_block;

		for (; start < end && start < MAIN_SEGS(sbi); start++) {
			struct f2fs_sit_block *sit_blk;
			struct page *page;

			se = &sit_i->sentries[start];
			page = get_current_sit_page(sbi, start);
			if (IS_ERR(page))
				return PTR_ERR(page);
			sit_blk = (struct f2fs_sit_block *)page_address(page);
			sit = sit_blk->entries[SIT_ENTRY_OFFSET(sit_i, start)];
			f2fs_put_page(page, 1);

			err = check_block_count(sbi, start, &sit);
			if (err)
				return err;
			seg_info_from_raw_sit(se, &sit);
			if (IS_NODESEG(se->type))
				total_node_blocks += se->valid_blocks;

			/* build discard map only one time */
			if (is_set_ckpt_flags(sbi, CP_TRIMMED_FLAG)) {
				memset(se->discard_map, 0xff,
					SIT_VBLOCK_MAP_SIZE);
			} else {
				memcpy(se->discard_map,
					se->cur_valid_map,
					SIT_VBLOCK_MAP_SIZE);
				sbi->discard_blks +=
					sbi->blocks_per_seg -
					se->valid_blocks;
			}

			if (sbi->segs_per_sec > 1)
				get_sec_entry(sbi, start)->valid_blocks +=
							se->valid_blocks;
		}
		start_blk += readed;
	} while (start_blk < sit_blk_cnt);

	down_read(&curseg->journal_rwsem);
	for (i = 0; i < sits_in_cursum(journal); i++) {
		unsigned int old_valid_blocks;

		start = le32_to_cpu(segno_in_journal(journal, i));
		if (start >= MAIN_SEGS(sbi)) {
			f2fs_msg(sbi->sb, KERN_ERR,
					"Wrong journal entry on segno %u",
					start);
			set_sbi_flag(sbi, SBI_NEED_FSCK);
			err = -EINVAL;
			break;
		}

		se = &sit_i->sentries[start];
		sit = sit_in_journal(journal, i);

		old_valid_blocks = se->valid_blocks;
		if (IS_NODESEG(se->type))
			total_node_blocks -= old_valid_blocks;

		err = check_block_count(sbi, start, &sit);
		if (err)
			break;
		seg_info_from_raw_sit(se, &sit);
		if (IS_NODESEG(se->type))
			total_node_blocks += se->valid_blocks;

		if (is_set_ckpt_flags(sbi, CP_TRIMMED_FLAG)) {
			memset(se->discard_map, 0xff, SIT_VBLOCK_MAP_SIZE);
		} else {
			memcpy(se->discard_map, se->cur_valid_map,
						SIT_VBLOCK_MAP_SIZE);
			sbi->discard_blks += old_valid_blocks;
			sbi->discard_blks -= se->valid_blocks;
		}

		if (sbi->segs_per_sec > 1) {
			get_sec_entry(sbi, start)->valid_blocks +=
							se->valid_blocks;
			get_sec_entry(sbi, start)->valid_blocks -=
							old_valid_blocks;
		}
	}
	up_read(&curseg->journal_rwsem);

	if (!err && total_node_blocks != valid_node_count(sbi)) {
		f2fs_msg(sbi->sb, KERN_ERR,
			"SIT is corrupted node# %u vs %u",
			total_node_blocks, valid_node_count(sbi));
		set_sbi_flag(sbi, SBI_NEED_FSCK);
		err = -EINVAL;
	}

	return err;
}

static void init_free_segmap(struct f2fs_sb_info *sbi)
{
	unsigned int start;
	int type;

	for (start = 0; start < MAIN_SEGS(sbi); start++) {
		struct seg_entry *sentry = get_seg_entry(sbi, start);
		if (!sentry->valid_blocks)
			__set_free(sbi, start);
		else
			SIT_I(sbi)->written_valid_blocks +=
						sentry->valid_blocks;
	}

	/* set use the current segments */
	for (type = CURSEG_HOT_DATA; type <= CURSEG_COLD_NODE; type++) {
		struct curseg_info *curseg_t = CURSEG_I(sbi, type);
		__set_test_and_inuse(sbi, curseg_t->segno);
	}
}

static void init_dirty_segmap(struct f2fs_sb_info *sbi)
{
	struct dirty_seglist_info *dirty_i = DIRTY_I(sbi);
	struct free_segmap_info *free_i = FREE_I(sbi);
	unsigned int segno = 0, offset = 0;
	unsigned short valid_blocks;

	while (1) {
		/* find dirty segment based on free segmap */
		segno = find_next_inuse(free_i, MAIN_SEGS(sbi), offset);
		if (segno >= MAIN_SEGS(sbi))
			break;
		offset = segno + 1;
		valid_blocks = get_valid_blocks(sbi, segno, false);
		if (valid_blocks == sbi->blocks_per_seg || !valid_blocks)
			continue;
		if (valid_blocks > sbi->blocks_per_seg) {
			f2fs_bug_on(sbi, 1);
			continue;
		}
		mutex_lock(&dirty_i->seglist_lock);
		__locate_dirty_segment(sbi, segno, DIRTY);
		mutex_unlock(&dirty_i->seglist_lock);
	}
}

static int init_victim_secmap(struct f2fs_sb_info *sbi)
{
	struct dirty_seglist_info *dirty_i = DIRTY_I(sbi);
	unsigned int bitmap_size = f2fs_bitmap_size(MAIN_SECS(sbi));

	dirty_i->victim_secmap = f2fs_kvzalloc(sbi, bitmap_size, GFP_KERNEL);
	if (!dirty_i->victim_secmap)
		return -ENOMEM;
	return 0;
}

static int build_dirty_segmap(struct f2fs_sb_info *sbi)
{
	struct dirty_seglist_info *dirty_i;
	unsigned int bitmap_size, i;

	/* allocate memory for dirty segments list information */
	dirty_i = f2fs_kzalloc(sbi, sizeof(struct dirty_seglist_info),
								GFP_KERNEL);
	if (!dirty_i)
		return -ENOMEM;

	SM_I(sbi)->dirty_info = dirty_i;
	mutex_init(&dirty_i->seglist_lock);

	bitmap_size = f2fs_bitmap_size(MAIN_SEGS(sbi));

	for (i = 0; i < NR_DIRTY_TYPE; i++) {
		dirty_i->dirty_segmap[i] = f2fs_kvzalloc(sbi, bitmap_size,
								GFP_KERNEL);
		if (!dirty_i->dirty_segmap[i])
			return -ENOMEM;
	}

	init_dirty_segmap(sbi);
	return init_victim_secmap(sbi);
}

/*
 * Update min, max modified time for cost-benefit GC algorithm
 */
static void init_min_max_mtime(struct f2fs_sb_info *sbi)
{
	struct sit_info *sit_i = SIT_I(sbi);
	unsigned int segno;

	down_write(&sit_i->sentry_lock);

	sit_i->min_mtime = ULLONG_MAX;

	for (segno = 0; segno < MAIN_SEGS(sbi); segno += sbi->segs_per_sec) {
		unsigned int i;
		unsigned long long mtime = 0;

		for (i = 0; i < sbi->segs_per_sec; i++)
			mtime += get_seg_entry(sbi, segno + i)->mtime;

		mtime = div_u64(mtime, sbi->segs_per_sec);

		if (sit_i->min_mtime > mtime)
			sit_i->min_mtime = mtime;
	}
	sit_i->max_mtime = get_mtime(sbi, false);
	up_write(&sit_i->sentry_lock);
}

int f2fs_build_segment_manager(struct f2fs_sb_info *sbi)
{
	struct f2fs_super_block *raw_super = F2FS_RAW_SUPER(sbi);
	struct f2fs_checkpoint *ckpt = F2FS_CKPT(sbi);
	struct f2fs_sm_info *sm_info;
	int err;

	sm_info = f2fs_kzalloc(sbi, sizeof(struct f2fs_sm_info), GFP_KERNEL);
	if (!sm_info)
		return -ENOMEM;

	/* init sm info */
	sbi->sm_info = sm_info;
	sm_info->seg0_blkaddr = le32_to_cpu(raw_super->segment0_blkaddr);
	sm_info->main_blkaddr = le32_to_cpu(raw_super->main_blkaddr);
	sm_info->segment_count = le32_to_cpu(raw_super->segment_count);
	sm_info->reserved_segments = le32_to_cpu(ckpt->rsvd_segment_count);
	sm_info->ovp_segments = le32_to_cpu(ckpt->overprov_segment_count);
	sm_info->main_segments = le32_to_cpu(raw_super->segment_count_main);
	sm_info->ssa_blkaddr = le32_to_cpu(raw_super->ssa_blkaddr);
	sm_info->rec_prefree_segments = sm_info->main_segments *
					DEF_RECLAIM_PREFREE_SEGMENTS / 100;
	if (sm_info->rec_prefree_segments > DEF_MAX_RECLAIM_PREFREE_SEGMENTS)
		sm_info->rec_prefree_segments = DEF_MAX_RECLAIM_PREFREE_SEGMENTS;

	if (!test_opt(sbi, LFS))
		sm_info->ipu_policy = 1 << F2FS_IPU_FSYNC;
	sm_info->min_ipu_util = DEF_MIN_IPU_UTIL;
	sm_info->min_fsync_blocks = DEF_MIN_FSYNC_BLOCKS;
	sm_info->min_seq_blocks = sbi->blocks_per_seg * sbi->segs_per_sec;
	sm_info->min_hot_blocks = DEF_MIN_HOT_BLOCKS;
	sm_info->min_ssr_sections = reserved_sections(sbi);

	INIT_LIST_HEAD(&sm_info->sit_entry_set);

<<<<<<< HEAD
	if (!f2fs_readonly(sbi->sb)) {
		err = create_flush_cmd_control(sbi);
=======
	init_rwsem(&sm_info->curseg_lock);

	if (!f2fs_readonly(sbi->sb)) {
		err = f2fs_create_flush_cmd_control(sbi);
>>>>>>> 0eea3276
		if (err)
			return err;
	}

	err = create_discard_cmd_control(sbi);
	if (err)
		return err;

	err = build_sit_info(sbi);
	if (err)
		return err;
	err = build_free_segmap(sbi);
	if (err)
		return err;
	err = build_curseg(sbi);
	if (err)
		return err;

	/* reinit free segmap based on SIT */
	err = build_sit_entries(sbi);
	if (err)
		return err;

	init_free_segmap(sbi);
	err = build_dirty_segmap(sbi);
	if (err)
		return err;

	init_min_max_mtime(sbi);
	return 0;
}

static void discard_dirty_segmap(struct f2fs_sb_info *sbi,
		enum dirty_type dirty_type)
{
	struct dirty_seglist_info *dirty_i = DIRTY_I(sbi);

	mutex_lock(&dirty_i->seglist_lock);
	kvfree(dirty_i->dirty_segmap[dirty_type]);
	dirty_i->nr_dirty[dirty_type] = 0;
	mutex_unlock(&dirty_i->seglist_lock);
}

static void destroy_victim_secmap(struct f2fs_sb_info *sbi)
{
	struct dirty_seglist_info *dirty_i = DIRTY_I(sbi);
	kvfree(dirty_i->victim_secmap);
}

static void destroy_dirty_segmap(struct f2fs_sb_info *sbi)
{
	struct dirty_seglist_info *dirty_i = DIRTY_I(sbi);
	int i;

	if (!dirty_i)
		return;

	/* discard pre-free/dirty segments list */
	for (i = 0; i < NR_DIRTY_TYPE; i++)
		discard_dirty_segmap(sbi, i);

	destroy_victim_secmap(sbi);
	SM_I(sbi)->dirty_info = NULL;
	kfree(dirty_i);
}

static void destroy_curseg(struct f2fs_sb_info *sbi)
{
	struct curseg_info *array = SM_I(sbi)->curseg_array;
	int i;

	if (!array)
		return;
	SM_I(sbi)->curseg_array = NULL;
	for (i = 0; i < NR_CURSEG_TYPE; i++) {
		kfree(array[i].sum_blk);
		kfree(array[i].journal);
	}
	kfree(array);
}

static void destroy_free_segmap(struct f2fs_sb_info *sbi)
{
	struct free_segmap_info *free_i = SM_I(sbi)->free_info;
	if (!free_i)
		return;
	SM_I(sbi)->free_info = NULL;
	kvfree(free_i->free_segmap);
	kvfree(free_i->free_secmap);
	kfree(free_i);
}

static void destroy_sit_info(struct f2fs_sb_info *sbi)
{
	struct sit_info *sit_i = SIT_I(sbi);
	unsigned int start;

	if (!sit_i)
		return;

	if (sit_i->sentries) {
		for (start = 0; start < MAIN_SEGS(sbi); start++) {
			kfree(sit_i->sentries[start].cur_valid_map);
#ifdef CONFIG_F2FS_CHECK_FS
			kfree(sit_i->sentries[start].cur_valid_map_mir);
#endif
			kfree(sit_i->sentries[start].ckpt_valid_map);
			kfree(sit_i->sentries[start].discard_map);
		}
	}
	kfree(sit_i->tmp_map);

	kvfree(sit_i->sentries);
	kvfree(sit_i->sec_entries);
	kvfree(sit_i->dirty_sentries_bitmap);

	SM_I(sbi)->sit_info = NULL;
	kfree(sit_i->sit_bitmap);
#ifdef CONFIG_F2FS_CHECK_FS
	kfree(sit_i->sit_bitmap_mir);
#endif
	kfree(sit_i);
}

void f2fs_destroy_segment_manager(struct f2fs_sb_info *sbi)
{
	struct f2fs_sm_info *sm_info = SM_I(sbi);

	if (!sm_info)
		return;
	f2fs_destroy_flush_cmd_control(sbi, true);
	destroy_discard_cmd_control(sbi);
	destroy_dirty_segmap(sbi);
	destroy_curseg(sbi);
	destroy_free_segmap(sbi);
	destroy_sit_info(sbi);
	sbi->sm_info = NULL;
	kfree(sm_info);
}

int __init f2fs_create_segment_manager_caches(void)
{
	discard_entry_slab = f2fs_kmem_cache_create("discard_entry",
			sizeof(struct discard_entry));
	if (!discard_entry_slab)
		goto fail;

	discard_cmd_slab = f2fs_kmem_cache_create("discard_cmd",
			sizeof(struct discard_cmd));
	if (!discard_cmd_slab)
		goto destroy_discard_entry;

	sit_entry_set_slab = f2fs_kmem_cache_create("sit_entry_set",
			sizeof(struct sit_entry_set));
	if (!sit_entry_set_slab)
		goto destroy_discard_cmd;

	inmem_entry_slab = f2fs_kmem_cache_create("inmem_page_entry",
			sizeof(struct inmem_pages));
	if (!inmem_entry_slab)
		goto destroy_sit_entry_set;
	return 0;

destroy_sit_entry_set:
	kmem_cache_destroy(sit_entry_set_slab);
destroy_discard_cmd:
	kmem_cache_destroy(discard_cmd_slab);
destroy_discard_entry:
	kmem_cache_destroy(discard_entry_slab);
fail:
	return -ENOMEM;
}

void f2fs_destroy_segment_manager_caches(void)
{
	kmem_cache_destroy(sit_entry_set_slab);
	kmem_cache_destroy(discard_cmd_slab);
	kmem_cache_destroy(discard_entry_slab);
	kmem_cache_destroy(inmem_entry_slab);
}<|MERGE_RESOLUTION|>--- conflicted
+++ resolved
@@ -1650,28 +1650,6 @@
 /* This should be covered by global mutex, &sit_i->sentry_lock */
 static void f2fs_wait_discard_bio(struct f2fs_sb_info *sbi, block_t blkaddr)
 {
-<<<<<<< HEAD
-	dev_t dev = sbi->sb->s_bdev->bd_dev;
-	struct flush_cmd_control *fcc;
-	int err = 0;
-
-	fcc = kzalloc(sizeof(struct flush_cmd_control), GFP_KERNEL);
-	if (!fcc)
-		return -ENOMEM;
-	init_waitqueue_head(&fcc->flush_wait_queue);
-	init_llist_head(&fcc->issue_list);
-	SM_I(sbi)->cmd_control_info = fcc;
-	if (!test_opt(sbi, FLUSH_MERGE))
-		return err;
-
-	fcc->f2fs_issue_flush = kthread_run(issue_flush_thread, sbi,
-				"f2fs_flush-%u:%u", MAJOR(dev), MINOR(dev));
-	if (IS_ERR(fcc->f2fs_issue_flush)) {
-		err = PTR_ERR(fcc->f2fs_issue_flush);
-		kfree(fcc);
-		SM_I(sbi)->cmd_control_info = NULL;
-		return err;
-=======
 	struct discard_cmd_control *dcc = SM_I(sbi)->dcc_info;
 	struct discard_cmd *dc;
 	bool need_wait = false;
@@ -1686,7 +1664,6 @@
 			dc->ref++;
 			need_wait = true;
 		}
->>>>>>> 0eea3276
 	}
 	mutex_unlock(&dcc->cmd_lock);
 
@@ -3551,15 +3528,8 @@
 
 static int restore_curseg_summaries(struct f2fs_sb_info *sbi)
 {
-<<<<<<< HEAD
-	struct f2fs_summary_block *s_sits =
-		CURSEG_I(sbi, CURSEG_COLD_DATA)->sum_blk;
-	struct f2fs_summary_block *s_nats =
-		CURSEG_I(sbi, CURSEG_HOT_DATA)->sum_blk;
-=======
 	struct f2fs_journal *sit_j = CURSEG_I(sbi, CURSEG_COLD_DATA)->journal;
 	struct f2fs_journal *nat_j = CURSEG_I(sbi, CURSEG_HOT_DATA)->journal;
->>>>>>> 0eea3276
 	int type = CURSEG_HOT_DATA;
 	int err;
 
@@ -3588,13 +3558,8 @@
 	}
 
 	/* sanity check for summary blocks */
-<<<<<<< HEAD
-	if (nats_in_cursum(s_nats) > NAT_JOURNAL_ENTRIES ||
-			sits_in_cursum(s_sits) > SIT_JOURNAL_ENTRIES)
-=======
 	if (nats_in_cursum(nat_j) > NAT_JOURNAL_ENTRIES ||
 			sits_in_cursum(sit_j) > SIT_JOURNAL_ENTRIES)
->>>>>>> 0eea3276
 		return -EINVAL;
 
 	return 0;
@@ -4359,15 +4324,10 @@
 
 	INIT_LIST_HEAD(&sm_info->sit_entry_set);
 
-<<<<<<< HEAD
-	if (!f2fs_readonly(sbi->sb)) {
-		err = create_flush_cmd_control(sbi);
-=======
 	init_rwsem(&sm_info->curseg_lock);
 
 	if (!f2fs_readonly(sbi->sb)) {
 		err = f2fs_create_flush_cmd_control(sbi);
->>>>>>> 0eea3276
 		if (err)
 			return err;
 	}
