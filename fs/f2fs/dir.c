// SPDX-License-Identifier: GPL-2.0
/*
 * fs/f2fs/dir.c
 *
 * Copyright (c) 2012 Samsung Electronics Co., Ltd.
 *             http://www.samsung.com/
 */
#include <linux/fs.h>
#include <linux/f2fs_fs.h>
#include <linux/sched.h>
#include "f2fs.h"
#include "node.h"
#include "acl.h"
#include "xattr.h"
#include <trace/events/f2fs.h>

static unsigned long dir_blocks(struct inode *inode)
{
	return ((unsigned long long) (i_size_read(inode) + PAGE_SIZE - 1))
							>> PAGE_SHIFT;
}

static unsigned int dir_buckets(unsigned int level, int dir_level)
{
	if (level + dir_level < MAX_DIR_HASH_DEPTH / 2)
		return 1 << (level + dir_level);
	else
		return MAX_DIR_BUCKETS;
}

static unsigned int bucket_blocks(unsigned int level)
{
	if (level < MAX_DIR_HASH_DEPTH / 2)
		return 2;
	else
		return 4;
}

static unsigned char f2fs_filetype_table[F2FS_FT_MAX] = {
	[F2FS_FT_UNKNOWN]	= DT_UNKNOWN,
	[F2FS_FT_REG_FILE]	= DT_REG,
	[F2FS_FT_DIR]		= DT_DIR,
	[F2FS_FT_CHRDEV]	= DT_CHR,
	[F2FS_FT_BLKDEV]	= DT_BLK,
	[F2FS_FT_FIFO]		= DT_FIFO,
	[F2FS_FT_SOCK]		= DT_SOCK,
	[F2FS_FT_SYMLINK]	= DT_LNK,
};

static unsigned char f2fs_type_by_mode[S_IFMT >> S_SHIFT] = {
	[S_IFREG >> S_SHIFT]	= F2FS_FT_REG_FILE,
	[S_IFDIR >> S_SHIFT]	= F2FS_FT_DIR,
	[S_IFCHR >> S_SHIFT]	= F2FS_FT_CHRDEV,
	[S_IFBLK >> S_SHIFT]	= F2FS_FT_BLKDEV,
	[S_IFIFO >> S_SHIFT]	= F2FS_FT_FIFO,
	[S_IFSOCK >> S_SHIFT]	= F2FS_FT_SOCK,
	[S_IFLNK >> S_SHIFT]	= F2FS_FT_SYMLINK,
};

static void set_de_type(struct f2fs_dir_entry *de, umode_t mode)
{
	de->file_type = f2fs_type_by_mode[(mode & S_IFMT) >> S_SHIFT];
}

<<<<<<< HEAD
unsigned char f2fs_get_de_type(struct f2fs_dir_entry *de)
=======
unsigned char get_de_type(struct f2fs_dir_entry *de)
>>>>>>> 9ed70b4a
{
	if (de->file_type < F2FS_FT_MAX)
		return f2fs_filetype_table[de->file_type];
	return DT_UNKNOWN;
}

static unsigned long dir_block_index(unsigned int level,
				int dir_level, unsigned int idx)
{
	unsigned long i;
	unsigned long bidx = 0;

	for (i = 0; i < level; i++)
		bidx += dir_buckets(i, dir_level) * bucket_blocks(i);
	bidx += idx * bucket_blocks(level);
	return bidx;
}

static struct f2fs_dir_entry *find_in_block(struct page *dentry_page,
				struct fscrypt_name *fname,
				f2fs_hash_t namehash,
				int *max_slots,
				struct page **res_page)
{
	struct f2fs_dentry_block *dentry_blk;
	struct f2fs_dir_entry *de;
	struct f2fs_dentry_ptr d;

	dentry_blk = (struct f2fs_dentry_block *)page_address(dentry_page);

	make_dentry_ptr_block(NULL, &d, dentry_blk);
	de = f2fs_find_target_dentry(fname, namehash, max_slots, &d);
	if (de)
		*res_page = dentry_page;

	return de;
}

struct f2fs_dir_entry *f2fs_find_target_dentry(struct fscrypt_name *fname,
			f2fs_hash_t namehash, int *max_slots,
			struct f2fs_dentry_ptr *d)
{
	struct f2fs_dir_entry *de;
	unsigned long bit_pos = 0;
	int max_len = 0;

	if (max_slots)
		*max_slots = 0;
	while (bit_pos < d->max) {
		if (!test_bit_le(bit_pos, d->bitmap)) {
			bit_pos++;
			max_len++;
			continue;
		}

		de = &d->dentry[bit_pos];

		if (unlikely(!de->name_len)) {
			bit_pos++;
			continue;
		}

		if (de->hash_code == namehash &&
		    fscrypt_match_name(fname, d->filename[bit_pos],
				       le16_to_cpu(de->name_len)))
			goto found;

		if (max_slots && max_len > *max_slots)
			*max_slots = max_len;
		max_len = 0;

		bit_pos += GET_DENTRY_SLOTS(le16_to_cpu(de->name_len));
	}

	de = NULL;
found:
	if (max_slots && max_len > *max_slots)
		*max_slots = max_len;
	return de;
}

static struct f2fs_dir_entry *find_in_level(struct inode *dir,
					unsigned int level,
					struct fscrypt_name *fname,
					struct page **res_page)
{
	struct qstr name = FSTR_TO_QSTR(&fname->disk_name);
	int s = GET_DENTRY_SLOTS(name.len);
	unsigned int nbucket, nblock;
	unsigned int bidx, end_block;
	struct page *dentry_page;
	struct f2fs_dir_entry *de = NULL;
	bool room = false;
	int max_slots;
	f2fs_hash_t namehash = f2fs_dentry_hash(&name, fname);

	nbucket = dir_buckets(level, F2FS_I(dir)->i_dir_level);
	nblock = bucket_blocks(level);

	bidx = dir_block_index(level, F2FS_I(dir)->i_dir_level,
					le32_to_cpu(namehash) % nbucket);
	end_block = bidx + nblock;

	for (; bidx < end_block; bidx++) {
		/* no need to allocate new dentry pages to all the indices */
		dentry_page = f2fs_find_data_page(dir, bidx);
		if (IS_ERR(dentry_page)) {
			if (PTR_ERR(dentry_page) == -ENOENT) {
				room = true;
				continue;
			} else {
				*res_page = dentry_page;
				break;
			}
		}

		de = find_in_block(dentry_page, fname, namehash, &max_slots,
								res_page);
		if (de)
			break;

		if (max_slots >= s)
			room = true;
		f2fs_put_page(dentry_page, 0);
	}

	if (!de && room && F2FS_I(dir)->chash != namehash) {
		F2FS_I(dir)->chash = namehash;
		F2FS_I(dir)->clevel = level;
	}

	return de;
}

struct f2fs_dir_entry *__f2fs_find_entry(struct inode *dir,
			struct fscrypt_name *fname, struct page **res_page)
{
	unsigned long npages = dir_blocks(dir);
	struct f2fs_dir_entry *de = NULL;
	unsigned int max_depth;
	unsigned int level;

	if (f2fs_has_inline_dentry(dir)) {
		*res_page = NULL;
		de = f2fs_find_in_inline_dir(dir, fname, res_page);
		goto out;
	}

	if (npages == 0) {
		*res_page = NULL;
		goto out;
	}

	max_depth = F2FS_I(dir)->i_current_depth;
	if (unlikely(max_depth > MAX_DIR_HASH_DEPTH)) {
		f2fs_msg(F2FS_I_SB(dir)->sb, KERN_WARNING,
				"Corrupted max_depth of %lu: %u",
				dir->i_ino, max_depth);
		max_depth = MAX_DIR_HASH_DEPTH;
		f2fs_i_depth_write(dir, max_depth);
	}

	for (level = 0; level < max_depth; level++) {
		*res_page = NULL;
		de = find_in_level(dir, level, fname, res_page);
		if (de || IS_ERR(*res_page))
			break;
	}
out:
	/* This is to increase the speed of f2fs_create */
	if (!de)
		F2FS_I(dir)->task = current;
	return de;
}

/*
 * Find an entry in the specified directory with the wanted name.
 * It returns the page where the entry was found (as a parameter - res_page),
 * and the entry itself. Page is returned mapped and unlocked.
 * Entry is guaranteed to be valid.
 */
struct f2fs_dir_entry *f2fs_find_entry(struct inode *dir,
			const struct qstr *child, struct page **res_page)
{
	struct f2fs_dir_entry *de = NULL;
	struct fscrypt_name fname;
	int err;

	err = fscrypt_setup_filename(dir, child, 1, &fname);
	if (err) {
		if (err == -ENOENT)
			*res_page = NULL;
		else
			*res_page = ERR_PTR(err);
		return NULL;
	}

	de = __f2fs_find_entry(dir, &fname, res_page);

	fscrypt_free_filename(&fname);
	return de;
}

struct f2fs_dir_entry *f2fs_parent_dir(struct inode *dir, struct page **p)
{
	struct qstr dotdot = QSTR_INIT("..", 2);

	return f2fs_find_entry(dir, &dotdot, p);
}

ino_t f2fs_inode_by_name(struct inode *dir, const struct qstr *qstr,
							struct page **page)
{
	ino_t res = 0;
	struct f2fs_dir_entry *de;

	de = f2fs_find_entry(dir, qstr, page);
	if (de) {
		res = le32_to_cpu(de->ino);
		f2fs_put_page(*page, 0);
	}

	return res;
}

void f2fs_set_link(struct inode *dir, struct f2fs_dir_entry *de,
		struct page *page, struct inode *inode)
{
	enum page_type type = f2fs_has_inline_dentry(dir) ? NODE : DATA;
	lock_page(page);
	f2fs_wait_on_page_writeback(page, type, true);
	de->ino = cpu_to_le32(inode->i_ino);
	set_de_type(de, inode->i_mode);
	set_page_dirty(page);

	dir->i_mtime = dir->i_ctime = current_time(dir);
	f2fs_mark_inode_dirty_sync(dir, false);
	f2fs_put_page(page, 1);
}

static void init_dent_inode(const struct qstr *name, struct page *ipage)
{
	struct f2fs_inode *ri;

	f2fs_wait_on_page_writeback(ipage, NODE, true);

	/* copy name info. to this inode page */
	ri = F2FS_INODE(ipage);
	ri->i_namelen = cpu_to_le32(name->len);
	memcpy(ri->i_name, name->name, name->len);
	set_page_dirty(ipage);
}

void f2fs_do_make_empty_dir(struct inode *inode, struct inode *parent,
					struct f2fs_dentry_ptr *d)
{
	struct qstr dot = QSTR_INIT(".", 1);
	struct qstr dotdot = QSTR_INIT("..", 2);

	/* update dirent of "." */
	f2fs_update_dentry(inode->i_ino, inode->i_mode, d, &dot, 0, 0);

	/* update dirent of ".." */
	f2fs_update_dentry(parent->i_ino, parent->i_mode, d, &dotdot, 0, 1);
}

static int make_empty_dir(struct inode *inode,
		struct inode *parent, struct page *page)
{
	struct page *dentry_page;
	struct f2fs_dentry_block *dentry_blk;
	struct f2fs_dentry_ptr d;

	if (f2fs_has_inline_dentry(inode))
		return f2fs_make_empty_inline_dir(inode, parent, page);

	dentry_page = f2fs_get_new_data_page(inode, page, 0, true);
	if (IS_ERR(dentry_page))
		return PTR_ERR(dentry_page);

	dentry_blk = page_address(dentry_page);

	make_dentry_ptr_block(NULL, &d, dentry_blk);
	f2fs_do_make_empty_dir(inode, parent, &d);

	set_page_dirty(dentry_page);
	f2fs_put_page(dentry_page, 1);
	return 0;
}

struct page *f2fs_init_inode_metadata(struct inode *inode, struct inode *dir,
			const struct qstr *new_name, const struct qstr *orig_name,
			struct page *dpage)
{
	struct page *page;
	int dummy_encrypt = DUMMY_ENCRYPTION_ENABLED(F2FS_I_SB(dir));
	int err;

	if (is_inode_flag_set(inode, FI_NEW_INODE)) {
		page = f2fs_new_inode_page(inode);
		if (IS_ERR(page))
			return page;

		if (S_ISDIR(inode->i_mode)) {
			/* in order to handle error case */
			get_page(page);
			err = make_empty_dir(inode, dir, page);
			if (err) {
				lock_page(page);
				goto put_error;
			}
			put_page(page);
		}

		err = f2fs_init_acl(inode, dir, page, dpage);
		if (err)
			goto put_error;

		err = f2fs_init_security(inode, dir, orig_name, page);
		if (err)
			goto put_error;

		if ((f2fs_encrypted_inode(dir) || dummy_encrypt) &&
					f2fs_may_encrypt(inode)) {
			err = fscrypt_inherit_context(dir, inode, page, false);
			if (err)
				goto put_error;
		}
	} else {
		page = f2fs_get_node_page(F2FS_I_SB(dir), inode->i_ino);
		if (IS_ERR(page))
			return page;
	}

	if (new_name) {
		init_dent_inode(new_name, page);
		if (f2fs_encrypted_inode(dir))
			file_set_enc_name(inode);
	}

	/*
	 * This file should be checkpointed during fsync.
	 * We lost i_pino from now on.
	 */
	if (is_inode_flag_set(inode, FI_INC_LINK)) {
		if (!S_ISDIR(inode->i_mode))
			file_lost_pino(inode);
		/*
		 * If link the tmpfile to alias through linkat path,
		 * we should remove this inode from orphan list.
		 */
		if (inode->i_nlink == 0)
			f2fs_remove_orphan_inode(F2FS_I_SB(dir), inode->i_ino);
		f2fs_i_links_write(inode, true);
	}
	return page;

put_error:
	clear_nlink(inode);
	f2fs_update_inode(inode, page);
	f2fs_put_page(page, 1);
	return ERR_PTR(err);
}

void f2fs_update_parent_metadata(struct inode *dir, struct inode *inode,
						unsigned int current_depth)
{
	if (inode && is_inode_flag_set(inode, FI_NEW_INODE)) {
		if (S_ISDIR(inode->i_mode))
			f2fs_i_links_write(dir, true);
		clear_inode_flag(inode, FI_NEW_INODE);
	}
	dir->i_mtime = dir->i_ctime = current_time(dir);
	f2fs_mark_inode_dirty_sync(dir, false);

	if (F2FS_I(dir)->i_current_depth != current_depth)
		f2fs_i_depth_write(dir, current_depth);

	if (inode && is_inode_flag_set(inode, FI_INC_LINK))
		clear_inode_flag(inode, FI_INC_LINK);
}

int f2fs_room_for_filename(const void *bitmap, int slots, int max_slots)
{
	int bit_start = 0;
	int zero_start, zero_end;
next:
	zero_start = find_next_zero_bit_le(bitmap, max_slots, bit_start);
	if (zero_start >= max_slots)
		return max_slots;

	zero_end = find_next_bit_le(bitmap, max_slots, zero_start);
	if (zero_end - zero_start >= slots)
		return zero_start;

	bit_start = zero_end + 1;

	if (zero_end + 1 >= max_slots)
		return max_slots;
	goto next;
}

void f2fs_update_dentry(nid_t ino, umode_t mode, struct f2fs_dentry_ptr *d,
				const struct qstr *name, f2fs_hash_t name_hash,
				unsigned int bit_pos)
{
	struct f2fs_dir_entry *de;
	int slots = GET_DENTRY_SLOTS(name->len);
	int i;

	de = &d->dentry[bit_pos];
	de->hash_code = name_hash;
	de->name_len = cpu_to_le16(name->len);
	memcpy(d->filename[bit_pos], name->name, name->len);
	de->ino = cpu_to_le32(ino);
	set_de_type(de, mode);
	for (i = 0; i < slots; i++) {
		__set_bit_le(bit_pos + i, (void *)d->bitmap);
		/* avoid wrong garbage data for readdir */
		if (i)
			(de + i)->name_len = 0;
	}
}

int f2fs_add_regular_entry(struct inode *dir, const struct qstr *new_name,
<<<<<<< HEAD
				const struct qstr *orig_name,
=======
>>>>>>> 9ed70b4a
				struct inode *inode, nid_t ino, umode_t mode)
{
	unsigned int bit_pos;
	unsigned int level;
	unsigned int current_depth;
	unsigned long bidx, block;
	f2fs_hash_t dentry_hash;
	unsigned int nbucket, nblock;
	struct page *dentry_page = NULL;
	struct f2fs_dentry_block *dentry_blk = NULL;
	struct f2fs_dentry_ptr d;
	struct page *page = NULL;
	int slots, err = 0;

	level = 0;
	slots = GET_DENTRY_SLOTS(new_name->len);
	dentry_hash = f2fs_dentry_hash(new_name, NULL);

	current_depth = F2FS_I(dir)->i_current_depth;
	if (F2FS_I(dir)->chash == dentry_hash) {
		level = F2FS_I(dir)->clevel;
		F2FS_I(dir)->chash = 0;
	}

start:
<<<<<<< HEAD
	if (time_to_inject(F2FS_I_SB(dir), FAULT_DIR_DEPTH)) {
		f2fs_show_injection_info(FAULT_DIR_DEPTH);
		return -ENOSPC;
	}
=======
	if (unlikely(current_depth == MAX_DIR_HASH_DEPTH))
		return -ENOSPC;
>>>>>>> 9ed70b4a

	if (unlikely(current_depth == MAX_DIR_HASH_DEPTH))
		return -ENOSPC;

	/* Increase the depth, if required */
	if (level == current_depth)
		++current_depth;

	nbucket = dir_buckets(level, F2FS_I(dir)->i_dir_level);
	nblock = bucket_blocks(level);

	bidx = dir_block_index(level, F2FS_I(dir)->i_dir_level,
				(le32_to_cpu(dentry_hash) % nbucket));

	for (block = bidx; block <= (bidx + nblock - 1); block++) {
<<<<<<< HEAD
		dentry_page = f2fs_get_new_data_page(dir, NULL, block, true);
=======
		dentry_page = get_new_data_page(dir, NULL, block, true);
>>>>>>> 9ed70b4a
		if (IS_ERR(dentry_page))
			return PTR_ERR(dentry_page);

		dentry_blk = page_address(dentry_page);
		bit_pos = f2fs_room_for_filename(&dentry_blk->dentry_bitmap,
						slots, NR_DENTRY_IN_BLOCK);
		if (bit_pos < NR_DENTRY_IN_BLOCK)
			goto add_dentry;

		f2fs_put_page(dentry_page, 1);
	}

	/* Move to next level to find the empty slot for new dentry */
	++level;
	goto start;
add_dentry:
	f2fs_wait_on_page_writeback(dentry_page, DATA, true);

	if (inode) {
		down_write(&F2FS_I(inode)->i_sem);
<<<<<<< HEAD
		page = f2fs_init_inode_metadata(inode, dir, new_name,
						orig_name, NULL);
=======
		page = init_inode_metadata(inode, dir, new_name, NULL);
>>>>>>> 9ed70b4a
		if (IS_ERR(page)) {
			err = PTR_ERR(page);
			goto fail;
		}
	}

<<<<<<< HEAD
	make_dentry_ptr_block(NULL, &d, dentry_blk);
=======
	make_dentry_ptr(NULL, &d, (void *)dentry_blk, 1);
>>>>>>> 9ed70b4a
	f2fs_update_dentry(ino, mode, &d, new_name, dentry_hash, bit_pos);

	set_page_dirty(dentry_page);

	if (inode) {
		f2fs_i_pino_write(inode, dir->i_ino);
		f2fs_put_page(page, 1);
	}

	f2fs_update_parent_metadata(dir, inode, current_depth);
fail:
	if (inode)
		up_write(&F2FS_I(inode)->i_sem);

	f2fs_put_page(dentry_page, 1);

	return err;
}

<<<<<<< HEAD
int f2fs_add_dentry(struct inode *dir, struct fscrypt_name *fname,
				struct inode *inode, nid_t ino, umode_t mode)
{
	struct qstr new_name;
	int err = -EAGAIN;

	new_name.name = fname_name(fname);
	new_name.len = fname_len(fname);

	if (f2fs_has_inline_dentry(dir))
		err = f2fs_add_inline_entry(dir, &new_name, fname->usr_fname,
							inode, ino, mode);
	if (err == -EAGAIN)
		err = f2fs_add_regular_entry(dir, &new_name, fname->usr_fname,
							inode, ino, mode);

	f2fs_update_time(F2FS_I_SB(dir), REQ_TIME);
	return err;
}

=======
>>>>>>> 9ed70b4a
/*
 * Caller should grab and release a rwsem by calling f2fs_lock_op() and
 * f2fs_unlock_op().
 */
<<<<<<< HEAD
int f2fs_do_add_link(struct inode *dir, const struct qstr *name,
				struct inode *inode, nid_t ino, umode_t mode)
{
	struct fscrypt_name fname;
	struct page *page = NULL;
	struct f2fs_dir_entry *de = NULL;
	int err;

	err = fscrypt_setup_filename(dir, name, 0, &fname);
	if (err)
		return err;

	/*
	 * An immature stakable filesystem shows a race condition between lookup
	 * and create. If we have same task when doing lookup and create, it's
	 * definitely fine as expected by VFS normally. Otherwise, let's just
	 * verify on-disk dentry one more time, which guarantees filesystem
	 * consistency more.
	 */
	if (current != F2FS_I(dir)->task) {
		de = __f2fs_find_entry(dir, &fname, &page);
		F2FS_I(dir)->task = NULL;
	}
	if (de) {
		f2fs_put_page(page, 0);
		err = -EEXIST;
	} else if (IS_ERR(page)) {
		err = PTR_ERR(page);
	} else {
		err = f2fs_add_dentry(dir, &fname, inode, ino, mode);
	}
	fscrypt_free_filename(&fname);
=======
int __f2fs_add_link(struct inode *dir, const struct qstr *name,
				struct inode *inode, nid_t ino, umode_t mode)
{
	struct f2fs_filename fname;
	struct qstr new_name;
	int err;

	err = f2fs_fname_setup_filename(dir, name, 0, &fname);
	if (err)
		return err;

	new_name.name = fname_name(&fname);
	new_name.len = fname_len(&fname);

	err = -EAGAIN;
	if (f2fs_has_inline_dentry(dir))
		err = f2fs_add_inline_entry(dir, &new_name, inode, ino, mode);
	if (err == -EAGAIN)
		err = f2fs_add_regular_entry(dir, &new_name, inode, ino, mode);

	f2fs_fname_free_filename(&fname);
>>>>>>> 9ed70b4a
	return err;
}

int f2fs_do_tmpfile(struct inode *inode, struct inode *dir)
{
	struct page *page;
	int err = 0;

	down_write(&F2FS_I(inode)->i_sem);
	page = f2fs_init_inode_metadata(inode, dir, NULL, NULL, NULL);
	if (IS_ERR(page)) {
		err = PTR_ERR(page);
		goto fail;
	}
	f2fs_put_page(page, 1);

	clear_inode_flag(inode, FI_NEW_INODE);
	f2fs_update_time(F2FS_I_SB(inode), REQ_TIME);
fail:
	up_write(&F2FS_I(inode)->i_sem);
	return err;
}

void f2fs_drop_nlink(struct inode *dir, struct inode *inode)
{
	struct f2fs_sb_info *sbi = F2FS_I_SB(dir);

	down_write(&F2FS_I(inode)->i_sem);

	if (S_ISDIR(inode->i_mode))
		f2fs_i_links_write(dir, false);
	inode->i_ctime = current_time(inode);

	f2fs_i_links_write(inode, false);
	if (S_ISDIR(inode->i_mode)) {
		f2fs_i_links_write(inode, false);
		f2fs_i_size_write(inode, 0);
	}
	up_write(&F2FS_I(inode)->i_sem);

	if (inode->i_nlink == 0)
		f2fs_add_orphan_inode(inode);
	else
		f2fs_release_orphan_inode(sbi);
}

/*
 * It only removes the dentry from the dentry page, corresponding name
 * entry in name page does not need to be touched during deletion.
 */
void f2fs_delete_entry(struct f2fs_dir_entry *dentry, struct page *page,
					struct inode *dir, struct inode *inode)
{
	struct	f2fs_dentry_block *dentry_blk;
	unsigned int bit_pos;
	int slots = GET_DENTRY_SLOTS(le16_to_cpu(dentry->name_len));
	int i;

	f2fs_update_time(F2FS_I_SB(dir), REQ_TIME);

	if (F2FS_OPTION(F2FS_I_SB(dir)).fsync_mode == FSYNC_MODE_STRICT)
		f2fs_add_ino_entry(F2FS_I_SB(dir), dir->i_ino, TRANS_DIR_INO);

	if (f2fs_has_inline_dentry(dir))
		return f2fs_delete_inline_entry(dentry, page, dir, inode);

	lock_page(page);
	f2fs_wait_on_page_writeback(page, DATA, true);

	dentry_blk = page_address(page);
	bit_pos = dentry - dentry_blk->dentry;
	for (i = 0; i < slots; i++)
		__clear_bit_le(bit_pos + i, &dentry_blk->dentry_bitmap);

	/* Let's check and deallocate this dentry page */
	bit_pos = find_next_bit_le(&dentry_blk->dentry_bitmap,
			NR_DENTRY_IN_BLOCK,
			0);
	set_page_dirty(page);

	dir->i_ctime = dir->i_mtime = current_time(dir);
	f2fs_mark_inode_dirty_sync(dir, false);

	if (inode)
		f2fs_drop_nlink(dir, inode);

	if (bit_pos == NR_DENTRY_IN_BLOCK &&
		!f2fs_truncate_hole(dir, page->index, page->index + 1)) {
		f2fs_clear_radix_tree_dirty_tag(page);
		clear_page_dirty_for_io(page);
		ClearPagePrivate(page);
		ClearPageUptodate(page);
		clear_cold_data(page);
		inode_dec_dirty_pages(dir);
		f2fs_remove_dirty_inode(dir);
	}
	f2fs_put_page(page, 1);
}

bool f2fs_empty_dir(struct inode *dir)
{
	unsigned long bidx;
	struct page *dentry_page;
	unsigned int bit_pos;
	struct f2fs_dentry_block *dentry_blk;
	unsigned long nblock = dir_blocks(dir);

	if (f2fs_has_inline_dentry(dir))
		return f2fs_empty_inline_dir(dir);

	for (bidx = 0; bidx < nblock; bidx++) {
		dentry_page = f2fs_get_lock_data_page(dir, bidx, false);
		if (IS_ERR(dentry_page)) {
			if (PTR_ERR(dentry_page) == -ENOENT)
				continue;
			else
				return false;
		}

		dentry_blk = page_address(dentry_page);
		if (bidx == 0)
			bit_pos = 2;
		else
			bit_pos = 0;
		bit_pos = find_next_bit_le(&dentry_blk->dentry_bitmap,
						NR_DENTRY_IN_BLOCK,
						bit_pos);

		f2fs_put_page(dentry_page, 1);

		if (bit_pos < NR_DENTRY_IN_BLOCK)
			return false;
	}
	return true;
}

int f2fs_fill_dentries(struct dir_context *ctx, struct f2fs_dentry_ptr *d,
			unsigned int start_pos, struct fscrypt_str *fstr)
{
	unsigned char d_type = DT_UNKNOWN;
	unsigned int bit_pos;
	struct f2fs_dir_entry *de = NULL;
	struct fscrypt_str de_name = FSTR_INIT(NULL, 0);
	struct f2fs_sb_info *sbi = F2FS_I_SB(d->inode);
	struct blk_plug plug;
	bool readdir_ra = sbi->readdir_ra == 1;
	int err = 0;

	bit_pos = ((unsigned long)ctx->pos % d->max);

	if (readdir_ra)
		blk_start_plug(&plug);

	while (bit_pos < d->max) {
		bit_pos = find_next_bit_le(d->bitmap, d->max, bit_pos);
		if (bit_pos >= d->max)
			break;

		de = &d->dentry[bit_pos];
<<<<<<< HEAD
		if (de->name_len == 0) {
			bit_pos++;
			ctx->pos = start_pos + bit_pos;
			continue;
		}

		d_type = f2fs_get_de_type(de);
=======
		d_type = get_de_type(de);
>>>>>>> 9ed70b4a

		de_name.name = d->filename[bit_pos];
		de_name.len = le16_to_cpu(de->name_len);

		if (f2fs_encrypted_inode(d->inode)) {
			int save_len = fstr->len;

			err = fscrypt_fname_disk_to_usr(d->inode,
						(u32)de->hash_code, 0,
						&de_name, fstr);
			if (err)
				goto out;

			de_name = *fstr;
			fstr->len = save_len;
		}

		if (!dir_emit(ctx, de_name.name, de_name.len,
					le32_to_cpu(de->ino), d_type)) {
			err = 1;
			goto out;
		}

		if (readdir_ra)
			f2fs_ra_node_page(sbi, le32_to_cpu(de->ino));

		bit_pos += GET_DENTRY_SLOTS(le16_to_cpu(de->name_len));
		ctx->pos = start_pos + bit_pos;
	}
out:
	if (readdir_ra)
		blk_finish_plug(&plug);
	return err;
}

static int f2fs_readdir(struct file *file, struct dir_context *ctx)
{
	struct inode *inode = file_inode(file);
	unsigned long npages = dir_blocks(inode);
	struct f2fs_dentry_block *dentry_blk = NULL;
	struct page *dentry_page = NULL;
	struct file_ra_state *ra = &file->f_ra;
	loff_t start_pos = ctx->pos;
	unsigned int n = ((unsigned long)ctx->pos / NR_DENTRY_IN_BLOCK);
	struct f2fs_dentry_ptr d;
	struct fscrypt_str fstr = FSTR_INIT(NULL, 0);
	int err = 0;

	if (f2fs_encrypted_inode(inode)) {
		err = fscrypt_get_encryption_info(inode);
		if (err && err != -ENOKEY)
			goto out;

		err = fscrypt_fname_alloc_buffer(inode, F2FS_NAME_LEN, &fstr);
		if (err < 0)
			goto out;
	}

	if (f2fs_has_inline_dentry(inode)) {
		err = f2fs_read_inline_dir(file, ctx, &fstr);
		goto out_free;
	}

	for (; n < npages; n++, ctx->pos = n * NR_DENTRY_IN_BLOCK) {

		/* allow readdir() to be interrupted */
		if (fatal_signal_pending(current)) {
			err = -ERESTARTSYS;
			goto out_free;
		}
		cond_resched();

		/* readahead for multi pages of dir */
		if (npages - n > 1 && !ra_has_index(ra, n))
			page_cache_sync_readahead(inode->i_mapping, ra, file, n,
				min(npages - n, (pgoff_t)MAX_DIR_RA_PAGES));

		dentry_page = f2fs_get_lock_data_page(inode, n, false);
		if (IS_ERR(dentry_page)) {
			err = PTR_ERR(dentry_page);
			if (err == -ENOENT) {
				err = 0;
				continue;
			} else {
				goto out_free;
			}
		}

		dentry_blk = page_address(dentry_page);

		make_dentry_ptr_block(inode, &d, dentry_blk);

		err = f2fs_fill_dentries(ctx, &d,
				n * NR_DENTRY_IN_BLOCK, &fstr);
		if (err) {
			f2fs_put_page(dentry_page, 1);
			break;
		}

		f2fs_put_page(dentry_page, 1);
	}
out_free:
	fscrypt_fname_free_buffer(&fstr);
out:
	trace_f2fs_readdir(inode, start_pos, ctx->pos, err);
	return err < 0 ? err : 0;
}

static int f2fs_dir_open(struct inode *inode, struct file *filp)
{
	if (f2fs_encrypted_inode(inode))
		return fscrypt_get_encryption_info(inode) ? -EACCES : 0;
	return 0;
}

const struct file_operations f2fs_dir_operations = {
	.llseek		= generic_file_llseek,
	.read		= generic_read_dir,
	.iterate	= f2fs_readdir,
	.fsync		= f2fs_sync_file,
	.open		= f2fs_dir_open,
	.unlocked_ioctl	= f2fs_ioctl,
#ifdef CONFIG_COMPAT
	.compat_ioctl   = f2fs_compat_ioctl,
#endif
};<|MERGE_RESOLUTION|>--- conflicted
+++ resolved
@@ -1,23 +1,24 @@
-// SPDX-License-Identifier: GPL-2.0
 /*
  * fs/f2fs/dir.c
  *
  * Copyright (c) 2012 Samsung Electronics Co., Ltd.
  *             http://www.samsung.com/
+ *
+ * This program is free software; you can redistribute it and/or modify
+ * it under the terms of the GNU General Public License version 2 as
+ * published by the Free Software Foundation.
  */
 #include <linux/fs.h>
 #include <linux/f2fs_fs.h>
-#include <linux/sched.h>
 #include "f2fs.h"
 #include "node.h"
 #include "acl.h"
 #include "xattr.h"
-#include <trace/events/f2fs.h>
 
 static unsigned long dir_blocks(struct inode *inode)
 {
-	return ((unsigned long long) (i_size_read(inode) + PAGE_SIZE - 1))
-							>> PAGE_SHIFT;
+	return ((unsigned long long) (i_size_read(inode) + PAGE_CACHE_SIZE - 1))
+							>> PAGE_CACHE_SHIFT;
 }
 
 static unsigned int dir_buckets(unsigned int level, int dir_level)
@@ -36,7 +37,7 @@
 		return 4;
 }
 
-static unsigned char f2fs_filetype_table[F2FS_FT_MAX] = {
+unsigned char f2fs_filetype_table[F2FS_FT_MAX] = {
 	[F2FS_FT_UNKNOWN]	= DT_UNKNOWN,
 	[F2FS_FT_REG_FILE]	= DT_REG,
 	[F2FS_FT_DIR]		= DT_DIR,
@@ -57,16 +58,12 @@
 	[S_IFLNK >> S_SHIFT]	= F2FS_FT_SYMLINK,
 };
 
-static void set_de_type(struct f2fs_dir_entry *de, umode_t mode)
+void set_de_type(struct f2fs_dir_entry *de, umode_t mode)
 {
 	de->file_type = f2fs_type_by_mode[(mode & S_IFMT) >> S_SHIFT];
 }
 
-<<<<<<< HEAD
-unsigned char f2fs_get_de_type(struct f2fs_dir_entry *de)
-=======
 unsigned char get_de_type(struct f2fs_dir_entry *de)
->>>>>>> 9ed70b4a
 {
 	if (de->file_type < F2FS_FT_MAX)
 		return f2fs_filetype_table[de->file_type];
@@ -86,7 +83,7 @@
 }
 
 static struct f2fs_dir_entry *find_in_block(struct page *dentry_page,
-				struct fscrypt_name *fname,
+				struct f2fs_filename *fname,
 				f2fs_hash_t namehash,
 				int *max_slots,
 				struct page **res_page)
@@ -95,23 +92,32 @@
 	struct f2fs_dir_entry *de;
 	struct f2fs_dentry_ptr d;
 
-	dentry_blk = (struct f2fs_dentry_block *)page_address(dentry_page);
-
-	make_dentry_ptr_block(NULL, &d, dentry_blk);
-	de = f2fs_find_target_dentry(fname, namehash, max_slots, &d);
+	dentry_blk = (struct f2fs_dentry_block *)kmap(dentry_page);
+
+	make_dentry_ptr(NULL, &d, (void *)dentry_blk, 1);
+	de = find_target_dentry(fname, namehash, max_slots, &d);
 	if (de)
 		*res_page = dentry_page;
-
+	else
+		kunmap(dentry_page);
+
+	/*
+	 * For the most part, it should be a bug when name_len is zero.
+	 * We stop here for figuring out where the bugs has occurred.
+	 */
+	f2fs_bug_on(F2FS_P_SB(dentry_page), d.max < 0);
 	return de;
 }
 
-struct f2fs_dir_entry *f2fs_find_target_dentry(struct fscrypt_name *fname,
+struct f2fs_dir_entry *find_target_dentry(struct f2fs_filename *fname,
 			f2fs_hash_t namehash, int *max_slots,
 			struct f2fs_dentry_ptr *d)
 {
 	struct f2fs_dir_entry *de;
 	unsigned long bit_pos = 0;
 	int max_len = 0;
+	struct f2fs_str de_name = FSTR_INIT(NULL, 0);
+	struct f2fs_str *name = &fname->disk_name;
 
 	if (max_slots)
 		*max_slots = 0;
@@ -124,19 +130,36 @@
 
 		de = &d->dentry[bit_pos];
 
-		if (unlikely(!de->name_len)) {
-			bit_pos++;
-			continue;
+		if (de->hash_code != namehash)
+			goto not_match;
+
+		de_name.name = d->filename[bit_pos];
+		de_name.len = le16_to_cpu(de->name_len);
+
+#ifdef CONFIG_F2FS_FS_ENCRYPTION
+		if (unlikely(!name->name)) {
+			if (fname->usr_fname->name[0] == '_') {
+				if (de_name.len > 32 &&
+					!memcmp(de_name.name + ((de_name.len - 17) & ~15),
+						fname->crypto_buf.name + 8, 16))
+					goto found;
+				goto not_match;
+			}
+			name->name = fname->crypto_buf.name;
+			name->len = fname->crypto_buf.len;
 		}
-
-		if (de->hash_code == namehash &&
-		    fscrypt_match_name(fname, d->filename[bit_pos],
-				       le16_to_cpu(de->name_len)))
+#endif
+		if (de_name.len == name->len &&
+				!memcmp(de_name.name, name->name, name->len))
 			goto found;
-
+not_match:
 		if (max_slots && max_len > *max_slots)
 			*max_slots = max_len;
 		max_len = 0;
+
+		/* remain bug on condition */
+		if (unlikely(!de->name_len))
+			d->max = -1;
 
 		bit_pos += GET_DENTRY_SLOTS(le16_to_cpu(de->name_len));
 	}
@@ -150,7 +173,7 @@
 
 static struct f2fs_dir_entry *find_in_level(struct inode *dir,
 					unsigned int level,
-					struct fscrypt_name *fname,
+					struct f2fs_filename *fname,
 					struct page **res_page)
 {
 	struct qstr name = FSTR_TO_QSTR(&fname->disk_name);
@@ -161,7 +184,11 @@
 	struct f2fs_dir_entry *de = NULL;
 	bool room = false;
 	int max_slots;
-	f2fs_hash_t namehash = f2fs_dentry_hash(&name, fname);
+	f2fs_hash_t namehash;
+
+	namehash = f2fs_dentry_hash(&name, fname);
+
+	f2fs_bug_on(F2FS_I_SB(dir), level > MAX_DIR_HASH_DEPTH);
 
 	nbucket = dir_buckets(level, F2FS_I(dir)->i_dir_level);
 	nblock = bucket_blocks(level);
@@ -172,15 +199,10 @@
 
 	for (; bidx < end_block; bidx++) {
 		/* no need to allocate new dentry pages to all the indices */
-		dentry_page = f2fs_find_data_page(dir, bidx);
+		dentry_page = find_data_page(dir, bidx);
 		if (IS_ERR(dentry_page)) {
-			if (PTR_ERR(dentry_page) == -ENOENT) {
-				room = true;
-				continue;
-			} else {
-				*res_page = dentry_page;
-				break;
-			}
+			room = true;
+			continue;
 		}
 
 		de = find_in_block(dentry_page, fname, namehash, &max_slots,
@@ -198,47 +220,6 @@
 		F2FS_I(dir)->clevel = level;
 	}
 
-	return de;
-}
-
-struct f2fs_dir_entry *__f2fs_find_entry(struct inode *dir,
-			struct fscrypt_name *fname, struct page **res_page)
-{
-	unsigned long npages = dir_blocks(dir);
-	struct f2fs_dir_entry *de = NULL;
-	unsigned int max_depth;
-	unsigned int level;
-
-	if (f2fs_has_inline_dentry(dir)) {
-		*res_page = NULL;
-		de = f2fs_find_in_inline_dir(dir, fname, res_page);
-		goto out;
-	}
-
-	if (npages == 0) {
-		*res_page = NULL;
-		goto out;
-	}
-
-	max_depth = F2FS_I(dir)->i_current_depth;
-	if (unlikely(max_depth > MAX_DIR_HASH_DEPTH)) {
-		f2fs_msg(F2FS_I_SB(dir)->sb, KERN_WARNING,
-				"Corrupted max_depth of %lu: %u",
-				dir->i_ino, max_depth);
-		max_depth = MAX_DIR_HASH_DEPTH;
-		f2fs_i_depth_write(dir, max_depth);
-	}
-
-	for (level = 0; level < max_depth; level++) {
-		*res_page = NULL;
-		de = find_in_level(dir, level, fname, res_page);
-		if (de || IS_ERR(*res_page))
-			break;
-	}
-out:
-	/* This is to increase the speed of f2fs_create */
-	if (!de)
-		F2FS_I(dir)->task = current;
 	return de;
 }
 
@@ -249,44 +230,72 @@
  * Entry is guaranteed to be valid.
  */
 struct f2fs_dir_entry *f2fs_find_entry(struct inode *dir,
-			const struct qstr *child, struct page **res_page)
-{
+			struct qstr *child, struct page **res_page)
+{
+	unsigned long npages = dir_blocks(dir);
 	struct f2fs_dir_entry *de = NULL;
-	struct fscrypt_name fname;
+	unsigned int max_depth;
+	unsigned int level;
+	struct f2fs_filename fname;
 	int err;
 
-	err = fscrypt_setup_filename(dir, child, 1, &fname);
-	if (err) {
-		if (err == -ENOENT)
-			*res_page = NULL;
-		else
-			*res_page = ERR_PTR(err);
+	*res_page = NULL;
+
+	err = f2fs_fname_setup_filename(dir, child, 1, &fname);
+	if (err)
 		return NULL;
-	}
-
-	de = __f2fs_find_entry(dir, &fname, res_page);
-
-	fscrypt_free_filename(&fname);
+
+	if (f2fs_has_inline_dentry(dir)) {
+		de = find_in_inline_dir(dir, &fname, res_page);
+		goto out;
+	}
+
+	if (npages == 0)
+		goto out;
+
+	max_depth = F2FS_I(dir)->i_current_depth;
+
+	for (level = 0; level < max_depth; level++) {
+		de = find_in_level(dir, level, &fname, res_page);
+		if (de)
+			break;
+	}
+out:
+	f2fs_fname_free_filename(&fname);
 	return de;
 }
 
 struct f2fs_dir_entry *f2fs_parent_dir(struct inode *dir, struct page **p)
 {
-	struct qstr dotdot = QSTR_INIT("..", 2);
-
-	return f2fs_find_entry(dir, &dotdot, p);
-}
-
-ino_t f2fs_inode_by_name(struct inode *dir, const struct qstr *qstr,
-							struct page **page)
+	struct page *page;
+	struct f2fs_dir_entry *de;
+	struct f2fs_dentry_block *dentry_blk;
+
+	if (f2fs_has_inline_dentry(dir))
+		return f2fs_parent_inline_dir(dir, p);
+
+	page = get_lock_data_page(dir, 0, false);
+	if (IS_ERR(page))
+		return NULL;
+
+	dentry_blk = kmap(page);
+	de = &dentry_blk->dentry[1];
+	*p = page;
+	unlock_page(page);
+	return de;
+}
+
+ino_t f2fs_inode_by_name(struct inode *dir, struct qstr *qstr)
 {
 	ino_t res = 0;
 	struct f2fs_dir_entry *de;
-
-	de = f2fs_find_entry(dir, qstr, page);
+	struct page *page;
+
+	de = f2fs_find_entry(dir, qstr, &page);
 	if (de) {
 		res = le32_to_cpu(de->ino);
-		f2fs_put_page(*page, 0);
+		f2fs_dentry_kunmap(dir, page);
+		f2fs_put_page(page, 0);
 	}
 
 	return res;
@@ -297,13 +306,14 @@
 {
 	enum page_type type = f2fs_has_inline_dentry(dir) ? NODE : DATA;
 	lock_page(page);
-	f2fs_wait_on_page_writeback(page, type, true);
+	f2fs_wait_on_page_writeback(page, type);
 	de->ino = cpu_to_le32(inode->i_ino);
 	set_de_type(de, inode->i_mode);
+	f2fs_dentry_kunmap(dir, page);
 	set_page_dirty(page);
-
-	dir->i_mtime = dir->i_ctime = current_time(dir);
-	f2fs_mark_inode_dirty_sync(dir, false);
+	dir->i_mtime = dir->i_ctime = CURRENT_TIME;
+	mark_inode_dirty(dir);
+
 	f2fs_put_page(page, 1);
 }
 
@@ -311,7 +321,7 @@
 {
 	struct f2fs_inode *ri;
 
-	f2fs_wait_on_page_writeback(ipage, NODE, true);
+	f2fs_wait_on_page_writeback(ipage, NODE);
 
 	/* copy name info. to this inode page */
 	ri = F2FS_INODE(ipage);
@@ -320,17 +330,45 @@
 	set_page_dirty(ipage);
 }
 
-void f2fs_do_make_empty_dir(struct inode *inode, struct inode *parent,
+int update_dent_inode(struct inode *inode, struct inode *to,
+					const struct qstr *name)
+{
+	struct page *page;
+
+	if (file_enc_name(to))
+		return 0;
+
+	page = get_node_page(F2FS_I_SB(inode), inode->i_ino);
+	if (IS_ERR(page))
+		return PTR_ERR(page);
+
+	init_dent_inode(name, page);
+	f2fs_put_page(page, 1);
+
+	return 0;
+}
+
+void do_make_empty_dir(struct inode *inode, struct inode *parent,
 					struct f2fs_dentry_ptr *d)
 {
-	struct qstr dot = QSTR_INIT(".", 1);
-	struct qstr dotdot = QSTR_INIT("..", 2);
-
-	/* update dirent of "." */
-	f2fs_update_dentry(inode->i_ino, inode->i_mode, d, &dot, 0, 0);
-
-	/* update dirent of ".." */
-	f2fs_update_dentry(parent->i_ino, parent->i_mode, d, &dotdot, 0, 1);
+	struct f2fs_dir_entry *de;
+
+	de = &d->dentry[0];
+	de->name_len = cpu_to_le16(1);
+	de->hash_code = 0;
+	de->ino = cpu_to_le32(inode->i_ino);
+	memcpy(d->filename[0], ".", 1);
+	set_de_type(de, inode->i_mode);
+
+	de = &d->dentry[1];
+	de->hash_code = 0;
+	de->name_len = cpu_to_le16(2);
+	de->ino = cpu_to_le32(parent->i_ino);
+	memcpy(d->filename[1], "..", 2);
+	set_de_type(de, parent->i_mode);
+
+	test_and_set_bit_le(0, (void *)d->bitmap);
+	test_and_set_bit_le(1, (void *)d->bitmap);
 }
 
 static int make_empty_dir(struct inode *inode,
@@ -341,115 +379,115 @@
 	struct f2fs_dentry_ptr d;
 
 	if (f2fs_has_inline_dentry(inode))
-		return f2fs_make_empty_inline_dir(inode, parent, page);
-
-	dentry_page = f2fs_get_new_data_page(inode, page, 0, true);
+		return make_empty_inline_dir(inode, parent, page);
+
+	dentry_page = get_new_data_page(inode, page, 0, true);
 	if (IS_ERR(dentry_page))
 		return PTR_ERR(dentry_page);
 
-	dentry_blk = page_address(dentry_page);
-
-	make_dentry_ptr_block(NULL, &d, dentry_blk);
-	f2fs_do_make_empty_dir(inode, parent, &d);
+	dentry_blk = kmap_atomic(dentry_page);
+
+	make_dentry_ptr(NULL, &d, (void *)dentry_blk, 1);
+	do_make_empty_dir(inode, parent, &d);
+
+	kunmap_atomic(dentry_blk);
 
 	set_page_dirty(dentry_page);
 	f2fs_put_page(dentry_page, 1);
 	return 0;
 }
 
-struct page *f2fs_init_inode_metadata(struct inode *inode, struct inode *dir,
-			const struct qstr *new_name, const struct qstr *orig_name,
-			struct page *dpage)
+struct page *init_inode_metadata(struct inode *inode, struct inode *dir,
+			const struct qstr *name, struct page *dpage)
 {
 	struct page *page;
-	int dummy_encrypt = DUMMY_ENCRYPTION_ENABLED(F2FS_I_SB(dir));
 	int err;
 
-	if (is_inode_flag_set(inode, FI_NEW_INODE)) {
-		page = f2fs_new_inode_page(inode);
+	if (is_inode_flag_set(F2FS_I(inode), FI_NEW_INODE)) {
+		page = new_inode_page(inode);
 		if (IS_ERR(page))
 			return page;
 
 		if (S_ISDIR(inode->i_mode)) {
-			/* in order to handle error case */
-			get_page(page);
 			err = make_empty_dir(inode, dir, page);
-			if (err) {
-				lock_page(page);
-				goto put_error;
-			}
-			put_page(page);
+			if (err)
+				goto error;
 		}
 
 		err = f2fs_init_acl(inode, dir, page, dpage);
 		if (err)
 			goto put_error;
 
-		err = f2fs_init_security(inode, dir, orig_name, page);
+		err = f2fs_init_security(inode, dir, name, page);
 		if (err)
 			goto put_error;
 
-		if ((f2fs_encrypted_inode(dir) || dummy_encrypt) &&
-					f2fs_may_encrypt(inode)) {
-			err = fscrypt_inherit_context(dir, inode, page, false);
+		if (f2fs_encrypted_inode(dir) && f2fs_may_encrypt(inode)) {
+			err = f2fs_inherit_context(dir, inode, page);
 			if (err)
 				goto put_error;
 		}
 	} else {
-		page = f2fs_get_node_page(F2FS_I_SB(dir), inode->i_ino);
+		page = get_node_page(F2FS_I_SB(dir), inode->i_ino);
 		if (IS_ERR(page))
 			return page;
-	}
-
-	if (new_name) {
-		init_dent_inode(new_name, page);
-		if (f2fs_encrypted_inode(dir))
-			file_set_enc_name(inode);
-	}
+
+		set_cold_node(inode, page);
+	}
+
+	if (name)
+		init_dent_inode(name, page);
 
 	/*
 	 * This file should be checkpointed during fsync.
 	 * We lost i_pino from now on.
 	 */
-	if (is_inode_flag_set(inode, FI_INC_LINK)) {
-		if (!S_ISDIR(inode->i_mode))
-			file_lost_pino(inode);
+	if (is_inode_flag_set(F2FS_I(inode), FI_INC_LINK)) {
+		file_lost_pino(inode);
 		/*
 		 * If link the tmpfile to alias through linkat path,
 		 * we should remove this inode from orphan list.
 		 */
 		if (inode->i_nlink == 0)
-			f2fs_remove_orphan_inode(F2FS_I_SB(dir), inode->i_ino);
-		f2fs_i_links_write(inode, true);
+			remove_orphan_inode(F2FS_I_SB(dir), inode->i_ino);
+		inc_nlink(inode);
 	}
 	return page;
 
 put_error:
-	clear_nlink(inode);
-	f2fs_update_inode(inode, page);
 	f2fs_put_page(page, 1);
+error:
+	/* once the failed inode becomes a bad inode, i_mode is S_IFREG */
+	truncate_inode_pages(&inode->i_data, 0);
+	truncate_blocks(inode, 0, false);
+	remove_dirty_dir_inode(inode);
+	remove_inode_page(inode);
 	return ERR_PTR(err);
 }
 
-void f2fs_update_parent_metadata(struct inode *dir, struct inode *inode,
+void update_parent_metadata(struct inode *dir, struct inode *inode,
 						unsigned int current_depth)
 {
-	if (inode && is_inode_flag_set(inode, FI_NEW_INODE)) {
-		if (S_ISDIR(inode->i_mode))
-			f2fs_i_links_write(dir, true);
-		clear_inode_flag(inode, FI_NEW_INODE);
-	}
-	dir->i_mtime = dir->i_ctime = current_time(dir);
-	f2fs_mark_inode_dirty_sync(dir, false);
-
-	if (F2FS_I(dir)->i_current_depth != current_depth)
-		f2fs_i_depth_write(dir, current_depth);
-
-	if (inode && is_inode_flag_set(inode, FI_INC_LINK))
-		clear_inode_flag(inode, FI_INC_LINK);
-}
-
-int f2fs_room_for_filename(const void *bitmap, int slots, int max_slots)
+	if (inode && is_inode_flag_set(F2FS_I(inode), FI_NEW_INODE)) {
+		if (S_ISDIR(inode->i_mode)) {
+			inc_nlink(dir);
+			set_inode_flag(F2FS_I(dir), FI_UPDATE_DIR);
+		}
+		clear_inode_flag(F2FS_I(inode), FI_NEW_INODE);
+	}
+	dir->i_mtime = dir->i_ctime = CURRENT_TIME;
+	mark_inode_dirty(dir);
+
+	if (F2FS_I(dir)->i_current_depth != current_depth) {
+		F2FS_I(dir)->i_current_depth = current_depth;
+		set_inode_flag(F2FS_I(dir), FI_UPDATE_DIR);
+	}
+
+	if (inode && is_inode_flag_set(F2FS_I(inode), FI_INC_LINK))
+		clear_inode_flag(F2FS_I(inode), FI_INC_LINK);
+}
+
+int room_for_filename(const void *bitmap, int slots, int max_slots)
 {
 	int bit_start = 0;
 	int zero_start, zero_end;
@@ -483,19 +521,11 @@
 	memcpy(d->filename[bit_pos], name->name, name->len);
 	de->ino = cpu_to_le32(ino);
 	set_de_type(de, mode);
-	for (i = 0; i < slots; i++) {
-		__set_bit_le(bit_pos + i, (void *)d->bitmap);
-		/* avoid wrong garbage data for readdir */
-		if (i)
-			(de + i)->name_len = 0;
-	}
+	for (i = 0; i < slots; i++)
+		test_and_set_bit_le(bit_pos + i, (void *)d->bitmap);
 }
 
 int f2fs_add_regular_entry(struct inode *dir, const struct qstr *new_name,
-<<<<<<< HEAD
-				const struct qstr *orig_name,
-=======
->>>>>>> 9ed70b4a
 				struct inode *inode, nid_t ino, umode_t mode)
 {
 	unsigned int bit_pos;
@@ -521,16 +551,6 @@
 	}
 
 start:
-<<<<<<< HEAD
-	if (time_to_inject(F2FS_I_SB(dir), FAULT_DIR_DEPTH)) {
-		f2fs_show_injection_info(FAULT_DIR_DEPTH);
-		return -ENOSPC;
-	}
-=======
-	if (unlikely(current_depth == MAX_DIR_HASH_DEPTH))
-		return -ENOSPC;
->>>>>>> 9ed70b4a
-
 	if (unlikely(current_depth == MAX_DIR_HASH_DEPTH))
 		return -ENOSPC;
 
@@ -545,20 +565,17 @@
 				(le32_to_cpu(dentry_hash) % nbucket));
 
 	for (block = bidx; block <= (bidx + nblock - 1); block++) {
-<<<<<<< HEAD
-		dentry_page = f2fs_get_new_data_page(dir, NULL, block, true);
-=======
 		dentry_page = get_new_data_page(dir, NULL, block, true);
->>>>>>> 9ed70b4a
 		if (IS_ERR(dentry_page))
 			return PTR_ERR(dentry_page);
 
-		dentry_blk = page_address(dentry_page);
-		bit_pos = f2fs_room_for_filename(&dentry_blk->dentry_bitmap,
+		dentry_blk = kmap(dentry_page);
+		bit_pos = room_for_filename(&dentry_blk->dentry_bitmap,
 						slots, NR_DENTRY_IN_BLOCK);
 		if (bit_pos < NR_DENTRY_IN_BLOCK)
 			goto add_dentry;
 
+		kunmap(dentry_page);
 		f2fs_put_page(dentry_page, 1);
 	}
 
@@ -566,107 +583,50 @@
 	++level;
 	goto start;
 add_dentry:
-	f2fs_wait_on_page_writeback(dentry_page, DATA, true);
+	f2fs_wait_on_page_writeback(dentry_page, DATA);
 
 	if (inode) {
 		down_write(&F2FS_I(inode)->i_sem);
-<<<<<<< HEAD
-		page = f2fs_init_inode_metadata(inode, dir, new_name,
-						orig_name, NULL);
-=======
 		page = init_inode_metadata(inode, dir, new_name, NULL);
->>>>>>> 9ed70b4a
 		if (IS_ERR(page)) {
 			err = PTR_ERR(page);
 			goto fail;
 		}
-	}
-
-<<<<<<< HEAD
-	make_dentry_ptr_block(NULL, &d, dentry_blk);
-=======
+		if (f2fs_encrypted_inode(dir))
+			file_set_enc_name(inode);
+	}
+
 	make_dentry_ptr(NULL, &d, (void *)dentry_blk, 1);
->>>>>>> 9ed70b4a
 	f2fs_update_dentry(ino, mode, &d, new_name, dentry_hash, bit_pos);
 
 	set_page_dirty(dentry_page);
 
 	if (inode) {
-		f2fs_i_pino_write(inode, dir->i_ino);
+		/* we don't need to mark_inode_dirty now */
+		F2FS_I(inode)->i_pino = dir->i_ino;
+		update_inode(inode, page);
 		f2fs_put_page(page, 1);
 	}
 
-	f2fs_update_parent_metadata(dir, inode, current_depth);
+	update_parent_metadata(dir, inode, current_depth);
 fail:
 	if (inode)
 		up_write(&F2FS_I(inode)->i_sem);
 
+	if (is_inode_flag_set(F2FS_I(dir), FI_UPDATE_DIR)) {
+		update_inode_page(dir);
+		clear_inode_flag(F2FS_I(dir), FI_UPDATE_DIR);
+	}
+	kunmap(dentry_page);
 	f2fs_put_page(dentry_page, 1);
 
 	return err;
 }
 
-<<<<<<< HEAD
-int f2fs_add_dentry(struct inode *dir, struct fscrypt_name *fname,
-				struct inode *inode, nid_t ino, umode_t mode)
-{
-	struct qstr new_name;
-	int err = -EAGAIN;
-
-	new_name.name = fname_name(fname);
-	new_name.len = fname_len(fname);
-
-	if (f2fs_has_inline_dentry(dir))
-		err = f2fs_add_inline_entry(dir, &new_name, fname->usr_fname,
-							inode, ino, mode);
-	if (err == -EAGAIN)
-		err = f2fs_add_regular_entry(dir, &new_name, fname->usr_fname,
-							inode, ino, mode);
-
-	f2fs_update_time(F2FS_I_SB(dir), REQ_TIME);
-	return err;
-}
-
-=======
->>>>>>> 9ed70b4a
 /*
  * Caller should grab and release a rwsem by calling f2fs_lock_op() and
  * f2fs_unlock_op().
  */
-<<<<<<< HEAD
-int f2fs_do_add_link(struct inode *dir, const struct qstr *name,
-				struct inode *inode, nid_t ino, umode_t mode)
-{
-	struct fscrypt_name fname;
-	struct page *page = NULL;
-	struct f2fs_dir_entry *de = NULL;
-	int err;
-
-	err = fscrypt_setup_filename(dir, name, 0, &fname);
-	if (err)
-		return err;
-
-	/*
-	 * An immature stakable filesystem shows a race condition between lookup
-	 * and create. If we have same task when doing lookup and create, it's
-	 * definitely fine as expected by VFS normally. Otherwise, let's just
-	 * verify on-disk dentry one more time, which guarantees filesystem
-	 * consistency more.
-	 */
-	if (current != F2FS_I(dir)->task) {
-		de = __f2fs_find_entry(dir, &fname, &page);
-		F2FS_I(dir)->task = NULL;
-	}
-	if (de) {
-		f2fs_put_page(page, 0);
-		err = -EEXIST;
-	} else if (IS_ERR(page)) {
-		err = PTR_ERR(page);
-	} else {
-		err = f2fs_add_dentry(dir, &fname, inode, ino, mode);
-	}
-	fscrypt_free_filename(&fname);
-=======
 int __f2fs_add_link(struct inode *dir, const struct qstr *name,
 				struct inode *inode, nid_t ino, umode_t mode)
 {
@@ -688,7 +648,6 @@
 		err = f2fs_add_regular_entry(dir, &new_name, inode, ino, mode);
 
 	f2fs_fname_free_filename(&fname);
->>>>>>> 9ed70b4a
 	return err;
 }
 
@@ -698,41 +657,48 @@
 	int err = 0;
 
 	down_write(&F2FS_I(inode)->i_sem);
-	page = f2fs_init_inode_metadata(inode, dir, NULL, NULL, NULL);
+	page = init_inode_metadata(inode, dir, NULL, NULL);
 	if (IS_ERR(page)) {
 		err = PTR_ERR(page);
 		goto fail;
 	}
+	/* we don't need to mark_inode_dirty now */
+	update_inode(inode, page);
 	f2fs_put_page(page, 1);
 
-	clear_inode_flag(inode, FI_NEW_INODE);
-	f2fs_update_time(F2FS_I_SB(inode), REQ_TIME);
+	clear_inode_flag(F2FS_I(inode), FI_NEW_INODE);
 fail:
 	up_write(&F2FS_I(inode)->i_sem);
 	return err;
 }
 
-void f2fs_drop_nlink(struct inode *dir, struct inode *inode)
+void f2fs_drop_nlink(struct inode *dir, struct inode *inode, struct page *page)
 {
 	struct f2fs_sb_info *sbi = F2FS_I_SB(dir);
 
 	down_write(&F2FS_I(inode)->i_sem);
 
-	if (S_ISDIR(inode->i_mode))
-		f2fs_i_links_write(dir, false);
-	inode->i_ctime = current_time(inode);
-
-	f2fs_i_links_write(inode, false);
 	if (S_ISDIR(inode->i_mode)) {
-		f2fs_i_links_write(inode, false);
-		f2fs_i_size_write(inode, 0);
+		drop_nlink(dir);
+		if (page)
+			update_inode(dir, page);
+		else
+			update_inode_page(dir);
+	}
+	inode->i_ctime = CURRENT_TIME;
+
+	drop_nlink(inode);
+	if (S_ISDIR(inode->i_mode)) {
+		drop_nlink(inode);
+		i_size_write(inode, 0);
 	}
 	up_write(&F2FS_I(inode)->i_sem);
+	update_inode_page(inode);
 
 	if (inode->i_nlink == 0)
-		f2fs_add_orphan_inode(inode);
+		add_orphan_inode(sbi, inode->i_ino);
 	else
-		f2fs_release_orphan_inode(sbi);
+		release_orphan_inode(sbi);
 }
 
 /*
@@ -747,43 +713,35 @@
 	int slots = GET_DENTRY_SLOTS(le16_to_cpu(dentry->name_len));
 	int i;
 
-	f2fs_update_time(F2FS_I_SB(dir), REQ_TIME);
-
-	if (F2FS_OPTION(F2FS_I_SB(dir)).fsync_mode == FSYNC_MODE_STRICT)
-		f2fs_add_ino_entry(F2FS_I_SB(dir), dir->i_ino, TRANS_DIR_INO);
-
 	if (f2fs_has_inline_dentry(dir))
 		return f2fs_delete_inline_entry(dentry, page, dir, inode);
 
 	lock_page(page);
-	f2fs_wait_on_page_writeback(page, DATA, true);
+	f2fs_wait_on_page_writeback(page, DATA);
 
 	dentry_blk = page_address(page);
 	bit_pos = dentry - dentry_blk->dentry;
 	for (i = 0; i < slots; i++)
-		__clear_bit_le(bit_pos + i, &dentry_blk->dentry_bitmap);
+		clear_bit_le(bit_pos + i, &dentry_blk->dentry_bitmap);
 
 	/* Let's check and deallocate this dentry page */
 	bit_pos = find_next_bit_le(&dentry_blk->dentry_bitmap,
 			NR_DENTRY_IN_BLOCK,
 			0);
+	kunmap(page); /* kunmap - pair of f2fs_find_entry */
 	set_page_dirty(page);
 
-	dir->i_ctime = dir->i_mtime = current_time(dir);
-	f2fs_mark_inode_dirty_sync(dir, false);
+	dir->i_ctime = dir->i_mtime = CURRENT_TIME;
 
 	if (inode)
-		f2fs_drop_nlink(dir, inode);
+		f2fs_drop_nlink(dir, inode, NULL);
 
 	if (bit_pos == NR_DENTRY_IN_BLOCK &&
-		!f2fs_truncate_hole(dir, page->index, page->index + 1)) {
-		f2fs_clear_radix_tree_dirty_tag(page);
+			!truncate_hole(dir, page->index, page->index + 1)) {
 		clear_page_dirty_for_io(page);
 		ClearPagePrivate(page);
 		ClearPageUptodate(page);
-		clear_cold_data(page);
 		inode_dec_dirty_pages(dir);
-		f2fs_remove_dirty_inode(dir);
 	}
 	f2fs_put_page(page, 1);
 }
@@ -800,7 +758,7 @@
 		return f2fs_empty_inline_dir(dir);
 
 	for (bidx = 0; bidx < nblock; bidx++) {
-		dentry_page = f2fs_get_lock_data_page(dir, bidx, false);
+		dentry_page = get_lock_data_page(dir, bidx, false);
 		if (IS_ERR(dentry_page)) {
 			if (PTR_ERR(dentry_page) == -ENOENT)
 				continue;
@@ -808,7 +766,7 @@
 				return false;
 		}
 
-		dentry_blk = page_address(dentry_page);
+		dentry_blk = kmap_atomic(dentry_page);
 		if (bidx == 0)
 			bit_pos = 2;
 		else
@@ -816,6 +774,7 @@
 		bit_pos = find_next_bit_le(&dentry_blk->dentry_bitmap,
 						NR_DENTRY_IN_BLOCK,
 						bit_pos);
+		kunmap_atomic(dentry_blk);
 
 		f2fs_put_page(dentry_page, 1);
 
@@ -825,22 +784,15 @@
 	return true;
 }
 
-int f2fs_fill_dentries(struct dir_context *ctx, struct f2fs_dentry_ptr *d,
-			unsigned int start_pos, struct fscrypt_str *fstr)
+bool f2fs_fill_dentries(struct dir_context *ctx, struct f2fs_dentry_ptr *d,
+				unsigned int start_pos, struct f2fs_str *fstr)
 {
 	unsigned char d_type = DT_UNKNOWN;
 	unsigned int bit_pos;
 	struct f2fs_dir_entry *de = NULL;
-	struct fscrypt_str de_name = FSTR_INIT(NULL, 0);
-	struct f2fs_sb_info *sbi = F2FS_I_SB(d->inode);
-	struct blk_plug plug;
-	bool readdir_ra = sbi->readdir_ra == 1;
-	int err = 0;
+	struct f2fs_str de_name = FSTR_INIT(NULL, 0);
 
 	bit_pos = ((unsigned long)ctx->pos % d->max);
-
-	if (readdir_ra)
-		blk_start_plug(&plug);
 
 	while (bit_pos < d->max) {
 		bit_pos = find_next_bit_le(d->bitmap, d->max, bit_pos);
@@ -848,50 +800,39 @@
 			break;
 
 		de = &d->dentry[bit_pos];
-<<<<<<< HEAD
-		if (de->name_len == 0) {
-			bit_pos++;
-			ctx->pos = start_pos + bit_pos;
-			continue;
-		}
-
-		d_type = f2fs_get_de_type(de);
-=======
 		d_type = get_de_type(de);
->>>>>>> 9ed70b4a
 
 		de_name.name = d->filename[bit_pos];
 		de_name.len = le16_to_cpu(de->name_len);
 
 		if (f2fs_encrypted_inode(d->inode)) {
 			int save_len = fstr->len;
-
-			err = fscrypt_fname_disk_to_usr(d->inode,
-						(u32)de->hash_code, 0,
-						&de_name, fstr);
-			if (err)
-				goto out;
+			int ret;
+
+			de_name.name = kmalloc(de_name.len, GFP_NOFS);
+			if (!de_name.name)
+				return false;
+
+			memcpy(de_name.name, d->filename[bit_pos], de_name.len);
+
+			ret = f2fs_fname_disk_to_usr(d->inode, &de->hash_code,
+							&de_name, fstr);
+			kfree(de_name.name);
+			if (ret < 0)
+				return true;
 
 			de_name = *fstr;
 			fstr->len = save_len;
 		}
 
 		if (!dir_emit(ctx, de_name.name, de_name.len,
-					le32_to_cpu(de->ino), d_type)) {
-			err = 1;
-			goto out;
-		}
-
-		if (readdir_ra)
-			f2fs_ra_node_page(sbi, le32_to_cpu(de->ino));
+					le32_to_cpu(de->ino), d_type))
+			return true;
 
 		bit_pos += GET_DENTRY_SLOTS(le16_to_cpu(de->name_len));
 		ctx->pos = start_pos + bit_pos;
 	}
-out:
-	if (readdir_ra)
-		blk_finish_plug(&plug);
-	return err;
+	return false;
 }
 
 static int f2fs_readdir(struct file *file, struct dir_context *ctx)
@@ -901,77 +842,57 @@
 	struct f2fs_dentry_block *dentry_blk = NULL;
 	struct page *dentry_page = NULL;
 	struct file_ra_state *ra = &file->f_ra;
-	loff_t start_pos = ctx->pos;
 	unsigned int n = ((unsigned long)ctx->pos / NR_DENTRY_IN_BLOCK);
 	struct f2fs_dentry_ptr d;
-	struct fscrypt_str fstr = FSTR_INIT(NULL, 0);
+	struct f2fs_str fstr = FSTR_INIT(NULL, 0);
 	int err = 0;
 
 	if (f2fs_encrypted_inode(inode)) {
-		err = fscrypt_get_encryption_info(inode);
-		if (err && err != -ENOKEY)
-			goto out;
-
-		err = fscrypt_fname_alloc_buffer(inode, F2FS_NAME_LEN, &fstr);
+		err = f2fs_get_encryption_info(inode);
+		if (err)
+			return err;
+
+		err = f2fs_fname_crypto_alloc_buffer(inode, F2FS_NAME_LEN,
+								&fstr);
 		if (err < 0)
-			goto out;
+			return err;
 	}
 
 	if (f2fs_has_inline_dentry(inode)) {
 		err = f2fs_read_inline_dir(file, ctx, &fstr);
-		goto out_free;
-	}
-
-	for (; n < npages; n++, ctx->pos = n * NR_DENTRY_IN_BLOCK) {
-
-		/* allow readdir() to be interrupted */
-		if (fatal_signal_pending(current)) {
-			err = -ERESTARTSYS;
-			goto out_free;
-		}
-		cond_resched();
-
-		/* readahead for multi pages of dir */
-		if (npages - n > 1 && !ra_has_index(ra, n))
-			page_cache_sync_readahead(inode->i_mapping, ra, file, n,
+		goto out;
+	}
+
+	/* readahead for multi pages of dir */
+	if (npages - n > 1 && !ra_has_index(ra, n))
+		page_cache_sync_readahead(inode->i_mapping, ra, file, n,
 				min(npages - n, (pgoff_t)MAX_DIR_RA_PAGES));
 
-		dentry_page = f2fs_get_lock_data_page(inode, n, false);
-		if (IS_ERR(dentry_page)) {
-			err = PTR_ERR(dentry_page);
-			if (err == -ENOENT) {
-				err = 0;
-				continue;
-			} else {
-				goto out_free;
-			}
-		}
-
-		dentry_blk = page_address(dentry_page);
-
-		make_dentry_ptr_block(inode, &d, dentry_blk);
-
-		err = f2fs_fill_dentries(ctx, &d,
-				n * NR_DENTRY_IN_BLOCK, &fstr);
-		if (err) {
-			f2fs_put_page(dentry_page, 1);
-			break;
-		}
-
+	for (; n < npages; n++) {
+		dentry_page = get_lock_data_page(inode, n, false);
+		if (IS_ERR(dentry_page))
+			continue;
+
+		dentry_blk = kmap(dentry_page);
+
+		make_dentry_ptr(inode, &d, (void *)dentry_blk, 1);
+
+		if (f2fs_fill_dentries(ctx, &d, n * NR_DENTRY_IN_BLOCK, &fstr))
+			goto stop;
+
+		ctx->pos = (n + 1) * NR_DENTRY_IN_BLOCK;
+		kunmap(dentry_page);
 		f2fs_put_page(dentry_page, 1);
-	}
-out_free:
-	fscrypt_fname_free_buffer(&fstr);
+		dentry_page = NULL;
+	}
+stop:
+	if (dentry_page && !IS_ERR(dentry_page)) {
+		kunmap(dentry_page);
+		f2fs_put_page(dentry_page, 1);
+	}
 out:
-	trace_f2fs_readdir(inode, start_pos, ctx->pos, err);
-	return err < 0 ? err : 0;
-}
-
-static int f2fs_dir_open(struct inode *inode, struct file *filp)
-{
-	if (f2fs_encrypted_inode(inode))
-		return fscrypt_get_encryption_info(inode) ? -EACCES : 0;
-	return 0;
+	f2fs_fname_crypto_free_buffer(&fstr);
+	return err;
 }
 
 const struct file_operations f2fs_dir_operations = {
@@ -979,7 +900,6 @@
 	.read		= generic_read_dir,
 	.iterate	= f2fs_readdir,
 	.fsync		= f2fs_sync_file,
-	.open		= f2fs_dir_open,
 	.unlocked_ioctl	= f2fs_ioctl,
 #ifdef CONFIG_COMPAT
 	.compat_ioctl   = f2fs_compat_ioctl,
