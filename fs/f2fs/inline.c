--- conflicted
+++ resolved
@@ -1,9 +1,11 @@
-// SPDX-License-Identifier: GPL-2.0
 /*
  * fs/f2fs/inline.c
  * Copyright (c) 2013, Intel Corporation
  * Authors: Huajun Li <huajun.li@intel.com>
  *          Haicheng Li <haicheng.li@intel.com>
+ * This program is free software; you can redistribute it and/or modify
+ * it under the terms of the GNU General Public License version 2 as
+ * published by the Free Software Foundation.
  */
 
 #include <linux/fs.h>
@@ -11,19 +13,23 @@
 
 #include "f2fs.h"
 #include "node.h"
+#include <trace/events/android_fs.h>
 
 bool f2fs_may_inline_data(struct inode *inode)
 {
+	if (!test_opt(F2FS_I_SB(inode), INLINE_DATA))
+		return false;
+
 	if (f2fs_is_atomic_file(inode))
 		return false;
 
 	if (!S_ISREG(inode->i_mode) && !S_ISLNK(inode->i_mode))
 		return false;
 
-	if (i_size_read(inode) > MAX_INLINE_DATA(inode))
-		return false;
-
-	if (f2fs_post_read_required(inode))
+	if (i_size_read(inode) > MAX_INLINE_DATA)
+		return false;
+
+	if (f2fs_encrypted_inode(inode) && S_ISREG(inode->i_mode))
 		return false;
 
 	return true;
@@ -40,9 +46,8 @@
 	return true;
 }
 
-void f2fs_do_read_inline_data(struct page *page, struct page *ipage)
-{
-	struct inode *inode = page->mapping->host;
+void read_inline_data(struct page *page, struct page *ipage)
+{
 	void *src_addr, *dst_addr;
 
 	if (PageUptodate(page))
@@ -50,77 +55,88 @@
 
 	f2fs_bug_on(F2FS_P_SB(page), page->index);
 
-	zero_user_segment(page, MAX_INLINE_DATA(inode), PAGE_SIZE);
+	zero_user_segment(page, MAX_INLINE_DATA, PAGE_CACHE_SIZE);
 
 	/* Copy the whole inline data block */
-	src_addr = inline_data_addr(inode, ipage);
+	src_addr = inline_data_addr(ipage);
 	dst_addr = kmap_atomic(page);
-	memcpy(dst_addr, src_addr, MAX_INLINE_DATA(inode));
+	memcpy(dst_addr, src_addr, MAX_INLINE_DATA);
 	flush_dcache_page(page);
 	kunmap_atomic(dst_addr);
-	if (!PageUptodate(page))
-		SetPageUptodate(page);
-}
-
-void f2fs_truncate_inline_inode(struct inode *inode,
-					struct page *ipage, u64 from)
+	SetPageUptodate(page);
+}
+
+bool truncate_inline_inode(struct page *ipage, u64 from)
 {
 	void *addr;
 
-	if (from >= MAX_INLINE_DATA(inode))
-		return;
-
-	addr = inline_data_addr(inode, ipage);
-
-	f2fs_wait_on_page_writeback(ipage, NODE, true);
-	memset(addr + from, 0, MAX_INLINE_DATA(inode) - from);
-	set_page_dirty(ipage);
-
-	if (from == 0)
-		clear_inode_flag(inode, FI_DATA_EXIST);
+	if (from >= MAX_INLINE_DATA)
+		return false;
+
+	addr = inline_data_addr(ipage);
+
+	f2fs_wait_on_page_writeback(ipage, NODE);
+	memset(addr + from, 0, MAX_INLINE_DATA - from);
+
+	return true;
 }
 
 int f2fs_read_inline_data(struct inode *inode, struct page *page)
 {
 	struct page *ipage;
 
-	ipage = f2fs_get_node_page(F2FS_I_SB(inode), inode->i_ino);
+	if (trace_android_fs_dataread_start_enabled()) {
+		char *path, pathbuf[MAX_TRACE_PATHBUF_LEN];
+
+		path = android_fstrace_get_pathname(pathbuf,
+						    MAX_TRACE_PATHBUF_LEN,
+						    inode);
+		trace_android_fs_dataread_start(inode, page_offset(page),
+						PAGE_SIZE, current->pid,
+						path, current->comm);
+	}
+
+	ipage = get_node_page(F2FS_I_SB(inode), inode->i_ino);
 	if (IS_ERR(ipage)) {
+		trace_android_fs_dataread_end(inode, page_offset(page),
+					      PAGE_SIZE);
 		unlock_page(page);
 		return PTR_ERR(ipage);
 	}
 
 	if (!f2fs_has_inline_data(inode)) {
 		f2fs_put_page(ipage, 1);
+		trace_android_fs_dataread_end(inode, page_offset(page),
+					      PAGE_SIZE);
 		return -EAGAIN;
 	}
 
 	if (page->index)
-		zero_user_segment(page, 0, PAGE_SIZE);
+		zero_user_segment(page, 0, PAGE_CACHE_SIZE);
 	else
-		f2fs_do_read_inline_data(page, ipage);
-
-	if (!PageUptodate(page))
-		SetPageUptodate(page);
+		read_inline_data(page, ipage);
+
+	SetPageUptodate(page);
 	f2fs_put_page(ipage, 1);
+	trace_android_fs_dataread_end(inode, page_offset(page),
+				      PAGE_SIZE);
 	unlock_page(page);
 	return 0;
 }
 
 int f2fs_convert_inline_page(struct dnode_of_data *dn, struct page *page)
 {
+	void *src_addr, *dst_addr;
 	struct f2fs_io_info fio = {
 		.sbi = F2FS_I_SB(dn->inode),
-		.ino = dn->inode->i_ino,
 		.type = DATA,
-		.op = REQ_OP_WRITE,
-		.op_flags = REQ_SYNC | REQ_NOIDLE | REQ_PRIO,
+		.rw = WRITE_SYNC | REQ_PRIO,
 		.page = page,
 		.encrypted_page = NULL,
-		.io_type = FS_DATA_IO,
 	};
-	struct node_info ni;
 	int dirty, err;
+
+	f2fs_bug_on(F2FS_I_SB(dn->inode), page->index);
 
 	if (!f2fs_exist_data(dn->inode))
 		goto clear_out;
@@ -129,13 +145,6 @@
 	if (err)
 		return err;
 
-<<<<<<< HEAD
-	err = f2fs_get_node_info(fio.sbi, dn->nid, &ni);
-	if (err) {
-		f2fs_put_dnode(dn);
-		return err;
-	}
-=======
 	if (unlikely(dn->data_blkaddr != NEW_ADDR)) {
 		f2fs_put_dnode(dn);
 		set_sbi_flag(fio.sbi, SBI_NEED_FSCK);
@@ -147,23 +156,20 @@
 	}
 
 	f2fs_wait_on_page_writeback(page, DATA);
->>>>>>> 9ed70b4a
-
-	fio.version = ni.version;
-
-	if (unlikely(dn->data_blkaddr != NEW_ADDR)) {
-		f2fs_put_dnode(dn);
-		set_sbi_flag(fio.sbi, SBI_NEED_FSCK);
-		f2fs_msg(fio.sbi->sb, KERN_WARNING,
-			"%s: corrupted inline inode ino=%lx, i_addr[0]:0x%x, "
-			"run fsck to fix.",
-			__func__, dn->inode->i_ino, dn->data_blkaddr);
-		return -EINVAL;
-	}
-
-	f2fs_bug_on(F2FS_P_SB(page), PageWriteback(page));
-
-	f2fs_do_read_inline_data(page, dn->inode_page);
+
+	if (PageUptodate(page))
+		goto no_update;
+
+	zero_user_segment(page, MAX_INLINE_DATA, PAGE_CACHE_SIZE);
+
+	/* Copy the whole inline data block */
+	src_addr = inline_data_addr(dn->inode_page);
+	dst_addr = kmap_atomic(page);
+	memcpy(dst_addr, src_addr, MAX_INLINE_DATA);
+	flush_dcache_page(page);
+	kunmap_atomic(dst_addr);
+	SetPageUptodate(page);
+no_update:
 	set_page_dirty(page);
 
 	/* clear dirty state */
@@ -171,25 +177,23 @@
 
 	/* write data page to try to make data consistent */
 	set_page_writeback(page);
-	ClearPageError(page);
-	fio.old_blkaddr = dn->data_blkaddr;
-	set_inode_flag(dn->inode, FI_HOT_DATA);
-	f2fs_outplace_write_data(dn, &fio);
-	f2fs_wait_on_page_writeback(page, DATA, true);
-	if (dirty) {
+	fio.blk_addr = dn->data_blkaddr;
+	write_data_page(dn, &fio);
+	set_data_blkaddr(dn);
+	f2fs_update_extent_cache(dn);
+	f2fs_wait_on_page_writeback(page, DATA);
+	if (dirty)
 		inode_dec_dirty_pages(dn->inode);
-		f2fs_remove_dirty_inode(dn->inode);
-	}
 
 	/* this converted inline_data should be recovered. */
-	set_inode_flag(dn->inode, FI_APPEND_WRITE);
+	set_inode_flag(F2FS_I(dn->inode), FI_APPEND_WRITE);
 
 	/* clear inline data and flag after data writeback */
-	f2fs_truncate_inline_inode(dn->inode, dn->inode_page, 0);
-	clear_inline_node(dn->inode_page);
+	truncate_inline_inode(dn->inode_page, 0);
 clear_out:
 	stat_dec_inline_inode(dn->inode);
-	clear_inode_flag(dn->inode, FI_INLINE_DATA);
+	f2fs_clear_inline_inode(dn->inode);
+	sync_inode_page(dn);
 	f2fs_put_dnode(dn);
 	return 0;
 }
@@ -201,16 +205,13 @@
 	struct page *ipage, *page;
 	int err = 0;
 
-	if (!f2fs_has_inline_data(inode))
-		return 0;
-
-	page = f2fs_grab_cache_page(inode->i_mapping, 0, false);
+	page = grab_cache_page(inode->i_mapping, 0);
 	if (!page)
 		return -ENOMEM;
 
 	f2fs_lock_op(sbi);
 
-	ipage = f2fs_get_node_page(sbi, inode->i_ino);
+	ipage = get_node_page(sbi, inode->i_ino);
 	if (IS_ERR(ipage)) {
 		err = PTR_ERR(ipage);
 		goto out;
@@ -226,9 +227,6 @@
 	f2fs_unlock_op(sbi);
 
 	f2fs_put_page(page, 1);
-
-	f2fs_balance_fs(sbi, dn.node_changed);
-
 	return err;
 }
 
@@ -239,7 +237,7 @@
 	int err;
 
 	set_new_dnode(&dn, inode, NULL, NULL, 0);
-	err = f2fs_get_dnode_of_data(&dn, 0, LOOKUP_NODE);
+	err = get_dnode_of_data(&dn, 0, LOOKUP_NODE);
 	if (err)
 		return err;
 
@@ -250,24 +248,21 @@
 
 	f2fs_bug_on(F2FS_I_SB(inode), page->index);
 
-	f2fs_wait_on_page_writeback(dn.inode_page, NODE, true);
+	f2fs_wait_on_page_writeback(dn.inode_page, NODE);
 	src_addr = kmap_atomic(page);
-	dst_addr = inline_data_addr(inode, dn.inode_page);
-	memcpy(dst_addr, src_addr, MAX_INLINE_DATA(inode));
+	dst_addr = inline_data_addr(dn.inode_page);
+	memcpy(dst_addr, src_addr, MAX_INLINE_DATA);
 	kunmap_atomic(src_addr);
-	set_page_dirty(dn.inode_page);
-
-	f2fs_clear_radix_tree_dirty_tag(page);
-
-	set_inode_flag(inode, FI_APPEND_WRITE);
-	set_inode_flag(inode, FI_DATA_EXIST);
-
-	clear_inline_node(dn.inode_page);
+
+	set_inode_flag(F2FS_I(inode), FI_APPEND_WRITE);
+	set_inode_flag(F2FS_I(inode), FI_DATA_EXIST);
+
+	sync_inode_page(&dn);
 	f2fs_put_dnode(&dn);
 	return 0;
 }
 
-bool f2fs_recover_inline_data(struct inode *inode, struct page *npage)
+bool recover_inline_data(struct inode *inode, struct page *npage)
 {
 	struct f2fs_sb_info *sbi = F2FS_I_SB(inode);
 	struct f2fs_inode *ri = NULL;
@@ -288,85 +283,111 @@
 	if (f2fs_has_inline_data(inode) &&
 			ri && (ri->i_inline & F2FS_INLINE_DATA)) {
 process_inline:
-		ipage = f2fs_get_node_page(sbi, inode->i_ino);
+		ipage = get_node_page(sbi, inode->i_ino);
 		f2fs_bug_on(sbi, IS_ERR(ipage));
 
-		f2fs_wait_on_page_writeback(ipage, NODE, true);
-
-		src_addr = inline_data_addr(inode, npage);
-		dst_addr = inline_data_addr(inode, ipage);
-		memcpy(dst_addr, src_addr, MAX_INLINE_DATA(inode));
-
-		set_inode_flag(inode, FI_INLINE_DATA);
-		set_inode_flag(inode, FI_DATA_EXIST);
-
-		set_page_dirty(ipage);
+		f2fs_wait_on_page_writeback(ipage, NODE);
+
+		src_addr = inline_data_addr(npage);
+		dst_addr = inline_data_addr(ipage);
+		memcpy(dst_addr, src_addr, MAX_INLINE_DATA);
+
+		set_inode_flag(F2FS_I(inode), FI_INLINE_DATA);
+		set_inode_flag(F2FS_I(inode), FI_DATA_EXIST);
+
+		update_inode(inode, ipage);
 		f2fs_put_page(ipage, 1);
 		return true;
 	}
 
 	if (f2fs_has_inline_data(inode)) {
-		ipage = f2fs_get_node_page(sbi, inode->i_ino);
+		ipage = get_node_page(sbi, inode->i_ino);
 		f2fs_bug_on(sbi, IS_ERR(ipage));
-		f2fs_truncate_inline_inode(inode, ipage, 0);
-		clear_inode_flag(inode, FI_INLINE_DATA);
+		if (!truncate_inline_inode(ipage, 0))
+			return false;
+		f2fs_clear_inline_inode(inode);
+		update_inode(inode, ipage);
 		f2fs_put_page(ipage, 1);
 	} else if (ri && (ri->i_inline & F2FS_INLINE_DATA)) {
-		if (f2fs_truncate_blocks(inode, 0, false, false))
+		if (truncate_blocks(inode, 0, false))
 			return false;
 		goto process_inline;
 	}
 	return false;
 }
 
-struct f2fs_dir_entry *f2fs_find_in_inline_dir(struct inode *dir,
-			struct fscrypt_name *fname, struct page **res_page)
+struct f2fs_dir_entry *find_in_inline_dir(struct inode *dir,
+			struct f2fs_filename *fname, struct page **res_page)
 {
 	struct f2fs_sb_info *sbi = F2FS_SB(dir->i_sb);
+	struct f2fs_inline_dentry *inline_dentry;
 	struct qstr name = FSTR_TO_QSTR(&fname->disk_name);
 	struct f2fs_dir_entry *de;
 	struct f2fs_dentry_ptr d;
 	struct page *ipage;
-	void *inline_dentry;
 	f2fs_hash_t namehash;
 
-	ipage = f2fs_get_node_page(sbi, dir->i_ino);
-	if (IS_ERR(ipage)) {
-		*res_page = ipage;
+	ipage = get_node_page(sbi, dir->i_ino);
+	if (IS_ERR(ipage))
 		return NULL;
-	}
 
 	namehash = f2fs_dentry_hash(&name, fname);
 
-	inline_dentry = inline_data_addr(dir, ipage);
-
-	make_dentry_ptr_inline(dir, &d, inline_dentry);
-	de = f2fs_find_target_dentry(fname, namehash, NULL, &d);
+	inline_dentry = inline_data_addr(ipage);
+
+	make_dentry_ptr(NULL, &d, (void *)inline_dentry, 2);
+	de = find_target_dentry(fname, namehash, NULL, &d);
 	unlock_page(ipage);
 	if (de)
 		*res_page = ipage;
 	else
 		f2fs_put_page(ipage, 0);
 
+	/*
+	 * For the most part, it should be a bug when name_len is zero.
+	 * We stop here for figuring out where the bugs has occurred.
+	 */
+	f2fs_bug_on(sbi, d.max < 0);
 	return de;
 }
 
-int f2fs_make_empty_inline_dir(struct inode *inode, struct inode *parent,
+struct f2fs_dir_entry *f2fs_parent_inline_dir(struct inode *dir,
+							struct page **p)
+{
+	struct f2fs_sb_info *sbi = F2FS_I_SB(dir);
+	struct page *ipage;
+	struct f2fs_dir_entry *de;
+	struct f2fs_inline_dentry *dentry_blk;
+
+	ipage = get_node_page(sbi, dir->i_ino);
+	if (IS_ERR(ipage))
+		return NULL;
+
+	dentry_blk = inline_data_addr(ipage);
+	de = &dentry_blk->dentry[1];
+	*p = ipage;
+	unlock_page(ipage);
+	return de;
+}
+
+int make_empty_inline_dir(struct inode *inode, struct inode *parent,
 							struct page *ipage)
 {
+	struct f2fs_inline_dentry *dentry_blk;
 	struct f2fs_dentry_ptr d;
-	void *inline_dentry;
-
-	inline_dentry = inline_data_addr(inode, ipage);
-
-	make_dentry_ptr_inline(inode, &d, inline_dentry);
-	f2fs_do_make_empty_dir(inode, parent, &d);
+
+	dentry_blk = inline_data_addr(ipage);
+
+	make_dentry_ptr(NULL, &d, (void *)dentry_blk, 2);
+	do_make_empty_dir(inode, parent, &d);
 
 	set_page_dirty(ipage);
 
 	/* update i_size to MAX_INLINE_DATA */
-	if (i_size_read(inode) < MAX_INLINE_DATA(inode))
-		f2fs_i_size_write(inode, MAX_INLINE_DATA(inode));
+	if (i_size_read(inode) < MAX_INLINE_DATA) {
+		i_size_write(inode, MAX_INLINE_DATA);
+		set_inode_flag(F2FS_I(inode), FI_UPDATE_DIR);
+	}
 	return 0;
 }
 
@@ -375,19 +396,14 @@
  * release ipage in this function.
  */
 static int f2fs_move_inline_dirents(struct inode *dir, struct page *ipage,
-<<<<<<< HEAD
-							void *inline_dentry)
-=======
 				struct f2fs_inline_dentry *inline_dentry)
->>>>>>> 9ed70b4a
 {
 	struct page *page;
 	struct dnode_of_data dn;
 	struct f2fs_dentry_block *dentry_blk;
-	struct f2fs_dentry_ptr src, dst;
 	int err;
 
-	page = f2fs_grab_cache_page(dir->i_mapping, 0, false);
+	page = grab_cache_page(dir->i_mapping, 0);
 	if (!page) {
 		f2fs_put_page(ipage, 1);
 		return -ENOMEM;
@@ -409,64 +425,56 @@
 		goto out;
 	}
 
-<<<<<<< HEAD
-	f2fs_wait_on_page_writeback(page, DATA, true);
-=======
 	f2fs_wait_on_page_writeback(page, DATA);
 	zero_user_segment(page, MAX_INLINE_DATA, PAGE_CACHE_SIZE);
->>>>>>> 9ed70b4a
-
-	dentry_blk = page_address(page);
-
-	make_dentry_ptr_inline(dir, &src, inline_dentry);
-	make_dentry_ptr_block(dir, &dst, dentry_blk);
+
+	dentry_blk = kmap_atomic(page);
 
 	/* copy data from inline dentry block to new dentry block */
-	memcpy(dst.bitmap, src.bitmap, src.nr_bitmap);
-	memset(dst.bitmap + src.nr_bitmap, 0, dst.nr_bitmap - src.nr_bitmap);
+	memcpy(dentry_blk->dentry_bitmap, inline_dentry->dentry_bitmap,
+					INLINE_DENTRY_BITMAP_SIZE);
+	memset(dentry_blk->dentry_bitmap + INLINE_DENTRY_BITMAP_SIZE, 0,
+			SIZE_OF_DENTRY_BITMAP - INLINE_DENTRY_BITMAP_SIZE);
 	/*
 	 * we do not need to zero out remainder part of dentry and filename
 	 * field, since we have used bitmap for marking the usage status of
 	 * them, besides, we can also ignore copying/zeroing reserved space
 	 * of dentry block, because them haven't been used so far.
 	 */
-	memcpy(dst.dentry, src.dentry, SIZE_OF_DIR_ENTRY * src.max);
-	memcpy(dst.filename, src.filename, src.max * F2FS_SLOT_LEN);
-
-	if (!PageUptodate(page))
-		SetPageUptodate(page);
+	memcpy(dentry_blk->dentry, inline_dentry->dentry,
+			sizeof(struct f2fs_dir_entry) * NR_INLINE_DENTRY);
+	memcpy(dentry_blk->filename, inline_dentry->filename,
+					NR_INLINE_DENTRY * F2FS_SLOT_LEN);
+
+	kunmap_atomic(dentry_blk);
+	SetPageUptodate(page);
 	set_page_dirty(page);
 
 	/* clear inline dir and flag after data writeback */
-	f2fs_truncate_inline_inode(dir, ipage, 0);
+	truncate_inline_inode(ipage, 0);
 
 	stat_dec_inline_dir(dir);
-	clear_inode_flag(dir, FI_INLINE_DENTRY);
-
-	f2fs_i_depth_write(dir, 1);
-	if (i_size_read(dir) < PAGE_SIZE)
-		f2fs_i_size_write(dir, PAGE_SIZE);
+	clear_inode_flag(F2FS_I(dir), FI_INLINE_DENTRY);
+
+	if (i_size_read(dir) < PAGE_CACHE_SIZE) {
+		i_size_write(dir, PAGE_CACHE_SIZE);
+		set_inode_flag(F2FS_I(dir), FI_UPDATE_DIR);
+	}
+
+	sync_inode_page(&dn);
 out:
 	f2fs_put_page(page, 1);
 	return err;
 }
 
-<<<<<<< HEAD
-static int f2fs_add_inline_entries(struct inode *dir, void *inline_dentry)
-=======
 static int f2fs_add_inline_entries(struct inode *dir,
 			struct f2fs_inline_dentry *inline_dentry)
->>>>>>> 9ed70b4a
 {
 	struct f2fs_dentry_ptr d;
 	unsigned long bit_pos = 0;
 	int err = 0;
 
-<<<<<<< HEAD
-	make_dentry_ptr_inline(dir, &d, inline_dentry);
-=======
 	make_dentry_ptr(NULL, &d, (void *)inline_dentry, 2);
->>>>>>> 9ed70b4a
 
 	while (bit_pos < d.max) {
 		struct f2fs_dir_entry *de;
@@ -480,21 +488,6 @@
 		}
 
 		de = &d.dentry[bit_pos];
-<<<<<<< HEAD
-
-		if (unlikely(!de->name_len)) {
-			bit_pos++;
-			continue;
-		}
-
-		new_name.name = d.filename[bit_pos];
-		new_name.len = le16_to_cpu(de->name_len);
-
-		ino = le32_to_cpu(de->ino);
-		fake_mode = f2fs_get_de_type(de) << S_SHIFT;
-
-		err = f2fs_add_regular_entry(dir, &new_name, NULL, NULL,
-=======
 		new_name.name = d.filename[bit_pos];
 		new_name.len = de->name_len;
 
@@ -502,49 +495,24 @@
 		fake_mode = get_de_type(de) << S_SHIFT;
 
 		err = f2fs_add_regular_entry(dir, &new_name, NULL,
->>>>>>> 9ed70b4a
 							ino, fake_mode);
 		if (err)
 			goto punch_dentry_pages;
 
-<<<<<<< HEAD
-=======
 		if (unlikely(!de->name_len))
 			d.max = -1;
 
->>>>>>> 9ed70b4a
 		bit_pos += GET_DENTRY_SLOTS(le16_to_cpu(de->name_len));
 	}
 	return 0;
 punch_dentry_pages:
 	truncate_inode_pages(&dir->i_data, 0);
-<<<<<<< HEAD
-	f2fs_truncate_blocks(dir, 0, false, false);
-	f2fs_remove_dirty_inode(dir);
-=======
 	truncate_blocks(dir, 0, false);
 	remove_dirty_dir_inode(dir);
->>>>>>> 9ed70b4a
 	return err;
 }
 
 static int f2fs_move_rehashed_dirents(struct inode *dir, struct page *ipage,
-<<<<<<< HEAD
-							void *inline_dentry)
-{
-	void *backup_dentry;
-	int err;
-
-	backup_dentry = f2fs_kmalloc(F2FS_I_SB(dir),
-				MAX_INLINE_DATA(dir), GFP_F2FS_ZERO);
-	if (!backup_dentry) {
-		f2fs_put_page(ipage, 1);
-		return -ENOMEM;
-	}
-
-	memcpy(backup_dentry, inline_dentry, MAX_INLINE_DATA(dir));
-	f2fs_truncate_inline_inode(dir, ipage, 0);
-=======
 				struct f2fs_inline_dentry *inline_dentry)
 {
 	struct f2fs_inline_dentry *backup_dentry;
@@ -557,7 +525,6 @@
 
 	memcpy(backup_dentry, inline_dentry, MAX_INLINE_DATA);
 	truncate_inline_inode(ipage, 0);
->>>>>>> 9ed70b4a
 
 	unlock_page(ipage);
 
@@ -568,27 +535,15 @@
 	lock_page(ipage);
 
 	stat_dec_inline_dir(dir);
-<<<<<<< HEAD
-	clear_inode_flag(dir, FI_INLINE_DENTRY);
-=======
 	clear_inode_flag(F2FS_I(dir), FI_INLINE_DENTRY);
 	update_inode(dir, ipage);
->>>>>>> 9ed70b4a
 	kfree(backup_dentry);
 	return 0;
 recover:
 	lock_page(ipage);
-<<<<<<< HEAD
-	f2fs_wait_on_page_writeback(ipage, NODE, true);
-	memcpy(inline_dentry, backup_dentry, MAX_INLINE_DATA(dir));
-	f2fs_i_depth_write(dir, 0);
-	f2fs_i_size_write(dir, MAX_INLINE_DATA(dir));
-	set_page_dirty(ipage);
-=======
 	memcpy(inline_dentry, backup_dentry, MAX_INLINE_DATA);
 	i_size_write(dir, MAX_INLINE_DATA);
 	update_inode(dir, ipage);
->>>>>>> 9ed70b4a
 	f2fs_put_page(ipage, 1);
 
 	kfree(backup_dentry);
@@ -596,11 +551,7 @@
 }
 
 static int f2fs_convert_inline_dir(struct inode *dir, struct page *ipage,
-<<<<<<< HEAD
-							void *inline_dentry)
-=======
 				struct f2fs_inline_dentry *inline_dentry)
->>>>>>> 9ed70b4a
 {
 	if (!F2FS_I(dir)->i_dir_level)
 		return f2fs_move_inline_dirents(dir, ipage, inline_dentry);
@@ -608,35 +559,29 @@
 		return f2fs_move_rehashed_dirents(dir, ipage, inline_dentry);
 }
 
-<<<<<<< HEAD
-int f2fs_add_inline_entry(struct inode *dir, const struct qstr *new_name,
-				const struct qstr *orig_name,
-				struct inode *inode, nid_t ino, umode_t mode)
-=======
 int f2fs_add_inline_entry(struct inode *dir, const struct qstr *name,
 			struct inode *inode, nid_t ino, umode_t mode)
->>>>>>> 9ed70b4a
 {
 	struct f2fs_sb_info *sbi = F2FS_I_SB(dir);
 	struct page *ipage;
 	unsigned int bit_pos;
 	f2fs_hash_t name_hash;
-	void *inline_dentry = NULL;
+	size_t namelen = name->len;
+	struct f2fs_inline_dentry *dentry_blk = NULL;
 	struct f2fs_dentry_ptr d;
-	int slots = GET_DENTRY_SLOTS(new_name->len);
+	int slots = GET_DENTRY_SLOTS(namelen);
 	struct page *page = NULL;
 	int err = 0;
 
-	ipage = f2fs_get_node_page(sbi, dir->i_ino);
+	ipage = get_node_page(sbi, dir->i_ino);
 	if (IS_ERR(ipage))
 		return PTR_ERR(ipage);
 
-	inline_dentry = inline_data_addr(dir, ipage);
-	make_dentry_ptr_inline(dir, &d, inline_dentry);
-
-	bit_pos = f2fs_room_for_filename(d.bitmap, slots, d.max);
-	if (bit_pos >= d.max) {
-		err = f2fs_convert_inline_dir(dir, ipage, inline_dentry);
+	dentry_blk = inline_data_addr(ipage);
+	bit_pos = room_for_filename(&dentry_blk->dentry_bitmap,
+						slots, NR_INLINE_DENTRY);
+	if (bit_pos >= NR_INLINE_DENTRY) {
+		err = f2fs_convert_inline_dir(dir, ipage, dentry_blk);
 		if (err)
 			return err;
 		err = -EAGAIN;
@@ -645,31 +590,37 @@
 
 	if (inode) {
 		down_write(&F2FS_I(inode)->i_sem);
-		page = f2fs_init_inode_metadata(inode, dir, new_name,
-						orig_name, ipage);
+		page = init_inode_metadata(inode, dir, name, ipage);
 		if (IS_ERR(page)) {
 			err = PTR_ERR(page);
 			goto fail;
 		}
 	}
 
-	f2fs_wait_on_page_writeback(ipage, NODE, true);
-
-	name_hash = f2fs_dentry_hash(new_name, NULL);
-	f2fs_update_dentry(ino, mode, &d, new_name, name_hash, bit_pos);
+	f2fs_wait_on_page_writeback(ipage, NODE);
+
+	name_hash = f2fs_dentry_hash(name, NULL);
+	make_dentry_ptr(NULL, &d, (void *)dentry_blk, 2);
+	f2fs_update_dentry(ino, mode, &d, name, name_hash, bit_pos);
 
 	set_page_dirty(ipage);
 
 	/* we don't need to mark_inode_dirty now */
 	if (inode) {
-		f2fs_i_pino_write(inode, dir->i_ino);
+		F2FS_I(inode)->i_pino = dir->i_ino;
+		update_inode(inode, page);
 		f2fs_put_page(page, 1);
 	}
 
-	f2fs_update_parent_metadata(dir, inode, 0);
+	update_parent_metadata(dir, inode, 0);
 fail:
 	if (inode)
 		up_write(&F2FS_I(inode)->i_sem);
+
+	if (is_inode_flag_set(F2FS_I(dir), FI_UPDATE_DIR)) {
+		update_inode(dir, ipage);
+		clear_inode_flag(F2FS_I(dir), FI_UPDATE_DIR);
+	}
 out:
 	f2fs_put_page(ipage, 1);
 	return err;
@@ -678,30 +629,28 @@
 void f2fs_delete_inline_entry(struct f2fs_dir_entry *dentry, struct page *page,
 					struct inode *dir, struct inode *inode)
 {
-	struct f2fs_dentry_ptr d;
-	void *inline_dentry;
+	struct f2fs_inline_dentry *inline_dentry;
 	int slots = GET_DENTRY_SLOTS(le16_to_cpu(dentry->name_len));
 	unsigned int bit_pos;
 	int i;
 
 	lock_page(page);
-	f2fs_wait_on_page_writeback(page, NODE, true);
-
-	inline_dentry = inline_data_addr(dir, page);
-	make_dentry_ptr_inline(dir, &d, inline_dentry);
-
-	bit_pos = dentry - d.dentry;
+	f2fs_wait_on_page_writeback(page, NODE);
+
+	inline_dentry = inline_data_addr(page);
+	bit_pos = dentry - inline_dentry->dentry;
 	for (i = 0; i < slots; i++)
-		__clear_bit_le(bit_pos + i, d.bitmap);
+		test_and_clear_bit_le(bit_pos + i,
+				&inline_dentry->dentry_bitmap);
 
 	set_page_dirty(page);
+
+	dir->i_ctime = dir->i_mtime = CURRENT_TIME;
+
+	if (inode)
+		f2fs_drop_nlink(dir, inode, page);
+
 	f2fs_put_page(page, 1);
-
-	dir->i_ctime = dir->i_mtime = current_time(dir);
-	f2fs_mark_inode_dirty_sync(dir, false);
-
-	if (inode)
-		f2fs_drop_nlink(dir, inode);
 }
 
 bool f2fs_empty_inline_dir(struct inode *dir)
@@ -709,54 +658,49 @@
 	struct f2fs_sb_info *sbi = F2FS_I_SB(dir);
 	struct page *ipage;
 	unsigned int bit_pos = 2;
-	void *inline_dentry;
-	struct f2fs_dentry_ptr d;
-
-	ipage = f2fs_get_node_page(sbi, dir->i_ino);
+	struct f2fs_inline_dentry *dentry_blk;
+
+	ipage = get_node_page(sbi, dir->i_ino);
 	if (IS_ERR(ipage))
 		return false;
 
-	inline_dentry = inline_data_addr(dir, ipage);
-	make_dentry_ptr_inline(dir, &d, inline_dentry);
-
-	bit_pos = find_next_bit_le(d.bitmap, d.max, bit_pos);
+	dentry_blk = inline_data_addr(ipage);
+	bit_pos = find_next_bit_le(&dentry_blk->dentry_bitmap,
+					NR_INLINE_DENTRY,
+					bit_pos);
 
 	f2fs_put_page(ipage, 1);
 
-	if (bit_pos < d.max)
+	if (bit_pos < NR_INLINE_DENTRY)
 		return false;
 
 	return true;
 }
 
 int f2fs_read_inline_dir(struct file *file, struct dir_context *ctx,
-				struct fscrypt_str *fstr)
+				struct f2fs_str *fstr)
 {
 	struct inode *inode = file_inode(file);
+	struct f2fs_inline_dentry *inline_dentry = NULL;
 	struct page *ipage = NULL;
 	struct f2fs_dentry_ptr d;
-	void *inline_dentry = NULL;
-	int err;
-
-	make_dentry_ptr_inline(inode, &d, inline_dentry);
-
-	if (ctx->pos == d.max)
+
+	if (ctx->pos == NR_INLINE_DENTRY)
 		return 0;
 
-	ipage = f2fs_get_node_page(F2FS_I_SB(inode), inode->i_ino);
+	ipage = get_node_page(F2FS_I_SB(inode), inode->i_ino);
 	if (IS_ERR(ipage))
 		return PTR_ERR(ipage);
 
-	inline_dentry = inline_data_addr(inode, ipage);
-
-	make_dentry_ptr_inline(inode, &d, inline_dentry);
-
-	err = f2fs_fill_dentries(ctx, &d, 0, fstr);
-	if (!err)
-		ctx->pos = d.max;
+	inline_dentry = inline_data_addr(ipage);
+
+	make_dentry_ptr(inode, &d, (void *)inline_dentry, 2);
+
+	if (!f2fs_fill_dentries(ctx, &d, 0, fstr))
+		ctx->pos = NR_INLINE_DENTRY;
 
 	f2fs_put_page(ipage, 1);
-	return err < 0 ? err : 0;
+	return 0;
 }
 
 int f2fs_inline_data_fiemap(struct inode *inode,
@@ -769,7 +713,7 @@
 	struct page *ipage;
 	int err = 0;
 
-	ipage = f2fs_get_node_page(F2FS_I_SB(inode), inode->i_ino);
+	ipage = get_node_page(F2FS_I_SB(inode), inode->i_ino);
 	if (IS_ERR(ipage))
 		return PTR_ERR(ipage);
 
@@ -778,20 +722,16 @@
 		goto out;
 	}
 
-	ilen = min_t(size_t, MAX_INLINE_DATA(inode), i_size_read(inode));
+	ilen = min_t(size_t, MAX_INLINE_DATA, i_size_read(inode));
 	if (start >= ilen)
 		goto out;
 	if (start + len < ilen)
 		ilen = start + len;
 	ilen -= start;
 
-	err = f2fs_get_node_info(F2FS_I_SB(inode), inode->i_ino, &ni);
-	if (err)
-		goto out;
-
+	get_node_info(F2FS_I_SB(inode), inode->i_ino, &ni);
 	byteaddr = (__u64)ni.blk_addr << inode->i_sb->s_blocksize_bits;
-	byteaddr += (char *)inline_data_addr(inode, ipage) -
-					(char *)F2FS_INODE(ipage);
+	byteaddr += (char *)inline_data_addr(ipage) - (char *)F2FS_INODE(ipage);
 	err = fiemap_fill_next_extent(fieinfo, start, byteaddr, ilen, flags);
 out:
 	f2fs_put_page(ipage, 1);
