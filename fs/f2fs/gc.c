// SPDX-License-Identifier: GPL-2.0
/*
 * fs/f2fs/gc.c
 *
 * Copyright (c) 2012 Samsung Electronics Co., Ltd.
 *             http://www.samsung.com/
 */
#include <linux/fs.h>
#include <linux/module.h>
#include <linux/backing-dev.h>
#include <linux/init.h>
#include <linux/f2fs_fs.h>
#include <linux/kthread.h>
#include <linux/delay.h>
#include <linux/freezer.h>

#include "f2fs.h"
#include "node.h"
#include "segment.h"
#include "gc.h"
#include <trace/events/f2fs.h>

static int gc_thread_func(void *data)
{
	struct f2fs_sb_info *sbi = data;
	struct f2fs_gc_kthread *gc_th = sbi->gc_thread;
	wait_queue_head_t *wq = &sbi->gc_thread->gc_wait_queue_head;
	unsigned int wait_ms;

	wait_ms = gc_th->min_sleep_time;

	set_freezable();
	do {
		wait_event_interruptible_timeout(*wq,
				kthread_should_stop() || freezing(current) ||
				gc_th->gc_wake,
				msecs_to_jiffies(wait_ms));

		/* give it a try one time */
		if (gc_th->gc_wake)
			gc_th->gc_wake = 0;

		if (try_to_freeze()) {
			stat_other_skip_bggc_count(sbi);
			continue;
		}
		if (kthread_should_stop())
			break;

		if (sbi->sb->s_writers.frozen >= SB_FREEZE_WRITE) {
			increase_sleep_time(gc_th, &wait_ms);
			stat_other_skip_bggc_count(sbi);
			continue;
		}

		if (time_to_inject(sbi, FAULT_CHECKPOINT)) {
			f2fs_show_injection_info(FAULT_CHECKPOINT);
			f2fs_stop_checkpoint(sbi, false);
		}

		if (!sb_start_write_trylock(sbi->sb)) {
			stat_other_skip_bggc_count(sbi);
			continue;
		}

		/*
		 * [GC triggering condition]
		 * 0. GC is not conducted currently.
		 * 1. There are enough dirty segments.
		 * 2. IO subsystem is idle by checking the # of writeback pages.
		 * 3. IO subsystem is idle by checking the # of requests in
		 *    bdev's request list.
		 *
		 * Note) We have to avoid triggering GCs frequently.
		 * Because it is possible that some segments can be
		 * invalidated soon after by user update or deletion.
		 * So, I'd like to wait some time to collect dirty segments.
		 */
		if (sbi->gc_mode == GC_URGENT) {
			wait_ms = gc_th->urgent_sleep_time;
			mutex_lock(&sbi->gc_mutex);
			goto do_gc;
		}

		if (!mutex_trylock(&sbi->gc_mutex)) {
			stat_other_skip_bggc_count(sbi);
			goto next;
		}

		if (!is_idle(sbi, GC_TIME)) {
			increase_sleep_time(gc_th, &wait_ms);
			mutex_unlock(&sbi->gc_mutex);
			stat_io_skip_bggc_count(sbi);
			goto next;
		}

		if (has_enough_invalid_blocks(sbi))
			decrease_sleep_time(gc_th, &wait_ms);
		else
			increase_sleep_time(gc_th, &wait_ms);
do_gc:
		stat_inc_bggc_count(sbi);

		/* if return value is not zero, no victim was selected */
		if (f2fs_gc(sbi, test_opt(sbi, FORCE_FG_GC), true, NULL_SEGNO))
			wait_ms = gc_th->no_gc_sleep_time;

		trace_f2fs_background_gc(sbi->sb, wait_ms,
				prefree_segments(sbi), free_segments(sbi));

		/* balancing f2fs's metadata periodically */
		f2fs_balance_fs_bg(sbi);
next:
		sb_end_write(sbi->sb);

	} while (!kthread_should_stop());
	return 0;
}

int f2fs_start_gc_thread(struct f2fs_sb_info *sbi)
{
	struct f2fs_gc_kthread *gc_th;
	dev_t dev = sbi->sb->s_bdev->bd_dev;
	int err = 0;

	gc_th = f2fs_kmalloc(sbi, sizeof(struct f2fs_gc_kthread), GFP_KERNEL);
	if (!gc_th) {
		err = -ENOMEM;
		goto out;
	}

	gc_th->urgent_sleep_time = DEF_GC_THREAD_URGENT_SLEEP_TIME;
	gc_th->min_sleep_time = DEF_GC_THREAD_MIN_SLEEP_TIME;
	gc_th->max_sleep_time = DEF_GC_THREAD_MAX_SLEEP_TIME;
	gc_th->no_gc_sleep_time = DEF_GC_THREAD_NOGC_SLEEP_TIME;

	gc_th->gc_wake= 0;

	sbi->gc_thread = gc_th;
	init_waitqueue_head(&sbi->gc_thread->gc_wait_queue_head);
	sbi->gc_thread->f2fs_gc_task = kthread_run(gc_thread_func, sbi,
			"f2fs_gc-%u:%u", MAJOR(dev), MINOR(dev));
	if (IS_ERR(gc_th->f2fs_gc_task)) {
		err = PTR_ERR(gc_th->f2fs_gc_task);
		kfree(gc_th);
		sbi->gc_thread = NULL;
	}
out:
	return err;
}

void f2fs_stop_gc_thread(struct f2fs_sb_info *sbi)
{
	struct f2fs_gc_kthread *gc_th = sbi->gc_thread;
	if (!gc_th)
		return;
	kthread_stop(gc_th->f2fs_gc_task);
	kfree(gc_th);
	sbi->gc_thread = NULL;
}

static int select_gc_type(struct f2fs_sb_info *sbi, int gc_type)
{
	int gc_mode = (gc_type == BG_GC) ? GC_CB : GC_GREEDY;

	switch (sbi->gc_mode) {
	case GC_IDLE_CB:
		gc_mode = GC_CB;
		break;
	case GC_IDLE_GREEDY:
	case GC_URGENT:
		gc_mode = GC_GREEDY;
		break;
	}
	return gc_mode;
}

static void select_policy(struct f2fs_sb_info *sbi, int gc_type,
			int type, struct victim_sel_policy *p)
{
	struct dirty_seglist_info *dirty_i = DIRTY_I(sbi);

	if (p->alloc_mode == SSR) {
		p->gc_mode = GC_GREEDY;
		p->dirty_segmap = dirty_i->dirty_segmap[type];
		p->max_search = dirty_i->nr_dirty[type];
		p->ofs_unit = 1;
	} else {
		p->gc_mode = select_gc_type(sbi, gc_type);
		p->dirty_segmap = dirty_i->dirty_segmap[DIRTY];
		p->max_search = dirty_i->nr_dirty[DIRTY];
		p->ofs_unit = sbi->segs_per_sec;
	}

	/* we need to check every dirty segments in the FG_GC case */
	if (gc_type != FG_GC &&
			(sbi->gc_mode != GC_URGENT) &&
			p->max_search > sbi->max_victim_search)
		p->max_search = sbi->max_victim_search;

	/* let's select beginning hot/small space first in no_heap mode*/
	if (test_opt(sbi, NOHEAP) &&
		(type == CURSEG_HOT_DATA || IS_NODESEG(type)))
		p->offset = 0;
	else
		p->offset = SIT_I(sbi)->last_victim[p->gc_mode];
}

static unsigned int get_max_cost(struct f2fs_sb_info *sbi,
				struct victim_sel_policy *p)
{
	/* SSR allocates in a segment unit */
	if (p->alloc_mode == SSR)
		return sbi->blocks_per_seg;
	if (p->gc_mode == GC_GREEDY)
		return 2 * sbi->blocks_per_seg * p->ofs_unit;
	else if (p->gc_mode == GC_CB)
		return UINT_MAX;
	else /* No other gc_mode */
		return 0;
}

static unsigned int check_bg_victims(struct f2fs_sb_info *sbi)
{
	struct dirty_seglist_info *dirty_i = DIRTY_I(sbi);
	unsigned int secno;

	/*
	 * If the gc_type is FG_GC, we can select victim segments
	 * selected by background GC before.
	 * Those segments guarantee they have small valid blocks.
	 */
	for_each_set_bit(secno, dirty_i->victim_secmap, MAIN_SECS(sbi)) {
		if (sec_usage_check(sbi, secno))
			continue;
		clear_bit(secno, dirty_i->victim_secmap);
		return GET_SEG_FROM_SEC(sbi, secno);
	}
	return NULL_SEGNO;
}

static unsigned int get_cb_cost(struct f2fs_sb_info *sbi, unsigned int segno)
{
	struct sit_info *sit_i = SIT_I(sbi);
	unsigned int secno = GET_SEC_FROM_SEG(sbi, segno);
	unsigned int start = GET_SEG_FROM_SEC(sbi, secno);
	unsigned long long mtime = 0;
	unsigned int vblocks;
	unsigned char age = 0;
	unsigned char u;
	unsigned int i;

	for (i = 0; i < sbi->segs_per_sec; i++)
		mtime += get_seg_entry(sbi, start + i)->mtime;
	vblocks = get_valid_blocks(sbi, segno, true);

	mtime = div_u64(mtime, sbi->segs_per_sec);
	vblocks = div_u64(vblocks, sbi->segs_per_sec);

	u = (vblocks * 100) >> sbi->log_blocks_per_seg;

	/* Handle if the system time has changed by the user */
	if (mtime < sit_i->min_mtime)
		sit_i->min_mtime = mtime;
	if (mtime > sit_i->max_mtime)
		sit_i->max_mtime = mtime;
	if (sit_i->max_mtime != sit_i->min_mtime)
		age = 100 - div64_u64(100 * (mtime - sit_i->min_mtime),
				sit_i->max_mtime - sit_i->min_mtime);

	return UINT_MAX - ((100 * (100 - u) * age) / (100 + u));
}

static inline unsigned int get_gc_cost(struct f2fs_sb_info *sbi,
			unsigned int segno, struct victim_sel_policy *p)
{
	if (p->alloc_mode == SSR)
		return get_seg_entry(sbi, segno)->ckpt_valid_blocks;

	/* alloc_mode == LFS */
	if (p->gc_mode == GC_GREEDY)
		return get_valid_blocks(sbi, segno, true);
	else
		return get_cb_cost(sbi, segno);
}

static unsigned int count_bits(const unsigned long *addr,
				unsigned int offset, unsigned int len)
{
	unsigned int end = offset + len, sum = 0;

	while (offset < end) {
		if (test_bit(offset++, addr))
			++sum;
	}
	return sum;
}

/*
 * This function is called from two paths.
 * One is garbage collection and the other is SSR segment selection.
 * When it is called during GC, it just gets a victim segment
 * and it does not remove it from dirty seglist.
 * When it is called from SSR segment selection, it finds a segment
 * which has minimum valid blocks and removes it from dirty seglist.
 */
static int get_victim_by_default(struct f2fs_sb_info *sbi,
		unsigned int *result, int gc_type, int type, char alloc_mode)
{
	struct dirty_seglist_info *dirty_i = DIRTY_I(sbi);
	struct sit_info *sm = SIT_I(sbi);
	struct victim_sel_policy p;
	unsigned int secno, last_victim;
	unsigned int last_segment = MAIN_SEGS(sbi);
	unsigned int nsearched = 0;

	mutex_lock(&dirty_i->seglist_lock);

	p.alloc_mode = alloc_mode;
	select_policy(sbi, gc_type, type, &p);

	p.min_segno = NULL_SEGNO;
	p.min_cost = get_max_cost(sbi, &p);

	if (*result != NULL_SEGNO) {
		if (IS_DATASEG(get_seg_entry(sbi, *result)->type) &&
			get_valid_blocks(sbi, *result, false) &&
			!sec_usage_check(sbi, GET_SEC_FROM_SEG(sbi, *result)))
			p.min_segno = *result;
		goto out;
	}

	if (p.max_search == 0)
		goto out;

	last_victim = sm->last_victim[p.gc_mode];
	if (p.alloc_mode == LFS && gc_type == FG_GC) {
		p.min_segno = check_bg_victims(sbi);
		if (p.min_segno != NULL_SEGNO)
			goto got_it;
	}

	while (1) {
		unsigned long cost;
		unsigned int segno;

		segno = find_next_bit(p.dirty_segmap, last_segment, p.offset);
		if (segno >= last_segment) {
			if (sm->last_victim[p.gc_mode]) {
				last_segment =
					sm->last_victim[p.gc_mode];
				sm->last_victim[p.gc_mode] = 0;
				p.offset = 0;
				continue;
			}
			break;
		}

		p.offset = segno + p.ofs_unit;
		if (p.ofs_unit > 1) {
			p.offset -= segno % p.ofs_unit;
			nsearched += count_bits(p.dirty_segmap,
						p.offset - p.ofs_unit,
						p.ofs_unit);
		} else {
			nsearched++;
		}

		secno = GET_SEC_FROM_SEG(sbi, segno);

		if (sec_usage_check(sbi, secno))
			goto next;
		/* Don't touch checkpointed data */
		if (unlikely(is_sbi_flag_set(sbi, SBI_CP_DISABLED) &&
					get_ckpt_valid_blocks(sbi, segno)))
			goto next;
		if (gc_type == BG_GC && test_bit(secno, dirty_i->victim_secmap))
			goto next;

		cost = get_gc_cost(sbi, segno, &p);

		if (p.min_cost > cost) {
			p.min_segno = segno;
			p.min_cost = cost;
		}
next:
		if (nsearched >= p.max_search) {
			if (!sm->last_victim[p.gc_mode] && segno <= last_victim)
				sm->last_victim[p.gc_mode] = last_victim + 1;
			else
				sm->last_victim[p.gc_mode] = segno + 1;
			sm->last_victim[p.gc_mode] %= MAIN_SEGS(sbi);
			break;
		}
	}
	if (p.min_segno != NULL_SEGNO) {
got_it:
		if (p.alloc_mode == LFS) {
			secno = GET_SEC_FROM_SEG(sbi, p.min_segno);
			if (gc_type == FG_GC)
				sbi->cur_victim_sec = secno;
			else
				set_bit(secno, dirty_i->victim_secmap);
		}
		*result = (p.min_segno / p.ofs_unit) * p.ofs_unit;

		trace_f2fs_get_victim(sbi->sb, type, gc_type, &p,
				sbi->cur_victim_sec,
				prefree_segments(sbi), free_segments(sbi));
	}
out:
	mutex_unlock(&dirty_i->seglist_lock);

	return (p.min_segno == NULL_SEGNO) ? 0 : 1;
}

static const struct victim_selection default_v_ops = {
	.get_victim = get_victim_by_default,
};

static struct inode *find_gc_inode(struct gc_inode_list *gc_list, nid_t ino)
{
	struct inode_entry *ie;

	ie = radix_tree_lookup(&gc_list->iroot, ino);
	if (ie)
		return ie->inode;
	return NULL;
}

static void add_gc_inode(struct gc_inode_list *gc_list, struct inode *inode)
{
	struct inode_entry *new_ie;

	if (inode == find_gc_inode(gc_list, inode->i_ino)) {
		iput(inode);
		return;
	}
	new_ie = f2fs_kmem_cache_alloc(f2fs_inode_entry_slab, GFP_NOFS);
	new_ie->inode = inode;

	f2fs_radix_tree_insert(&gc_list->iroot, inode->i_ino, new_ie);
	list_add_tail(&new_ie->list, &gc_list->ilist);
}

static void put_gc_inode(struct gc_inode_list *gc_list)
{
	struct inode_entry *ie, *next_ie;
	list_for_each_entry_safe(ie, next_ie, &gc_list->ilist, list) {
		radix_tree_delete(&gc_list->iroot, ie->inode->i_ino);
		iput(ie->inode);
		list_del(&ie->list);
		kmem_cache_free(f2fs_inode_entry_slab, ie);
	}
}

static int check_valid_map(struct f2fs_sb_info *sbi,
				unsigned int segno, int offset)
{
	struct sit_info *sit_i = SIT_I(sbi);
	struct seg_entry *sentry;
	int ret;

	down_read(&sit_i->sentry_lock);
	sentry = get_seg_entry(sbi, segno);
	ret = f2fs_test_bit(offset, sentry->cur_valid_map);
	up_read(&sit_i->sentry_lock);
	return ret;
}

/*
 * This function compares node address got in summary with that in NAT.
 * On validity, copy that node with cold status, otherwise (invalid node)
 * ignore that.
 */
static int gc_node_segment(struct f2fs_sb_info *sbi,
		struct f2fs_summary *sum, unsigned int segno, int gc_type)
{
	struct f2fs_summary *entry;
	block_t start_addr;
	int off;
	int phase = 0;
	bool fggc = (gc_type == FG_GC);
	int submitted = 0;

	start_addr = START_BLOCK(sbi, segno);

next_step:
	entry = sum;

	if (fggc && phase == 2)
		atomic_inc(&sbi->wb_sync_req[NODE]);

	for (off = 0; off < sbi->blocks_per_seg; off++, entry++) {
		nid_t nid = le32_to_cpu(entry->nid);
		struct page *node_page;
		struct node_info ni;
		int err;

		/* stop BG_GC if there is not enough free sections. */
		if (gc_type == BG_GC && has_not_enough_free_secs(sbi, 0, 0))
			return submitted;

		if (check_valid_map(sbi, segno, off) == 0)
			continue;

		if (phase == 0) {
			f2fs_ra_meta_pages(sbi, NAT_BLOCK_OFFSET(nid), 1,
							META_NAT, true);
			continue;
		}

		if (phase == 1) {
			f2fs_ra_node_page(sbi, nid);
			continue;
		}

		/* phase == 2 */
		node_page = f2fs_get_node_page(sbi, nid);
		if (IS_ERR(node_page))
			continue;

		/* block may become invalid during f2fs_get_node_page */
		if (check_valid_map(sbi, segno, off) == 0) {
			f2fs_put_page(node_page, 1);
			continue;
		}

		if (f2fs_get_node_info(sbi, nid, &ni)) {
			f2fs_put_page(node_page, 1);
			continue;
		}

		if (ni.blk_addr != start_addr + off) {
			f2fs_put_page(node_page, 1);
			continue;
		}

		err = f2fs_move_node_page(node_page, gc_type);
		if (!err && gc_type == FG_GC)
			submitted++;
		stat_inc_node_blk_count(sbi, 1, gc_type);
	}

	if (++phase < 3)
		goto next_step;

	if (fggc)
		atomic_dec(&sbi->wb_sync_req[NODE]);
	return submitted;
}

/*
 * Calculate start block index indicating the given node offset.
 * Be careful, caller should give this node offset only indicating direct node
 * blocks. If any node offsets, which point the other types of node blocks such
 * as indirect or double indirect node blocks, are given, it must be a caller's
 * bug.
 */
block_t f2fs_start_bidx_of_node(unsigned int node_ofs, struct inode *inode)
{
	unsigned int indirect_blks = 2 * NIDS_PER_BLOCK + 4;
	unsigned int bidx;

	if (node_ofs == 0)
		return 0;

	if (node_ofs <= 2) {
		bidx = node_ofs - 1;
	} else if (node_ofs <= indirect_blks) {
		int dec = (node_ofs - 4) / (NIDS_PER_BLOCK + 1);
		bidx = node_ofs - 2 - dec;
	} else {
		int dec = (node_ofs - indirect_blks - 3) / (NIDS_PER_BLOCK + 1);
		bidx = node_ofs - 5 - dec;
	}
	return bidx * ADDRS_PER_BLOCK + ADDRS_PER_INODE(inode);
}

static bool is_alive(struct f2fs_sb_info *sbi, struct f2fs_summary *sum,
		struct node_info *dni, block_t blkaddr, unsigned int *nofs)
{
	struct page *node_page;
	nid_t nid;
	unsigned int ofs_in_node;
	block_t source_blkaddr;

	nid = le32_to_cpu(sum->nid);
	ofs_in_node = le16_to_cpu(sum->ofs_in_node);

	node_page = f2fs_get_node_page(sbi, nid);
	if (IS_ERR(node_page))
		return false;

<<<<<<< HEAD
	get_node_info(sbi, nid, dni);

	if (sum->version != dni->version) {
		f2fs_msg(sbi->sb, KERN_WARNING,
				"%s: valid data with mismatched node version.",
				__func__);
		set_sbi_flag(sbi, SBI_NEED_FSCK);
=======
	if (f2fs_get_node_info(sbi, nid, dni)) {
		f2fs_put_page(node_page, 1);
		return false;
>>>>>>> 0eea3276
	}

	if (sum->version != dni->version) {
		f2fs_msg(sbi->sb, KERN_WARNING,
				"%s: valid data with mismatched node version.",
				__func__);
		set_sbi_flag(sbi, SBI_NEED_FSCK);
	}

	*nofs = ofs_of_node(node_page);
	source_blkaddr = datablock_addr(NULL, node_page, ofs_in_node);
	f2fs_put_page(node_page, 1);

	if (source_blkaddr != blkaddr)
		return false;
	return true;
}

static int ra_data_block(struct inode *inode, pgoff_t index)
{
	struct f2fs_sb_info *sbi = F2FS_I_SB(inode);
	struct address_space *mapping = inode->i_mapping;
	struct dnode_of_data dn;
	struct page *page;
	struct extent_info ei = {0, 0, 0};
	struct f2fs_io_info fio = {
		.sbi = sbi,
		.ino = inode->i_ino,
		.type = DATA,
		.temp = COLD,
		.op = REQ_OP_READ,
		.op_flags = 0,
		.encrypted_page = NULL,
		.in_list = false,
		.retry = false,
	};
	int err;

	page = f2fs_grab_cache_page(mapping, index, true);
	if (!page)
		return -ENOMEM;

	if (f2fs_lookup_extent_cache(inode, index, &ei)) {
		dn.data_blkaddr = ei.blk + index - ei.fofs;
		goto got_it;
	}

	set_new_dnode(&dn, inode, NULL, NULL, 0);
	err = f2fs_get_dnode_of_data(&dn, index, LOOKUP_NODE);
	if (err)
		goto put_page;
	f2fs_put_dnode(&dn);

	if (unlikely(!f2fs_is_valid_blkaddr(sbi, dn.data_blkaddr,
						DATA_GENERIC))) {
		err = -EFAULT;
		goto put_page;
	}
got_it:
	/* read page */
	fio.page = page;
	fio.new_blkaddr = fio.old_blkaddr = dn.data_blkaddr;

	fio.encrypted_page = f2fs_pagecache_get_page(META_MAPPING(sbi),
					dn.data_blkaddr,
					FGP_LOCK | FGP_CREAT, GFP_NOFS);
	if (!fio.encrypted_page) {
		err = -ENOMEM;
		goto put_page;
	}

	err = f2fs_submit_page_bio(&fio);
	if (err)
		goto put_encrypted_page;
	f2fs_put_page(fio.encrypted_page, 0);
	f2fs_put_page(page, 1);
	return 0;
put_encrypted_page:
	f2fs_put_page(fio.encrypted_page, 1);
put_page:
	f2fs_put_page(page, 1);
	return err;
}

/*
 * Move data block via META_MAPPING while keeping locked data page.
 * This can be used to move blocks, aka LBAs, directly on disk.
 */
static int move_data_block(struct inode *inode, block_t bidx,
				int gc_type, unsigned int segno, int off)
{
	struct f2fs_io_info fio = {
		.sbi = F2FS_I_SB(inode),
		.ino = inode->i_ino,
		.type = DATA,
		.temp = COLD,
		.op = REQ_OP_READ,
		.op_flags = REQ_SYNC,
		.encrypted_page = NULL,
		.in_list = false,
		.retry = false,
	};
	struct dnode_of_data dn;
	struct f2fs_summary sum;
	struct node_info ni;
	struct page *page, *mpage;
	block_t newaddr;
	int err = 0;
	bool lfs_mode = test_opt(fio.sbi, LFS);

	/* do not read out */
	page = f2fs_grab_cache_page(inode->i_mapping, bidx, false);
	if (!page)
		return -ENOMEM;

	if (!check_valid_map(F2FS_I_SB(inode), segno, off)) {
		err = -ENOENT;
		goto out;
	}

	if (f2fs_is_atomic_file(inode)) {
		F2FS_I(inode)->i_gc_failures[GC_FAILURE_ATOMIC]++;
		F2FS_I_SB(inode)->skipped_atomic_files[gc_type]++;
		err = -EAGAIN;
		goto out;
	}

	if (f2fs_is_pinned_file(inode)) {
		f2fs_pin_file_control(inode, true);
		err = -EAGAIN;
		goto out;
	}

	set_new_dnode(&dn, inode, NULL, NULL, 0);
	err = f2fs_get_dnode_of_data(&dn, bidx, LOOKUP_NODE);
	if (err)
		goto out;

	if (unlikely(dn.data_blkaddr == NULL_ADDR)) {
		ClearPageUptodate(page);
		err = -ENOENT;
		goto put_out;
	}

	/*
	 * don't cache encrypted data into meta inode until previous dirty
	 * data were writebacked to avoid racing between GC and flush.
	 */
	f2fs_wait_on_page_writeback(page, DATA, true);

	err = f2fs_get_node_info(fio.sbi, dn.nid, &ni);
	if (err)
		goto put_out;

	set_summary(&sum, dn.nid, dn.ofs_in_node, ni.version);

	/* read page */
	fio.page = page;
	fio.new_blkaddr = fio.old_blkaddr = dn.data_blkaddr;

	if (lfs_mode)
		down_write(&fio.sbi->io_order_lock);

	f2fs_allocate_data_block(fio.sbi, NULL, fio.old_blkaddr, &newaddr,
					&sum, CURSEG_COLD_DATA, NULL, false);

	fio.encrypted_page = f2fs_pagecache_get_page(META_MAPPING(fio.sbi),
				newaddr, FGP_LOCK | FGP_CREAT, GFP_NOFS);
	if (!fio.encrypted_page) {
		err = -ENOMEM;
		goto recover_block;
	}

	mpage = f2fs_pagecache_get_page(META_MAPPING(fio.sbi),
					fio.old_blkaddr, FGP_LOCK, GFP_NOFS);
	if (mpage) {
		bool updated = false;

		if (PageUptodate(mpage)) {
			memcpy(page_address(fio.encrypted_page),
					page_address(mpage), PAGE_SIZE);
			updated = true;
		}
		f2fs_put_page(mpage, 1);
		invalidate_mapping_pages(META_MAPPING(fio.sbi),
					fio.old_blkaddr, fio.old_blkaddr);
		if (updated)
			goto write_page;
	}

	err = f2fs_submit_page_bio(&fio);
	if (err)
		goto put_page_out;

	/* write page */
	lock_page(fio.encrypted_page);

	if (unlikely(fio.encrypted_page->mapping != META_MAPPING(fio.sbi))) {
		err = -EIO;
		goto put_page_out;
	}
	if (unlikely(!PageUptodate(fio.encrypted_page))) {
		err = -EIO;
		goto put_page_out;
	}

write_page:
	set_page_dirty(fio.encrypted_page);
	f2fs_wait_on_page_writeback(fio.encrypted_page, DATA, true);
	if (clear_page_dirty_for_io(fio.encrypted_page))
		dec_page_count(fio.sbi, F2FS_DIRTY_META);

	set_page_writeback(fio.encrypted_page);
	ClearPageError(page);

	/* allocate block address */
	f2fs_wait_on_page_writeback(dn.node_page, NODE, true);

	fio.op = REQ_OP_WRITE;
	fio.op_flags = REQ_SYNC | REQ_NOIDLE;
	fio.new_blkaddr = newaddr;
	f2fs_submit_page_write(&fio);
	if (fio.retry) {
		err = -EAGAIN;
		if (PageWriteback(fio.encrypted_page))
			end_page_writeback(fio.encrypted_page);
		goto put_page_out;
	}

	f2fs_update_iostat(fio.sbi, FS_GC_DATA_IO, F2FS_BLKSIZE);

	f2fs_update_data_blkaddr(&dn, newaddr);
	set_inode_flag(inode, FI_APPEND_WRITE);
	if (page->index == 0)
		set_inode_flag(inode, FI_FIRST_BLOCK_WRITTEN);
put_page_out:
	f2fs_put_page(fio.encrypted_page, 1);
recover_block:
	if (lfs_mode)
		up_write(&fio.sbi->io_order_lock);
	if (err)
		f2fs_do_replace_block(fio.sbi, &sum, newaddr, fio.old_blkaddr,
								true, true);
put_out:
	f2fs_put_dnode(&dn);
out:
	f2fs_put_page(page, 1);
	return err;
}

static int move_data_page(struct inode *inode, block_t bidx, int gc_type,
							unsigned int segno, int off)
{
	struct page *page;
	int err = 0;

	page = f2fs_get_lock_data_page(inode, bidx, true);
	if (IS_ERR(page))
		return PTR_ERR(page);

	if (!check_valid_map(F2FS_I_SB(inode), segno, off)) {
		err = -ENOENT;
		goto out;
	}

	if (f2fs_is_atomic_file(inode)) {
		F2FS_I(inode)->i_gc_failures[GC_FAILURE_ATOMIC]++;
		F2FS_I_SB(inode)->skipped_atomic_files[gc_type]++;
		err = -EAGAIN;
		goto out;
	}
	if (f2fs_is_pinned_file(inode)) {
		if (gc_type == FG_GC)
			f2fs_pin_file_control(inode, true);
		err = -EAGAIN;
		goto out;
	}

	if (gc_type == BG_GC) {
		if (PageWriteback(page)) {
			err = -EAGAIN;
			goto out;
		}
		set_page_dirty(page);
		set_cold_data(page);
	} else {
		struct f2fs_io_info fio = {
			.sbi = F2FS_I_SB(inode),
			.ino = inode->i_ino,
			.type = DATA,
			.temp = COLD,
			.op = REQ_OP_WRITE,
			.op_flags = REQ_SYNC,
			.old_blkaddr = NULL_ADDR,
			.page = page,
			.encrypted_page = NULL,
			.need_lock = LOCK_REQ,
			.io_type = FS_GC_DATA_IO,
		};
		bool is_dirty = PageDirty(page);

retry:
		set_page_dirty(page);
		f2fs_wait_on_page_writeback(page, DATA, true);
		if (clear_page_dirty_for_io(page)) {
			inode_dec_dirty_pages(inode);
			f2fs_remove_dirty_inode(inode);
		}

		set_cold_data(page);

		err = f2fs_do_write_data_page(&fio);
		if (err) {
			clear_cold_data(page);
			if (err == -ENOMEM) {
				congestion_wait(BLK_RW_ASYNC, HZ/50);
				goto retry;
			}
			if (is_dirty)
				set_page_dirty(page);
		}
	}
out:
	f2fs_put_page(page, 1);
	return err;
}

/*
 * This function tries to get parent node of victim data block, and identifies
 * data block validity. If the block is valid, copy that with cold status and
 * modify parent node.
 * If the parent node is not valid or the data block address is different,
 * the victim data block is ignored.
 */
static int gc_data_segment(struct f2fs_sb_info *sbi, struct f2fs_summary *sum,
		struct gc_inode_list *gc_list, unsigned int segno, int gc_type)
{
	struct super_block *sb = sbi->sb;
	struct f2fs_summary *entry;
	block_t start_addr;
	int off;
	int phase = 0;
	int submitted = 0;

	start_addr = START_BLOCK(sbi, segno);

next_step:
	entry = sum;

	for (off = 0; off < sbi->blocks_per_seg; off++, entry++) {
		struct page *data_page;
		struct inode *inode;
		struct node_info dni; /* dnode info for the data */
		unsigned int ofs_in_node, nofs;
		block_t start_bidx;
		nid_t nid = le32_to_cpu(entry->nid);

		/* stop BG_GC if there is not enough free sections. */
		if (gc_type == BG_GC && has_not_enough_free_secs(sbi, 0, 0))
			return submitted;

		if (check_valid_map(sbi, segno, off) == 0)
			continue;

		if (phase == 0) {
			f2fs_ra_meta_pages(sbi, NAT_BLOCK_OFFSET(nid), 1,
							META_NAT, true);
			continue;
		}

		if (phase == 1) {
			f2fs_ra_node_page(sbi, nid);
			continue;
		}

		/* Get an inode by ino with checking validity */
		if (!is_alive(sbi, entry, &dni, start_addr + off, &nofs))
			continue;

		if (phase == 2) {
			f2fs_ra_node_page(sbi, dni.ino);
			continue;
		}

		ofs_in_node = le16_to_cpu(entry->ofs_in_node);

		if (phase == 3) {
			inode = f2fs_iget(sb, dni.ino);
			if (IS_ERR(inode) || is_bad_inode(inode))
				continue;

			if (!down_write_trylock(
				&F2FS_I(inode)->i_gc_rwsem[WRITE])) {
				iput(inode);
				sbi->skipped_gc_rwsem++;
				continue;
			}

			start_bidx = f2fs_start_bidx_of_node(nofs, inode) +
								ofs_in_node;

			if (f2fs_post_read_required(inode)) {
				int err = ra_data_block(inode, start_bidx);

				up_write(&F2FS_I(inode)->i_gc_rwsem[WRITE]);
				if (err) {
					iput(inode);
					continue;
				}
				add_gc_inode(gc_list, inode);
				continue;
			}

			data_page = f2fs_get_read_data_page(inode,
						start_bidx, REQ_RAHEAD, true);
			up_write(&F2FS_I(inode)->i_gc_rwsem[WRITE]);
			if (IS_ERR(data_page)) {
				iput(inode);
				continue;
			}

			f2fs_put_page(data_page, 0);
			add_gc_inode(gc_list, inode);
			continue;
		}

		/* phase 4 */
		inode = find_gc_inode(gc_list, dni.ino);
		if (inode) {
			struct f2fs_inode_info *fi = F2FS_I(inode);
			bool locked = false;
			int err;

			if (S_ISREG(inode->i_mode)) {
				if (!down_write_trylock(&fi->i_gc_rwsem[READ]))
					continue;
				if (!down_write_trylock(
						&fi->i_gc_rwsem[WRITE])) {
					sbi->skipped_gc_rwsem++;
					up_write(&fi->i_gc_rwsem[READ]);
					continue;
				}
				locked = true;

				/* wait for all inflight aio data */
				inode_dio_wait(inode);
			}

			start_bidx = f2fs_start_bidx_of_node(nofs, inode)
								+ ofs_in_node;
			if (f2fs_post_read_required(inode))
				err = move_data_block(inode, start_bidx,
							gc_type, segno, off);
			else
				err = move_data_page(inode, start_bidx, gc_type,
								segno, off);

			if (!err && (gc_type == FG_GC ||
					f2fs_post_read_required(inode)))
				submitted++;

			if (locked) {
				up_write(&fi->i_gc_rwsem[WRITE]);
				up_write(&fi->i_gc_rwsem[READ]);
			}

			stat_inc_data_blk_count(sbi, 1, gc_type);
		}
	}

	if (++phase < 5)
		goto next_step;

	return submitted;
}

static int __get_victim(struct f2fs_sb_info *sbi, unsigned int *victim,
			int gc_type)
{
	struct sit_info *sit_i = SIT_I(sbi);
	int ret;

	down_write(&sit_i->sentry_lock);
	ret = DIRTY_I(sbi)->v_ops->get_victim(sbi, victim, gc_type,
					      NO_CHECK_TYPE, LFS);
	up_write(&sit_i->sentry_lock);
	return ret;
}

static int do_garbage_collect(struct f2fs_sb_info *sbi,
				unsigned int start_segno,
				struct gc_inode_list *gc_list, int gc_type)
{
	struct page *sum_page;
	struct f2fs_summary_block *sum;
	struct blk_plug plug;
	unsigned int segno = start_segno;
	unsigned int end_segno = start_segno + sbi->segs_per_sec;
	int seg_freed = 0;
	unsigned char type = IS_DATASEG(get_seg_entry(sbi, segno)->type) ?
						SUM_TYPE_DATA : SUM_TYPE_NODE;
	int submitted = 0;

	/* readahead multi ssa blocks those have contiguous address */
	if (sbi->segs_per_sec > 1)
		f2fs_ra_meta_pages(sbi, GET_SUM_BLOCK(sbi, segno),
					sbi->segs_per_sec, META_SSA, true);

	/* reference all summary page */
	while (segno < end_segno) {
		sum_page = f2fs_get_sum_page(sbi, segno++);
		if (IS_ERR(sum_page)) {
			int err = PTR_ERR(sum_page);

			end_segno = segno - 1;
			for (segno = start_segno; segno < end_segno; segno++) {
				sum_page = find_get_page(META_MAPPING(sbi),
						GET_SUM_BLOCK(sbi, segno));
				f2fs_put_page(sum_page, 0);
				f2fs_put_page(sum_page, 0);
			}
			return err;
		}
		unlock_page(sum_page);
	}

	blk_start_plug(&plug);

	for (segno = start_segno; segno < end_segno; segno++) {

		/* find segment summary of victim */
		sum_page = find_get_page(META_MAPPING(sbi),
					GET_SUM_BLOCK(sbi, segno));
		f2fs_put_page(sum_page, 0);

		if (get_valid_blocks(sbi, segno, false) == 0 ||
				!PageUptodate(sum_page) ||
				unlikely(f2fs_cp_error(sbi)))
			goto next;

		sum = page_address(sum_page);
		if (type != GET_SUM_TYPE((&sum->footer))) {
			f2fs_msg(sbi->sb, KERN_ERR, "Inconsistent segment (%u) "
				"type [%d, %d] in SSA and SIT",
				segno, type, GET_SUM_TYPE((&sum->footer)));
			set_sbi_flag(sbi, SBI_NEED_FSCK);
			goto next;
		}

		/*
		 * this is to avoid deadlock:
		 * - lock_page(sum_page)         - f2fs_replace_block
		 *  - check_valid_map()            - down_write(sentry_lock)
		 *   - down_read(sentry_lock)     - change_curseg()
		 *                                  - lock_page(sum_page)
		 */
		if (type == SUM_TYPE_NODE)
			submitted += gc_node_segment(sbi, sum->entries, segno,
								gc_type);
		else
			submitted += gc_data_segment(sbi, sum->entries, gc_list,
							segno, gc_type);

		stat_inc_seg_count(sbi, type, gc_type);

		if (gc_type == FG_GC &&
				get_valid_blocks(sbi, segno, false) == 0)
			seg_freed++;
next:
		f2fs_put_page(sum_page, 0);
	}

	if (submitted)
		f2fs_submit_merged_write(sbi,
				(type == SUM_TYPE_NODE) ? NODE : DATA);

	blk_finish_plug(&plug);

	stat_inc_call_count(sbi->stat_info);

	return seg_freed;
}

int f2fs_gc(struct f2fs_sb_info *sbi, bool sync,
			bool background, unsigned int segno)
{
	int gc_type = sync ? FG_GC : BG_GC;
	int sec_freed = 0, seg_freed = 0, total_freed = 0;
	int ret = 0;
	struct cp_control cpc;
	unsigned int init_segno = segno;
	struct gc_inode_list gc_list = {
		.ilist = LIST_HEAD_INIT(gc_list.ilist),
		.iroot = RADIX_TREE_INIT(GFP_NOFS),
	};
	unsigned long long last_skipped = sbi->skipped_atomic_files[FG_GC];
	unsigned long long first_skipped;
	unsigned int skipped_round = 0, round = 0;

	trace_f2fs_gc_begin(sbi->sb, sync, background,
				get_pages(sbi, F2FS_DIRTY_NODES),
				get_pages(sbi, F2FS_DIRTY_DENTS),
				get_pages(sbi, F2FS_DIRTY_IMETA),
				free_sections(sbi),
				free_segments(sbi),
				reserved_segments(sbi),
				prefree_segments(sbi));

	cpc.reason = __get_cp_reason(sbi);
	sbi->skipped_gc_rwsem = 0;
	first_skipped = last_skipped;
gc_more:
	if (unlikely(!(sbi->sb->s_flags & MS_ACTIVE))) {
		ret = -EINVAL;
		goto stop;
	}
	if (unlikely(f2fs_cp_error(sbi))) {
		ret = -EIO;
		goto stop;
	}

	if (gc_type == BG_GC && has_not_enough_free_secs(sbi, 0, 0)) {
		/*
		 * For example, if there are many prefree_segments below given
		 * threshold, we can make them free by checkpoint. Then, we
		 * secure free segments which doesn't need fggc any more.
		 */
		if (prefree_segments(sbi) &&
				!is_sbi_flag_set(sbi, SBI_CP_DISABLED)) {
			ret = f2fs_write_checkpoint(sbi, &cpc);
			if (ret)
				goto stop;
		}
		if (has_not_enough_free_secs(sbi, 0, 0))
			gc_type = FG_GC;
	}

	/* f2fs_balance_fs doesn't need to do BG_GC in critical path. */
	if (gc_type == BG_GC && !background) {
		ret = -EINVAL;
		goto stop;
	}
	if (!__get_victim(sbi, &segno, gc_type)) {
		ret = -ENODATA;
		goto stop;
	}

	seg_freed = do_garbage_collect(sbi, segno, &gc_list, gc_type);
	if (gc_type == FG_GC && seg_freed == sbi->segs_per_sec)
		sec_freed++;
	total_freed += seg_freed;

	if (gc_type == FG_GC) {
		if (sbi->skipped_atomic_files[FG_GC] > last_skipped ||
						sbi->skipped_gc_rwsem)
			skipped_round++;
		last_skipped = sbi->skipped_atomic_files[FG_GC];
		round++;
	}

	if (gc_type == FG_GC)
		sbi->cur_victim_sec = NULL_SEGNO;

	if (sync)
		goto stop;

	if (has_not_enough_free_secs(sbi, sec_freed, 0)) {
		if (skipped_round <= MAX_SKIP_GC_COUNT ||
					skipped_round * 2 < round) {
			segno = NULL_SEGNO;
			goto gc_more;
		}

		if (first_skipped < last_skipped &&
				(last_skipped - first_skipped) >
						sbi->skipped_gc_rwsem) {
			f2fs_drop_inmem_pages_all(sbi, true);
			segno = NULL_SEGNO;
			goto gc_more;
		}
		if (gc_type == FG_GC && !is_sbi_flag_set(sbi, SBI_CP_DISABLED))
			ret = f2fs_write_checkpoint(sbi, &cpc);
	}
stop:
	SIT_I(sbi)->last_victim[ALLOC_NEXT] = 0;
	SIT_I(sbi)->last_victim[FLUSH_DEVICE] = init_segno;

	trace_f2fs_gc_end(sbi->sb, ret, total_freed, sec_freed,
				get_pages(sbi, F2FS_DIRTY_NODES),
				get_pages(sbi, F2FS_DIRTY_DENTS),
				get_pages(sbi, F2FS_DIRTY_IMETA),
				free_sections(sbi),
				free_segments(sbi),
				reserved_segments(sbi),
				prefree_segments(sbi));

	mutex_unlock(&sbi->gc_mutex);

	put_gc_inode(&gc_list);

	if (sync && !ret)
		ret = sec_freed ? 0 : -EAGAIN;
	return ret;
}

void f2fs_build_gc_manager(struct f2fs_sb_info *sbi)
{
	DIRTY_I(sbi)->v_ops = &default_v_ops;

	sbi->gc_pin_file_threshold = DEF_GC_FAILED_PINNED_FILES;

	/* give warm/cold data area from slower device */
	if (sbi->s_ndevs && sbi->segs_per_sec == 1)
		SIT_I(sbi)->last_victim[ALLOC_NEXT] =
				GET_SEGNO(sbi, FDEV(0).end_blk) + 1;
}<|MERGE_RESOLUTION|>--- conflicted
+++ resolved
@@ -592,19 +592,9 @@
 	if (IS_ERR(node_page))
 		return false;
 
-<<<<<<< HEAD
-	get_node_info(sbi, nid, dni);
-
-	if (sum->version != dni->version) {
-		f2fs_msg(sbi->sb, KERN_WARNING,
-				"%s: valid data with mismatched node version.",
-				__func__);
-		set_sbi_flag(sbi, SBI_NEED_FSCK);
-=======
 	if (f2fs_get_node_info(sbi, nid, dni)) {
 		f2fs_put_page(node_page, 1);
 		return false;
->>>>>>> 0eea3276
 	}
 
 	if (sum->version != dni->version) {
