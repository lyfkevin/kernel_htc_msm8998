#ifndef _LINUX_SWAP_H
#define _LINUX_SWAP_H

#include <linux/spinlock.h>
#include <linux/linkage.h>
#include <linux/mmzone.h>
#include <linux/list.h>
#include <linux/memcontrol.h>
#include <linux/sched.h>
#include <linux/node.h>
#include <linux/fs.h>
#include <linux/atomic.h>
#include <linux/page-flags.h>
#include <asm/page.h>

struct notifier_block;

struct bio;

#define SWAP_FLAG_PREFER	0x8000	/* set if swap priority specified */
#define SWAP_FLAG_PRIO_MASK	0x7fff
#define SWAP_FLAG_PRIO_SHIFT	0
#define SWAP_FLAG_DISCARD	0x10000 /* enable discard for swap */
#define SWAP_FLAG_DISCARD_ONCE	0x20000 /* discard swap area at swapon-time */
#define SWAP_FLAG_DISCARD_PAGES 0x40000 /* discard page-clusters after use */

#define SWAP_FLAGS_VALID	(SWAP_FLAG_PRIO_MASK | SWAP_FLAG_PREFER | \
				 SWAP_FLAG_DISCARD | SWAP_FLAG_DISCARD_ONCE | \
				 SWAP_FLAG_DISCARD_PAGES)

static inline int current_is_kswapd(void)
{
	return current->flags & PF_KSWAPD;
}

/*
 * MAX_SWAPFILES defines the maximum number of swaptypes: things which can
 * be swapped to.  The swap type and the offset into that swap type are
 * encoded into pte's and into pgoff_t's in the swapcache.  Using five bits
 * for the type means that the maximum number of swapcache pages is 27 bits
 * on 32-bit-pgoff_t architectures.  And that assumes that the architecture packs
 * the type/offset into the pte as 5/27 as well.
 */
#define MAX_SWAPFILES_SHIFT	5

/*
 * Use some of the swap files numbers for other purposes. This
 * is a convenient way to hook into the VM to trigger special
 * actions on faults.
 */

/*
 * NUMA node memory migration support
 */
#ifdef CONFIG_MIGRATION
#define SWP_MIGRATION_NUM 2
#define SWP_MIGRATION_READ	(MAX_SWAPFILES + SWP_HWPOISON_NUM)
#define SWP_MIGRATION_WRITE	(MAX_SWAPFILES + SWP_HWPOISON_NUM + 1)
#else
#define SWP_MIGRATION_NUM 0
#endif

/*
 * Handling of hardware poisoned pages with memory corruption.
 */
#ifdef CONFIG_MEMORY_FAILURE
#define SWP_HWPOISON_NUM 1
#define SWP_HWPOISON		MAX_SWAPFILES
#else
#define SWP_HWPOISON_NUM 0
#endif

#define MAX_SWAPFILES \
	((1 << MAX_SWAPFILES_SHIFT) - SWP_MIGRATION_NUM - SWP_HWPOISON_NUM)

/*
 * Magic header for a swap area. The first part of the union is
 * what the swap magic looks like for the old (limited to 128MB)
 * swap area format, the second part of the union adds - in the
 * old reserved area - some extra information. Note that the first
 * kilobyte is reserved for boot loader or disk label stuff...
 *
 * Having the magic at the end of the PAGE_SIZE makes detecting swap
 * areas somewhat tricky on machines that support multiple page sizes.
 * For 2.5 we'll probably want to move the magic to just beyond the
 * bootbits...
 */
union swap_header {
	struct {
		char reserved[PAGE_SIZE - 10];
		char magic[10];			/* SWAP-SPACE or SWAPSPACE2 */
	} magic;
	struct {
		char		bootbits[1024];	/* Space for disklabel etc. */
		__u32		version;
		__u32		last_page;
		__u32		nr_badpages;
		unsigned char	sws_uuid[16];
		unsigned char	sws_volume[16];
		__u32		padding[117];
		__u32		badpages[1];
	} info;
};

/*
 * current->reclaim_state points to one of these when a task is running
 * memory reclaim
 */
struct reclaim_state {
	unsigned long reclaimed_slab;
};

#ifdef __KERNEL__

struct address_space;
struct sysinfo;
struct writeback_control;
struct zone;

/*
 * A swap extent maps a range of a swapfile's PAGE_SIZE pages onto a range of
 * disk blocks.  A list of swap extents maps the entire swapfile.  (Where the
 * term `swapfile' refers to either a blockdevice or an IS_REG file.  Apart
 * from setup, they're handled identically.
 *
 * We always assume that blocks are of size PAGE_SIZE.
 */
struct swap_extent {
	struct list_head list;
	pgoff_t start_page;
	pgoff_t nr_pages;
	sector_t start_block;
};

/*
 * Max bad pages in the new format..
 */
#define __swapoffset(x) ((unsigned long)&((union swap_header *)0)->x)
#define MAX_SWAP_BADPAGES \
	((__swapoffset(magic.magic) - __swapoffset(info.badpages)) / sizeof(int))

enum {
	SWP_USED	= (1 << 0),	/* is slot in swap_info[] used? */
	SWP_WRITEOK	= (1 << 1),	/* ok to write to this swap?	*/
	SWP_DISCARDABLE = (1 << 2),	/* blkdev support discard */
	SWP_DISCARDING	= (1 << 3),	/* now discarding a free cluster */
	SWP_SOLIDSTATE	= (1 << 4),	/* blkdev seeks are cheap */
	SWP_CONTINUED	= (1 << 5),	/* swap_map has count continuation */
	SWP_BLKDEV	= (1 << 6),	/* its a block device */
	SWP_FILE	= (1 << 7),	/* set after swap_activate success */
	SWP_AREA_DISCARD = (1 << 8),	/* single-time swap area discards */
	SWP_PAGE_DISCARD = (1 << 9),	/* freed swap page-cluster discards */
	SWP_STABLE_WRITES = (1 << 10),	/* no overwrite PG_writeback pages */
					/* add others here before... */
<<<<<<< HEAD
	SWP_FAST	= (1 << 10),	/* blkdev access is fast and cheap */
=======
>>>>>>> 5e24b4e4
	SWP_SCANNING	= (1 << 11),	/* refcount in scan_swap_map */
};

#define SWAP_CLUSTER_MAX 32UL
#define COMPACT_CLUSTER_MAX SWAP_CLUSTER_MAX
#define SWAPFILE_CLUSTER	256

/*
 * Ratio between zone->managed_pages and the "gap" that above the per-zone
 * "high_wmark". While balancing nodes, We allow kswapd to shrink zones that
 * do not meet the (high_wmark + gap) watermark, even which already met the
 * high_wmark, in order to provide better per-zone lru behavior. We are ok to
 * spend not more than 1% of the memory for this zone balancing "gap".
 */
#define KSWAPD_ZONE_BALANCE_GAP_RATIO 100

#define SWAP_MAP_MAX	0x3e	/* Max duplication count, in first swap_map */
#define SWAP_MAP_BAD	0x3f	/* Note pageblock is bad, in first swap_map */
#define SWAP_HAS_CACHE	0x40	/* Flag page is cached, in first swap_map */
#define SWAP_CONT_MAX	0x7f	/* Max count, in each swap_map continuation */
#define COUNT_CONTINUED	0x80	/* See swap_map continuation for full count */
#define SWAP_MAP_SHMEM	0xbf	/* Owned by shmem/tmpfs, in first swap_map */

/*
 * We use this to track usage of a cluster. A cluster is a block of swap disk
 * space with SWAPFILE_CLUSTER pages long and naturally aligns in disk. All
 * free clusters are organized into a list. We fetch an entry from the list to
 * get a free cluster.
 *
 * The data field stores next cluster if the cluster is free or cluster usage
 * counter otherwise. The flags field determines if a cluster is free. This is
 * protected by swap_info_struct.lock.
 */
struct swap_cluster_info {
	unsigned int data:24;
	unsigned int flags:8;
};
#define CLUSTER_FLAG_FREE 1 /* This cluster is free */
#define CLUSTER_FLAG_NEXT_NULL 2 /* This cluster has no next cluster */

/*
 * We assign a cluster to each CPU, so each CPU can allocate swap entry from
 * its own cluster and swapout sequentially. The purpose is to optimize swapout
 * throughput.
 */
struct percpu_cluster {
	struct swap_cluster_info index; /* Current cluster index */
	unsigned int next; /* Likely next allocation offset */
};

/*
 * The in-memory structure used to track swap areas.
 */
struct swap_info_struct {
	unsigned long	flags;		/* SWP_USED etc: see above */
	signed short	prio;		/* swap priority of this type */
	struct plist_node list;		/* entry in swap_active_head */
	struct plist_node avail_list;	/* entry in swap_avail_head */
	signed char	type;		/* strange name for an index */
	unsigned int	max;		/* extent of the swap_map */
	unsigned char *swap_map;	/* vmalloc'ed array of usage counts */
	struct swap_cluster_info *cluster_info; /* cluster info. Only for SSD */
	struct swap_cluster_info free_cluster_head; /* free cluster list head */
	struct swap_cluster_info free_cluster_tail; /* free cluster list tail */
	unsigned int lowest_bit;	/* index of first free in swap_map */
	unsigned int highest_bit;	/* index of last free in swap_map */
	unsigned int pages;		/* total of usable pages of swap */
	unsigned int inuse_pages;	/* number of those currently in use */
	unsigned int cluster_next;	/* likely index for next allocation */
	unsigned int cluster_nr;	/* countdown to next cluster search */
	struct percpu_cluster __percpu *percpu_cluster; /* per cpu's swap location */
	struct swap_extent *curr_swap_extent;
	struct swap_extent first_swap_extent;
	struct block_device *bdev;	/* swap device or bdev of swap file */
	struct file *swap_file;		/* seldom referenced */
	unsigned int old_block_size;	/* seldom referenced */
#ifdef CONFIG_FRONTSWAP
	unsigned long *frontswap_map;	/* frontswap in-use, one bit per page */
	atomic_t frontswap_pages;	/* frontswap pages in-use counter */
#endif
	spinlock_t lock;		/*
					 * protect map scan related fields like
					 * swap_map, lowest_bit, highest_bit,
					 * inuse_pages, cluster_next,
					 * cluster_nr, lowest_alloc,
					 * highest_alloc, free/discard cluster
					 * list. other fields are only changed
					 * at swapon/swapoff, so are protected
					 * by swap_lock. changing flags need
					 * hold this lock and swap_lock. If
					 * both locks need hold, hold swap_lock
					 * first.
					 */
	struct work_struct discard_work; /* discard worker */
	struct swap_cluster_info discard_cluster_head; /* list head of discard clusters */
	struct swap_cluster_info discard_cluster_tail; /* list tail of discard clusters */
	unsigned int write_pending;
	unsigned int max_writes;
};

/* linux/mm/workingset.c */
void *workingset_eviction(struct address_space *mapping, struct page *page);
bool workingset_refault(void *shadow);
void workingset_activation(struct page *page);
extern struct list_lru workingset_shadow_nodes;

static inline unsigned int workingset_node_pages(struct radix_tree_node *node)
{
	return node->count & RADIX_TREE_COUNT_MASK;
}

static inline void workingset_node_pages_inc(struct radix_tree_node *node)
{
	node->count++;
}

static inline void workingset_node_pages_dec(struct radix_tree_node *node)
{
	VM_WARN_ON_ONCE(!workingset_node_pages(node));
	node->count--;
}

static inline unsigned int workingset_node_shadows(struct radix_tree_node *node)
{
	return node->count >> RADIX_TREE_COUNT_SHIFT;
}

static inline void workingset_node_shadows_inc(struct radix_tree_node *node)
{
	node->count += 1U << RADIX_TREE_COUNT_SHIFT;
}

static inline void workingset_node_shadows_dec(struct radix_tree_node *node)
{
	VM_WARN_ON_ONCE(!workingset_node_shadows(node));
	node->count -= 1U << RADIX_TREE_COUNT_SHIFT;
}

/* linux/mm/page_alloc.c */
extern unsigned long totalram_pages;
extern unsigned long totalreserve_pages;
extern unsigned long nr_free_buffer_pages(void);
extern unsigned long nr_free_pagecache_pages(void);

/* Definition of global_page_state not available yet */
#define nr_free_pages() global_page_state(NR_FREE_PAGES)


/* linux/mm/swap.c */
extern void lru_cache_add(struct page *);
extern void lru_cache_add_anon(struct page *page);
extern void lru_cache_add_file(struct page *page);
extern void lru_add_page_tail(struct page *page, struct page *page_tail,
			 struct lruvec *lruvec, struct list_head *head);
extern void activate_page(struct page *);
extern void mark_page_accessed(struct page *);
extern void lru_add_drain(void);
extern void lru_add_drain_cpu(int cpu);
extern void lru_add_drain_all(void);
extern void rotate_reclaimable_page(struct page *page);
extern void deactivate_file_page(struct page *page);
extern void swap_setup(void);

extern void add_page_to_unevictable_list(struct page *page);

extern void lru_cache_add_active_or_unevictable(struct page *page,
						struct vm_area_struct *vma);

/* linux/mm/vmscan.c */
extern unsigned long try_to_free_pages(struct zonelist *zonelist, int order,
					gfp_t gfp_mask, nodemask_t *mask);
extern int __isolate_lru_page(struct page *page, isolate_mode_t mode);
extern unsigned long try_to_free_mem_cgroup_pages(struct mem_cgroup *memcg,
						  unsigned long nr_pages,
						  gfp_t gfp_mask,
						  bool may_swap);
extern unsigned long mem_cgroup_shrink_node_zone(struct mem_cgroup *mem,
						gfp_t gfp_mask, bool noswap,
						struct zone *zone,
						unsigned long *nr_scanned);
extern unsigned long shrink_all_memory(unsigned long nr_pages);
extern int vm_swappiness;
extern int sysctl_swap_ratio;
extern int sysctl_swap_ratio_enable;
extern int remove_mapping(struct address_space *mapping, struct page *page);
extern unsigned long vm_total_pages;

#ifdef CONFIG_NUMA
extern int zone_reclaim_mode;
extern int sysctl_min_unmapped_ratio;
extern int sysctl_min_slab_ratio;
extern int zone_reclaim(struct zone *, gfp_t, unsigned int);
#else
#define zone_reclaim_mode 0
static inline int zone_reclaim(struct zone *z, gfp_t mask, unsigned int order)
{
	return 0;
}
#endif

extern int page_evictable(struct page *page);
extern void check_move_unevictable_pages(struct page **, int nr_pages);

extern int kswapd_run(int nid);
extern void kswapd_stop(int nid);
#ifdef CONFIG_MEMCG
static inline int mem_cgroup_swappiness(struct mem_cgroup *memcg)
{
	/* root ? */
	if (mem_cgroup_disabled() || !memcg->css.parent)
		return vm_swappiness;

	return memcg->swappiness;
}

#else
static inline int mem_cgroup_swappiness(struct mem_cgroup *mem)
{
	return vm_swappiness;
}
#endif
#ifdef CONFIG_MEMCG_SWAP
extern void mem_cgroup_swapout(struct page *page, swp_entry_t entry);
extern void mem_cgroup_uncharge_swap(swp_entry_t entry);
#else
static inline void mem_cgroup_swapout(struct page *page, swp_entry_t entry)
{
}
static inline void mem_cgroup_uncharge_swap(swp_entry_t entry)
{
}
#endif
#ifdef CONFIG_SWAP
/* linux/mm/page_io.c */
extern int swap_readpage(struct page *);
extern int swap_writepage(struct page *page, struct writeback_control *wbc);
extern void end_swap_bio_write(struct bio *bio);
extern int __swap_writepage(struct page *page, struct writeback_control *wbc,
	bio_end_io_t end_write_func);
extern int swap_set_page_dirty(struct page *page);

int add_swap_extent(struct swap_info_struct *sis, unsigned long start_page,
		unsigned long nr_pages, sector_t start_block);
int generic_swapfile_activate(struct swap_info_struct *, struct file *,
		sector_t *);

/* linux/mm/swap_state.c */
extern struct address_space swapper_spaces[];
#define swap_address_space(entry) (&swapper_spaces[swp_type(entry)])
extern unsigned long total_swapcache_pages(void);
extern void show_swap_cache_info(void);
extern int add_to_swap(struct page *, struct list_head *list);
extern int add_to_swap_cache(struct page *, swp_entry_t, gfp_t);
extern int __add_to_swap_cache(struct page *page, swp_entry_t entry);
extern void __delete_from_swap_cache(struct page *);
extern void delete_from_swap_cache(struct page *);
extern void free_page_and_swap_cache(struct page *);
extern void free_pages_and_swap_cache(struct page **, int);
extern struct page *lookup_swap_cache(swp_entry_t);
extern struct page *read_swap_cache_async(swp_entry_t, gfp_t,
			struct vm_area_struct *vma, unsigned long addr);
extern struct page *__read_swap_cache_async(swp_entry_t, gfp_t,
			struct vm_area_struct *vma, unsigned long addr,
			bool *new_page_allocated);
extern struct page *swapin_readahead(swp_entry_t, gfp_t,
			struct vm_area_struct *vma, unsigned long addr);

/* linux/mm/swapfile.c */
extern atomic_long_t nr_swap_pages;
extern long total_swap_pages;
extern bool is_swap_fast(swp_entry_t entry);

/* Swap 50% full? Release swapcache more aggressively.. */
static inline bool vm_swap_full(struct swap_info_struct *si)
{
	/*
	 * If the swap device is fast, return true
	 * not to delay swap free.
	 */
	if (si->flags & SWP_FAST)
		return true;

	return atomic_long_read(&nr_swap_pages) * 2 < total_swap_pages;
}

static inline long get_nr_swap_pages(void)
{
	return atomic_long_read(&nr_swap_pages);
}

extern void si_swapinfo(struct sysinfo *);
extern swp_entry_t get_swap_page(void);
extern swp_entry_t get_swap_page_of_type(int);
extern int add_swap_count_continuation(swp_entry_t, gfp_t);
extern void swap_shmem_alloc(swp_entry_t);
extern int swap_duplicate(swp_entry_t);
extern int swapcache_prepare(swp_entry_t);
extern void swap_free(swp_entry_t);
extern void swapcache_free(swp_entry_t);
extern int free_swap_and_cache(swp_entry_t);
extern int swap_type_of(dev_t, sector_t, struct block_device **);
extern unsigned int count_swap_pages(int, int);
extern sector_t map_swap_page(struct page *, struct block_device **);
extern sector_t swapdev_block(int, pgoff_t);
extern int page_swapcount(struct page *);
extern int swp_swapcount(swp_entry_t entry);
extern struct swap_info_struct *page_swap_info(struct page *);
extern int reuse_swap_page(struct page *);
extern int try_to_free_swap(struct page *);
struct backing_dev_info;

#else /* CONFIG_SWAP */

#define swap_address_space(entry)		(NULL)
#define get_nr_swap_pages()			0L
#define total_swap_pages			0L
#define total_swapcache_pages()			0UL
#define vm_swap_full(si)			0

#define si_swapinfo(val) \
	do { (val)->freeswap = (val)->totalswap = 0; } while (0)
/* only sparc can not include linux/pagemap.h in this file
 * so leave page_cache_release and release_pages undeclared... */
#define free_page_and_swap_cache(page) \
	page_cache_release(page)
#define free_pages_and_swap_cache(pages, nr) \
	release_pages((pages), (nr), false);

static inline void show_swap_cache_info(void)
{
}

#define free_swap_and_cache(swp)	is_migration_entry(swp)
#define swapcache_prepare(swp)		is_migration_entry(swp)

static inline int add_swap_count_continuation(swp_entry_t swp, gfp_t gfp_mask)
{
	return 0;
}

static inline void swap_shmem_alloc(swp_entry_t swp)
{
}

static inline int swap_duplicate(swp_entry_t swp)
{
	return 0;
}

static inline void swap_free(swp_entry_t swp)
{
}

static inline void swapcache_free(swp_entry_t swp)
{
}

static inline struct page *swapin_readahead(swp_entry_t swp, gfp_t gfp_mask,
			struct vm_area_struct *vma, unsigned long addr)
{
	return NULL;
}

static inline int swap_writepage(struct page *p, struct writeback_control *wbc)
{
	return 0;
}

static inline struct page *lookup_swap_cache(swp_entry_t swp)
{
	return NULL;
}

static inline int add_to_swap(struct page *page, struct list_head *list)
{
	return 0;
}

static inline int add_to_swap_cache(struct page *page, swp_entry_t entry,
							gfp_t gfp_mask)
{
	return -1;
}

static inline void __delete_from_swap_cache(struct page *page)
{
}

static inline void delete_from_swap_cache(struct page *page)
{
}

static inline int page_swapcount(struct page *page)
{
	return 0;
}

static inline int swp_swapcount(swp_entry_t entry)
{
	return 0;
}

#define reuse_swap_page(page)	(page_mapcount(page) == 1)

static inline int try_to_free_swap(struct page *page)
{
	return 0;
}

static inline swp_entry_t get_swap_page(void)
{
	swp_entry_t entry;
	entry.val = 0;
	return entry;
}

#endif /* CONFIG_SWAP */
#endif /* __KERNEL__*/
#endif /* _LINUX_SWAP_H */<|MERGE_RESOLUTION|>--- conflicted
+++ resolved
@@ -152,11 +152,8 @@
 	SWP_PAGE_DISCARD = (1 << 9),	/* freed swap page-cluster discards */
 	SWP_STABLE_WRITES = (1 << 10),	/* no overwrite PG_writeback pages */
 					/* add others here before... */
-<<<<<<< HEAD
-	SWP_FAST	= (1 << 10),	/* blkdev access is fast and cheap */
-=======
->>>>>>> 5e24b4e4
-	SWP_SCANNING	= (1 << 11),	/* refcount in scan_swap_map */
+	SWP_FAST	= (1 << 11),	/* blkdev access is fast and cheap */
+	SWP_SCANNING	= (1 << 12),	/* refcount in scan_swap_map */
 };
 
 #define SWAP_CLUSTER_MAX 32UL
