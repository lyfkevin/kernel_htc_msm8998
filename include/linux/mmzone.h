#ifndef _LINUX_MMZONE_H
#define _LINUX_MMZONE_H

#ifndef __ASSEMBLY__
#ifndef __GENERATING_BOUNDS_H

#include <linux/spinlock.h>
#include <linux/list.h>
#include <linux/wait.h>
#include <linux/bitops.h>
#include <linux/cache.h>
#include <linux/threads.h>
#include <linux/numa.h>
#include <linux/init.h>
#include <linux/seqlock.h>
#include <linux/nodemask.h>
#include <linux/pageblock-flags.h>
#include <linux/page-flags-layout.h>
#include <linux/atomic.h>
#include <asm/page.h>

/* Free memory management - zoned buddy allocator.  */
#ifndef CONFIG_FORCE_MAX_ZONEORDER
#define MAX_ORDER 11
#else
#define MAX_ORDER CONFIG_FORCE_MAX_ZONEORDER
#endif
#define MAX_ORDER_NR_PAGES (1 << (MAX_ORDER - 1))

/*
 * PAGE_ALLOC_COSTLY_ORDER is the order at which allocations are deemed
 * costly to service.  That is between allocation orders which should
 * coalesce naturally under reasonable reclaim pressure and those which
 * will not.
 */
#define PAGE_ALLOC_COSTLY_ORDER 3

enum {
	MIGRATE_UNMOVABLE,
	MIGRATE_MOVABLE,
	MIGRATE_RECLAIMABLE,
#ifdef CONFIG_CMA
	/*
	 * MIGRATE_CMA migration type is designed to mimic the way
	 * ZONE_MOVABLE works.  Only movable pages can be allocated
	 * from MIGRATE_CMA pageblocks and page allocator never
	 * implicitly change migration type of MIGRATE_CMA pageblock.
	 *
	 * The way to use it is to change migratetype of a range of
	 * pageblocks to MIGRATE_CMA which can be done by
	 * __free_pageblock_cma() function.  What is important though
	 * is that a range of pageblocks must be aligned to
	 * MAX_ORDER_NR_PAGES should biggest page be bigger then
	 * a single pageblock.
	 */
	MIGRATE_CMA,
#endif
	MIGRATE_PCPTYPES, /* the number of types on the pcp lists */
	MIGRATE_HIGHATOMIC = MIGRATE_PCPTYPES,
#ifdef CONFIG_MEMORY_ISOLATION
	MIGRATE_ISOLATE,	/* can't allocate from here */
#endif
	MIGRATE_TYPES
};

/*
 * Returns a list which contains the migrate types on to which
 * an allocation falls back when the free list for the migrate
 * type mtype is depleted.
 * The end of the list is delimited by the type MIGRATE_TYPES.
 */
extern int *get_migratetype_fallbacks(int mtype);

#ifdef CONFIG_CMA
bool is_cma_pageblock(struct page *page);
#  define is_migrate_cma(migratetype) unlikely((migratetype) == MIGRATE_CMA)
<<<<<<< HEAD
#  define get_cma_migrate_type() MIGRATE_CMA
=======
#  define is_migrate_cma_page(_page) (get_pageblock_migratetype(_page) == MIGRATE_CMA)
>>>>>>> 0a9cbce7
#else
#  define is_cma_pageblock(page) false
#  define is_migrate_cma(migratetype) false
<<<<<<< HEAD
#  define get_cma_migrate_type() MIGRATE_MOVABLE
=======
#  define is_migrate_cma_page(_page) false
>>>>>>> 0a9cbce7
#endif

#define for_each_migratetype_order(order, type) \
	for (order = 0; order < MAX_ORDER; order++) \
		for (type = 0; type < MIGRATE_TYPES; type++)

extern int page_group_by_mobility_disabled;

#define NR_MIGRATETYPE_BITS (PB_migrate_end - PB_migrate + 1)
#define MIGRATETYPE_MASK ((1UL << NR_MIGRATETYPE_BITS) - 1)

#define get_pageblock_migratetype(page)					\
	get_pfnblock_flags_mask(page, page_to_pfn(page),		\
			PB_migrate_end, MIGRATETYPE_MASK)

static inline int get_pfnblock_migratetype(struct page *page, unsigned long pfn)
{
	BUILD_BUG_ON(PB_migrate_end - PB_migrate != 2);
	return get_pfnblock_flags_mask(page, pfn, PB_migrate_end,
					MIGRATETYPE_MASK);
}

struct free_area {
	struct list_head	free_list[MIGRATE_TYPES];
	unsigned long		nr_free;
};

struct pglist_data;

/*
 * zone->lock and zone->lru_lock are two of the hottest locks in the kernel.
 * So add a wild amount of padding here to ensure that they fall into separate
 * cachelines.  There are very few zone structures in the machine, so space
 * consumption is not a concern here.
 */
#if defined(CONFIG_SMP)
struct zone_padding {
	char x[0];
} ____cacheline_internodealigned_in_smp;
#define ZONE_PADDING(name)	struct zone_padding name;
#else
#define ZONE_PADDING(name)
#endif

enum zone_stat_item {
	/* First 128 byte cacheline (assuming 64 bit words) */
	NR_FREE_PAGES,
	NR_ALLOC_BATCH,
	NR_LRU_BASE,
	NR_INACTIVE_ANON = NR_LRU_BASE, /* must match order of LRU_[IN]ACTIVE */
	NR_ACTIVE_ANON,		/*  "     "     "   "       "         */
	NR_INACTIVE_FILE,	/*  "     "     "   "       "         */
	NR_ACTIVE_FILE,		/*  "     "     "   "       "         */
	NR_UNEVICTABLE,		/*  "     "     "   "       "         */
	NR_MLOCK,		/* mlock()ed pages found and moved off LRU */
	NR_ANON_PAGES,	/* Mapped anonymous pages */
	NR_FILE_MAPPED,	/* pagecache pages mapped into pagetables.
			   only modified from process context */
	NR_FILE_PAGES,
	NR_FILE_DIRTY,
	NR_WRITEBACK,
	NR_SLAB_RECLAIMABLE,
	NR_SLAB_UNRECLAIMABLE,
	NR_PAGETABLE,		/* used for pagetables */
	NR_KERNEL_STACK,
	/* Second 128 byte cacheline */
	NR_UNSTABLE_NFS,	/* NFS unstable pages */
	NR_BOUNCE,
	NR_VMSCAN_WRITE,
	NR_VMSCAN_IMMEDIATE,	/* Prioritise for reclaim when writeback ends */
	NR_WRITEBACK_TEMP,	/* Writeback using temporary buffers */
	NR_ISOLATED_ANON,	/* Temporary isolated pages from anon lru */
	NR_ISOLATED_FILE,	/* Temporary isolated pages from file lru */
	NR_SHMEM,		/* shmem pages (included tmpfs/GEM pages) */
	NR_DIRTIED,		/* page dirtyings since bootup */
	NR_WRITTEN,		/* page writings since bootup */
	NR_PAGES_SCANNED,	/* pages scanned since last reclaim */
#ifdef CONFIG_NUMA
	NUMA_HIT,		/* allocated in intended node */
	NUMA_MISS,		/* allocated in non intended node */
	NUMA_FOREIGN,		/* was intended here, hit elsewhere */
	NUMA_INTERLEAVE_HIT,	/* interleaver preferred this zone */
	NUMA_LOCAL,		/* allocation from local node */
	NUMA_OTHER,		/* allocation from other node */
#endif
	WORKINGSET_REFAULT,
	WORKINGSET_ACTIVATE,
	WORKINGSET_NODERECLAIM,
	NR_ANON_TRANSPARENT_HUGEPAGES,
	NR_FREE_CMA_PAGES,
	NR_SWAPCACHE,
	NR_VM_ZONE_STAT_ITEMS };

/*
 * We do arithmetic on the LRU lists in various places in the code,
 * so it is important to keep the active lists LRU_ACTIVE higher in
 * the array than the corresponding inactive lists, and to keep
 * the *_FILE lists LRU_FILE higher than the corresponding _ANON lists.
 *
 * This has to be kept in sync with the statistics in zone_stat_item
 * above and the descriptions in vmstat_text in mm/vmstat.c
 */
#define LRU_BASE 0
#define LRU_ACTIVE 1
#define LRU_FILE 2

enum lru_list {
	LRU_INACTIVE_ANON = LRU_BASE,
	LRU_ACTIVE_ANON = LRU_BASE + LRU_ACTIVE,
	LRU_INACTIVE_FILE = LRU_BASE + LRU_FILE,
	LRU_ACTIVE_FILE = LRU_BASE + LRU_FILE + LRU_ACTIVE,
	LRU_UNEVICTABLE,
	NR_LRU_LISTS
};

#define for_each_lru(lru) for (lru = 0; lru < NR_LRU_LISTS; lru++)

#define for_each_evictable_lru(lru) for (lru = 0; lru <= LRU_ACTIVE_FILE; lru++)

static inline int is_file_lru(enum lru_list lru)
{
	return (lru == LRU_INACTIVE_FILE || lru == LRU_ACTIVE_FILE);
}

static inline int is_active_lru(enum lru_list lru)
{
	return (lru == LRU_ACTIVE_ANON || lru == LRU_ACTIVE_FILE);
}

static inline int is_unevictable_lru(enum lru_list lru)
{
	return (lru == LRU_UNEVICTABLE);
}

struct zone_reclaim_stat {
	/*
	 * The pageout code in vmscan.c keeps track of how many of the
	 * mem/swap backed and file backed pages are referenced.
	 * The higher the rotated/scanned ratio, the more valuable
	 * that cache is.
	 *
	 * The anon LRU stats live in [0], file LRU stats in [1]
	 */
	unsigned long		recent_rotated[2];
	unsigned long		recent_scanned[2];
};

struct lruvec {
	struct list_head lists[NR_LRU_LISTS];
	struct zone_reclaim_stat reclaim_stat;
#ifdef CONFIG_MEMCG
	struct zone *zone;
#endif
};

/* Mask used at gathering information at once (see memcontrol.c) */
#define LRU_ALL_FILE (BIT(LRU_INACTIVE_FILE) | BIT(LRU_ACTIVE_FILE))
#define LRU_ALL_ANON (BIT(LRU_INACTIVE_ANON) | BIT(LRU_ACTIVE_ANON))
#define LRU_ALL	     ((1 << NR_LRU_LISTS) - 1)

/* Isolate clean file */
#define ISOLATE_CLEAN		((__force isolate_mode_t)0x1)
/* Isolate unmapped file */
#define ISOLATE_UNMAPPED	((__force isolate_mode_t)0x2)
/* Isolate for asynchronous migration */
#define ISOLATE_ASYNC_MIGRATE	((__force isolate_mode_t)0x4)
/* Isolate unevictable pages */
#define ISOLATE_UNEVICTABLE	((__force isolate_mode_t)0x8)

/* LRU Isolation modes. */
typedef unsigned __bitwise__ isolate_mode_t;

enum zone_watermarks {
	WMARK_MIN,
	WMARK_LOW,
	WMARK_HIGH,
	NR_WMARK
};

#define min_wmark_pages(z) (z->watermark[WMARK_MIN])
#define low_wmark_pages(z) (z->watermark[WMARK_LOW])
#define high_wmark_pages(z) (z->watermark[WMARK_HIGH])

struct per_cpu_pages {
	int count;		/* number of pages in the list */
	int high;		/* high watermark, emptying needed */
	int batch;		/* chunk size for buddy add/remove */

	/* Lists of pages, one per migrate type stored on the pcp-lists */
	struct list_head lists[MIGRATE_PCPTYPES];
};

struct per_cpu_pageset {
	struct per_cpu_pages pcp;
#ifdef CONFIG_NUMA
	s8 expire;
#endif
#ifdef CONFIG_SMP
	s8 stat_threshold;
	s8 vm_stat_diff[NR_VM_ZONE_STAT_ITEMS];
#endif
};

#endif /* !__GENERATING_BOUNDS.H */

enum zone_type {
#ifdef CONFIG_ZONE_DMA
	/*
	 * ZONE_DMA is used when there are devices that are not able
	 * to do DMA to all of addressable memory (ZONE_NORMAL). Then we
	 * carve out the portion of memory that is needed for these devices.
	 * The range is arch specific.
	 *
	 * Some examples
	 *
	 * Architecture		Limit
	 * ---------------------------
	 * parisc, ia64, sparc	<4G
	 * s390			<2G
	 * arm			Various
	 * alpha		Unlimited or 0-16MB.
	 *
	 * i386, x86_64 and multiple other arches
	 * 			<16M.
	 */
	ZONE_DMA,
#endif
#ifdef CONFIG_ZONE_DMA32
	/*
	 * x86_64 needs two ZONE_DMAs because it supports devices that are
	 * only able to do DMA to the lower 16M but also 32 bit devices that
	 * can only do DMA areas below 4G.
	 */
	ZONE_DMA32,
#endif
	/*
	 * Normal addressable memory is in ZONE_NORMAL. DMA operations can be
	 * performed on pages in ZONE_NORMAL if the DMA devices support
	 * transfers to all addressable memory.
	 */
	ZONE_NORMAL,
#ifdef CONFIG_HIGHMEM
	/*
	 * A memory area that is only addressable by the kernel through
	 * mapping portions into its own address space. This is for example
	 * used by i386 to allow the kernel to address the memory beyond
	 * 900MB. The kernel will set up special mappings (page
	 * table entries on i386) for each page that the kernel needs to
	 * access.
	 */
	ZONE_HIGHMEM,
#endif
	ZONE_MOVABLE,
#ifdef CONFIG_ZONE_DEVICE
	ZONE_DEVICE,
#endif
	__MAX_NR_ZONES

};

#ifndef __GENERATING_BOUNDS_H

struct zone {
	/* Read-mostly fields */

	/* zone watermarks, access with *_wmark_pages(zone) macros */
	unsigned long watermark[NR_WMARK];

	unsigned long nr_reserved_highatomic;

	/*
	 * We don't know if the memory that we're going to allocate will be
	 * freeable or/and it will be released eventually, so to avoid totally
	 * wasting several GB of ram we must reserve some of the lower zone
	 * memory (otherwise we risk to run OOM on the lower zones despite
	 * there being tons of freeable ram on the higher zones).  This array is
	 * recalculated at runtime if the sysctl_lowmem_reserve_ratio sysctl
	 * changes.
	 */
	long lowmem_reserve[MAX_NR_ZONES];

#ifdef CONFIG_NUMA
	int node;
#endif

	/*
	 * The target ratio of ACTIVE_ANON to INACTIVE_ANON pages on
	 * this zone's LRU.  Maintained by the pageout code.
	 */
	unsigned int inactive_ratio;

	struct pglist_data	*zone_pgdat;
	struct per_cpu_pageset __percpu *pageset;

	/*
	 * This is a per-zone reserve of pages that should not be
	 * considered dirtyable memory.
	 */
	unsigned long		dirty_balance_reserve;
#ifdef CONFIG_CMA
	bool			cma_alloc;
#endif

#ifndef CONFIG_SPARSEMEM
	/*
	 * Flags for a pageblock_nr_pages block. See pageblock-flags.h.
	 * In SPARSEMEM, this map is stored in struct mem_section
	 */
	unsigned long		*pageblock_flags;
#endif /* CONFIG_SPARSEMEM */

#ifdef CONFIG_NUMA
	/*
	 * zone reclaim becomes active if more unmapped pages exist.
	 */
	unsigned long		min_unmapped_pages;
	unsigned long		min_slab_pages;
#endif /* CONFIG_NUMA */

	/* zone_start_pfn == zone_start_paddr >> PAGE_SHIFT */
	unsigned long		zone_start_pfn;

	/*
	 * spanned_pages is the total pages spanned by the zone, including
	 * holes, which is calculated as:
	 * 	spanned_pages = zone_end_pfn - zone_start_pfn;
	 *
	 * present_pages is physical pages existing within the zone, which
	 * is calculated as:
	 *	present_pages = spanned_pages - absent_pages(pages in holes);
	 *
	 * managed_pages is present pages managed by the buddy system, which
	 * is calculated as (reserved_pages includes pages allocated by the
	 * bootmem allocator):
	 *	managed_pages = present_pages - reserved_pages;
	 *
	 * So present_pages may be used by memory hotplug or memory power
	 * management logic to figure out unmanaged pages by checking
	 * (present_pages - managed_pages). And managed_pages should be used
	 * by page allocator and vm scanner to calculate all kinds of watermarks
	 * and thresholds.
	 *
	 * Locking rules:
	 *
	 * zone_start_pfn and spanned_pages are protected by span_seqlock.
	 * It is a seqlock because it has to be read outside of zone->lock,
	 * and it is done in the main allocator path.  But, it is written
	 * quite infrequently.
	 *
	 * The span_seq lock is declared along with zone->lock because it is
	 * frequently read in proximity to zone->lock.  It's good to
	 * give them a chance of being in the same cacheline.
	 *
	 * Write access to present_pages at runtime should be protected by
	 * mem_hotplug_begin/end(). Any reader who can't tolerant drift of
	 * present_pages should get_online_mems() to get a stable value.
	 *
	 * Read access to managed_pages should be safe because it's unsigned
	 * long. Write access to zone->managed_pages and totalram_pages are
	 * protected by managed_page_count_lock at runtime. Idealy only
	 * adjust_managed_page_count() should be used instead of directly
	 * touching zone->managed_pages and totalram_pages.
	 */
	unsigned long		managed_pages;
	unsigned long		spanned_pages;
	unsigned long		present_pages;

	const char		*name;

#ifdef CONFIG_MEMORY_ISOLATION
	/*
	 * Number of isolated pageblock. It is used to solve incorrect
	 * freepage counting problem due to racy retrieving migratetype
	 * of pageblock. Protected by zone->lock.
	 */
	unsigned long		nr_isolate_pageblock;
#endif

#ifdef CONFIG_MEMORY_HOTPLUG
	/* see spanned/present_pages for more description */
	seqlock_t		span_seqlock;
#endif

	/*
	 * wait_table		-- the array holding the hash table
	 * wait_table_hash_nr_entries	-- the size of the hash table array
	 * wait_table_bits	-- wait_table_size == (1 << wait_table_bits)
	 *
	 * The purpose of all these is to keep track of the people
	 * waiting for a page to become available and make them
	 * runnable again when possible. The trouble is that this
	 * consumes a lot of space, especially when so few things
	 * wait on pages at a given time. So instead of using
	 * per-page waitqueues, we use a waitqueue hash table.
	 *
	 * The bucket discipline is to sleep on the same queue when
	 * colliding and wake all in that wait queue when removing.
	 * When something wakes, it must check to be sure its page is
	 * truly available, a la thundering herd. The cost of a
	 * collision is great, but given the expected load of the
	 * table, they should be so rare as to be outweighed by the
	 * benefits from the saved space.
	 *
	 * __wait_on_page_locked() and unlock_page() in mm/filemap.c, are the
	 * primary users of these fields, and in mm/page_alloc.c
	 * free_area_init_core() performs the initialization of them.
	 */
	wait_queue_head_t	*wait_table;
	unsigned long		wait_table_hash_nr_entries;
	unsigned long		wait_table_bits;

	ZONE_PADDING(_pad1_)
	/* free areas of different sizes */
	struct free_area	free_area[MAX_ORDER];

	/* zone flags, see below */
	unsigned long		flags;

	/* Write-intensive fields used from the page allocator */
	spinlock_t		lock;

	ZONE_PADDING(_pad2_)

	/* Write-intensive fields used by page reclaim */

	/* Fields commonly accessed by the page reclaim scanner */
	spinlock_t		lru_lock;
	struct lruvec		lruvec;

	/* Evictions & activations on the inactive file list */
	atomic_long_t		inactive_age;

	/*
	 * When free pages are below this point, additional steps are taken
	 * when reading the number of free pages to avoid per-cpu counter
	 * drift allowing watermarks to be breached
	 */
	unsigned long percpu_drift_mark;

#if defined CONFIG_COMPACTION || defined CONFIG_CMA
	/* pfn where compaction free scanner should start */
	unsigned long		compact_cached_free_pfn;
	/* pfn where async and sync compaction migration scanner should start */
	unsigned long		compact_cached_migrate_pfn[2];
#endif

#ifdef CONFIG_COMPACTION
	/*
	 * On compaction failure, 1<<compact_defer_shift compactions
	 * are skipped before trying again. The number attempted since
	 * last failure is tracked with compact_considered.
	 */
	unsigned int		compact_considered;
	unsigned int		compact_defer_shift;
	int			compact_order_failed;
#endif

#if defined CONFIG_COMPACTION || defined CONFIG_CMA
	/* Set to true when the PG_migrate_skip bits should be cleared */
	bool			compact_blockskip_flush;
#endif

	ZONE_PADDING(_pad3_)
	/* Zone statistics */
	atomic_long_t		vm_stat[NR_VM_ZONE_STAT_ITEMS];
} ____cacheline_internodealigned_in_smp;

enum zone_flags {
	ZONE_RECLAIM_LOCKED,		/* prevents concurrent reclaim */
	ZONE_OOM_LOCKED,		/* zone is in OOM killer zonelist */
	ZONE_CONGESTED,			/* zone has many dirty pages backed by
					 * a congested BDI
					 */
	ZONE_DIRTY,			/* reclaim scanning has recently found
					 * many dirty file pages at the tail
					 * of the LRU.
					 */
	ZONE_WRITEBACK,			/* reclaim scanning has recently found
					 * many pages under writeback
					 */
	ZONE_FAIR_DEPLETED,		/* fair zone policy batch depleted */
};

static inline unsigned long zone_end_pfn(const struct zone *zone)
{
	return zone->zone_start_pfn + zone->spanned_pages;
}

static inline bool zone_spans_pfn(const struct zone *zone, unsigned long pfn)
{
	return zone->zone_start_pfn <= pfn && pfn < zone_end_pfn(zone);
}

static inline bool zone_is_initialized(struct zone *zone)
{
	return !!zone->wait_table;
}

static inline bool zone_is_empty(struct zone *zone)
{
	return zone->spanned_pages == 0;
}

/*
 * The "priority" of VM scanning is how much of the queues we will scan in one
 * go. A value of 12 for DEF_PRIORITY implies that we will scan 1/4096th of the
 * queues ("queue_length >> 12") during an aging round.
 */
#define DEF_PRIORITY 12

/* Maximum number of zones on a zonelist */
#define MAX_ZONES_PER_ZONELIST (MAX_NUMNODES * MAX_NR_ZONES)

#ifdef CONFIG_NUMA

/*
 * The NUMA zonelists are doubled because we need zonelists that restrict the
 * allocations to a single node for __GFP_THISNODE.
 *
 * [0]	: Zonelist with fallback
 * [1]	: No fallback (__GFP_THISNODE)
 */
#define MAX_ZONELISTS 2
#else
#define MAX_ZONELISTS 1
#endif

/*
 * This struct contains information about a zone in a zonelist. It is stored
 * here to avoid dereferences into large structures and lookups of tables
 */
struct zoneref {
	struct zone *zone;	/* Pointer to actual zone */
	int zone_idx;		/* zone_idx(zoneref->zone) */
};

/*
 * One allocation request operates on a zonelist. A zonelist
 * is a list of zones, the first one is the 'goal' of the
 * allocation, the other zones are fallback zones, in decreasing
 * priority.
 *
 * To speed the reading of the zonelist, the zonerefs contain the zone index
 * of the entry being read. Helper functions to access information given
 * a struct zoneref are
 *
 * zonelist_zone()	- Return the struct zone * for an entry in _zonerefs
 * zonelist_zone_idx()	- Return the index of the zone for an entry
 * zonelist_node_idx()	- Return the index of the node for an entry
 */
struct zonelist {
	struct zoneref _zonerefs[MAX_ZONES_PER_ZONELIST + 1];
};

#ifndef CONFIG_DISCONTIGMEM
/* The array of struct pages - for discontigmem use pgdat->lmem_map */
extern struct page *mem_map;
#endif

/*
 * The pg_data_t structure is used in machines with CONFIG_DISCONTIGMEM
 * (mostly NUMA machines?) to denote a higher-level memory zone than the
 * zone denotes.
 *
 * On NUMA machines, each NUMA node would have a pg_data_t to describe
 * it's memory layout.
 *
 * Memory statistics and page replacement data structures are maintained on a
 * per-zone basis.
 */
struct bootmem_data;
typedef struct pglist_data {
	struct zone node_zones[MAX_NR_ZONES];
	struct zonelist node_zonelists[MAX_ZONELISTS];
	int nr_zones;
#ifdef CONFIG_FLAT_NODE_MEM_MAP	/* means !SPARSEMEM */
	struct page *node_mem_map;
#ifdef CONFIG_PAGE_EXTENSION
	struct page_ext *node_page_ext;
#endif
#endif
#ifndef CONFIG_NO_BOOTMEM
	struct bootmem_data *bdata;
#endif
#ifdef CONFIG_MEMORY_HOTPLUG
	/*
	 * Must be held any time you expect node_start_pfn, node_present_pages
	 * or node_spanned_pages stay constant.  Holding this will also
	 * guarantee that any pfn_valid() stays that way.
	 *
	 * pgdat_resize_lock() and pgdat_resize_unlock() are provided to
	 * manipulate node_size_lock without checking for CONFIG_MEMORY_HOTPLUG.
	 *
	 * Nests above zone->lock and zone->span_seqlock
	 */
	spinlock_t node_size_lock;
#endif
	unsigned long node_start_pfn;
	unsigned long node_present_pages; /* total number of physical pages */
	unsigned long node_spanned_pages; /* total size of physical page
					     range, including holes */
	int node_id;
	wait_queue_head_t kswapd_wait;
	wait_queue_head_t pfmemalloc_wait;
	struct task_struct *kswapd;	/* Protected by
					   mem_hotplug_begin/end() */
	int kswapd_max_order;
	enum zone_type classzone_idx;
#ifdef CONFIG_NUMA_BALANCING
	/* Lock serializing the migrate rate limiting window */
	spinlock_t numabalancing_migrate_lock;

	/* Rate limiting time interval */
	unsigned long numabalancing_migrate_next_window;

	/* Number of pages migrated during the rate limiting time interval */
	unsigned long numabalancing_migrate_nr_pages;
#endif

#ifdef CONFIG_DEFERRED_STRUCT_PAGE_INIT
	/*
	 * If memory initialisation on large machines is deferred then this
	 * is the first PFN that needs to be initialised.
	 */
	unsigned long first_deferred_pfn;
#endif /* CONFIG_DEFERRED_STRUCT_PAGE_INIT */
} pg_data_t;

#define node_present_pages(nid)	(NODE_DATA(nid)->node_present_pages)
#define node_spanned_pages(nid)	(NODE_DATA(nid)->node_spanned_pages)
#ifdef CONFIG_FLAT_NODE_MEM_MAP
#define pgdat_page_nr(pgdat, pagenr)	((pgdat)->node_mem_map + (pagenr))
#else
#define pgdat_page_nr(pgdat, pagenr)	pfn_to_page((pgdat)->node_start_pfn + (pagenr))
#endif
#define nid_page_nr(nid, pagenr) 	pgdat_page_nr(NODE_DATA(nid),(pagenr))

#define node_start_pfn(nid)	(NODE_DATA(nid)->node_start_pfn)
#define node_end_pfn(nid) pgdat_end_pfn(NODE_DATA(nid))

static inline unsigned long pgdat_end_pfn(pg_data_t *pgdat)
{
	return pgdat->node_start_pfn + pgdat->node_spanned_pages;
}

static inline bool pgdat_is_empty(pg_data_t *pgdat)
{
	return !pgdat->node_start_pfn && !pgdat->node_spanned_pages;
}

static inline int zone_id(const struct zone *zone)
{
	struct pglist_data *pgdat = zone->zone_pgdat;

	return zone - pgdat->node_zones;
}

#ifdef CONFIG_ZONE_DEVICE
static inline bool is_dev_zone(const struct zone *zone)
{
	return zone_id(zone) == ZONE_DEVICE;
}
#else
static inline bool is_dev_zone(const struct zone *zone)
{
	return false;
}
#endif

#include <linux/memory_hotplug.h>

extern struct mutex zonelists_mutex;
void build_all_zonelists(pg_data_t *pgdat, struct zone *zone);
void wakeup_kswapd(struct zone *zone, int order, enum zone_type classzone_idx);
bool zone_watermark_ok(struct zone *z, unsigned int order,
		unsigned long mark, int classzone_idx, int alloc_flags);
bool zone_watermark_ok_safe(struct zone *z, unsigned int order,
		unsigned long mark, int classzone_idx);
enum memmap_context {
	MEMMAP_EARLY,
	MEMMAP_HOTPLUG,
};
extern int init_currently_empty_zone(struct zone *zone, unsigned long start_pfn,
				     unsigned long size);

extern void lruvec_init(struct lruvec *lruvec);

static inline struct zone *lruvec_zone(struct lruvec *lruvec)
{
#ifdef CONFIG_MEMCG
	return lruvec->zone;
#else
	return container_of(lruvec, struct zone, lruvec);
#endif
}

#ifdef CONFIG_HAVE_MEMORY_PRESENT
void memory_present(int nid, unsigned long start, unsigned long end);
#else
static inline void memory_present(int nid, unsigned long start, unsigned long end) {}
#endif

#ifdef CONFIG_HAVE_MEMORYLESS_NODES
int local_memory_node(int node_id);
#else
static inline int local_memory_node(int node_id) { return node_id; };
#endif

#ifdef CONFIG_NEED_NODE_MEMMAP_SIZE
unsigned long __init node_memmap_size_bytes(int, unsigned long, unsigned long);
#endif

/*
 * zone_idx() returns 0 for the ZONE_DMA zone, 1 for the ZONE_NORMAL zone, etc.
 */
#define zone_idx(zone)		((zone) - (zone)->zone_pgdat->node_zones)

static inline int populated_zone(struct zone *zone)
{
	return (!!zone->present_pages);
}

extern int movable_zone;

#ifdef CONFIG_HIGHMEM
static inline int zone_movable_is_highmem(void)
{
#ifdef CONFIG_HAVE_MEMBLOCK_NODE_MAP
	return movable_zone == ZONE_HIGHMEM;
#else
	return (ZONE_MOVABLE - 1) == ZONE_HIGHMEM;
#endif
}
#endif

static inline int is_highmem_idx(enum zone_type idx)
{
#ifdef CONFIG_HIGHMEM
	return (idx == ZONE_HIGHMEM ||
		(idx == ZONE_MOVABLE && zone_movable_is_highmem()));
#else
	return 0;
#endif
}

/**
 * is_highmem - helper function to quickly check if a struct zone is a 
 *              highmem zone or not.  This is an attempt to keep references
 *              to ZONE_{DMA/NORMAL/HIGHMEM/etc} in general code to a minimum.
 * @zone - pointer to struct zone variable
 */
static inline int is_highmem(struct zone *zone)
{
#ifdef CONFIG_HIGHMEM
	int zone_off = (char *)zone - (char *)zone->zone_pgdat->node_zones;
	return zone_off == ZONE_HIGHMEM * sizeof(*zone) ||
	       (zone_off == ZONE_MOVABLE * sizeof(*zone) &&
		zone_movable_is_highmem());
#else
	return 0;
#endif
}

/* These two functions are used to setup the per zone pages min values */
struct ctl_table;
int min_free_kbytes_sysctl_handler(struct ctl_table *, int,
					void __user *, size_t *, loff_t *);
extern int sysctl_lowmem_reserve_ratio[MAX_NR_ZONES-1];
int lowmem_reserve_ratio_sysctl_handler(struct ctl_table *, int,
					void __user *, size_t *, loff_t *);
int percpu_pagelist_fraction_sysctl_handler(struct ctl_table *, int,
					void __user *, size_t *, loff_t *);
int sysctl_min_unmapped_ratio_sysctl_handler(struct ctl_table *, int,
			void __user *, size_t *, loff_t *);
int sysctl_min_slab_ratio_sysctl_handler(struct ctl_table *, int,
			void __user *, size_t *, loff_t *);

extern int numa_zonelist_order_handler(struct ctl_table *, int,
			void __user *, size_t *, loff_t *);
extern char numa_zonelist_order[];
#define NUMA_ZONELIST_ORDER_LEN 16	/* string buffer size */

#ifndef CONFIG_NEED_MULTIPLE_NODES

extern struct pglist_data contig_page_data;
#define NODE_DATA(nid)		(&contig_page_data)
#define NODE_MEM_MAP(nid)	mem_map

#else /* CONFIG_NEED_MULTIPLE_NODES */

#include <asm/mmzone.h>

#endif /* !CONFIG_NEED_MULTIPLE_NODES */

extern struct pglist_data *first_online_pgdat(void);
extern struct pglist_data *next_online_pgdat(struct pglist_data *pgdat);
extern struct zone *next_zone(struct zone *zone);

/**
 * for_each_online_pgdat - helper macro to iterate over all online nodes
 * @pgdat - pointer to a pg_data_t variable
 */
#define for_each_online_pgdat(pgdat)			\
	for (pgdat = first_online_pgdat();		\
	     pgdat;					\
	     pgdat = next_online_pgdat(pgdat))
/**
 * for_each_zone - helper macro to iterate over all memory zones
 * @zone - pointer to struct zone variable
 *
 * The user only needs to declare the zone variable, for_each_zone
 * fills it in.
 */
#define for_each_zone(zone)			        \
	for (zone = (first_online_pgdat())->node_zones; \
	     zone;					\
	     zone = next_zone(zone))

#define for_each_populated_zone(zone)		        \
	for (zone = (first_online_pgdat())->node_zones; \
	     zone;					\
	     zone = next_zone(zone))			\
		if (!populated_zone(zone))		\
			; /* do nothing */		\
		else

static inline struct zone *zonelist_zone(struct zoneref *zoneref)
{
	return zoneref->zone;
}

static inline int zonelist_zone_idx(struct zoneref *zoneref)
{
	return zoneref->zone_idx;
}

static inline int zonelist_node_idx(struct zoneref *zoneref)
{
#ifdef CONFIG_NUMA
	/* zone_to_nid not available in this context */
	return zoneref->zone->node;
#else
	return 0;
#endif /* CONFIG_NUMA */
}

/**
 * next_zones_zonelist - Returns the next zone at or below highest_zoneidx within the allowed nodemask using a cursor within a zonelist as a starting point
 * @z - The cursor used as a starting point for the search
 * @highest_zoneidx - The zone index of the highest zone to return
 * @nodes - An optional nodemask to filter the zonelist with
 *
 * This function returns the next zone at or below a given zone index that is
 * within the allowed nodemask using a cursor as the starting point for the
 * search. The zoneref returned is a cursor that represents the current zone
 * being examined. It should be advanced by one before calling
 * next_zones_zonelist again.
 */
struct zoneref *next_zones_zonelist(struct zoneref *z,
					enum zone_type highest_zoneidx,
					nodemask_t *nodes);

/**
 * first_zones_zonelist - Returns the first zone at or below highest_zoneidx within the allowed nodemask in a zonelist
 * @zonelist - The zonelist to search for a suitable zone
 * @highest_zoneidx - The zone index of the highest zone to return
 * @nodes - An optional nodemask to filter the zonelist with
 * @zone - The first suitable zone found is returned via this parameter
 *
 * This function returns the first zone at or below a given zone index that is
 * within the allowed nodemask. The zoneref returned is a cursor that can be
 * used to iterate the zonelist with next_zones_zonelist by advancing it by
 * one before calling.
 */
static inline struct zoneref *first_zones_zonelist(struct zonelist *zonelist,
					enum zone_type highest_zoneidx,
					nodemask_t *nodes,
					struct zone **zone)
{
	struct zoneref *z = next_zones_zonelist(zonelist->_zonerefs,
							highest_zoneidx, nodes);
	*zone = zonelist_zone(z);
	return z;
}

/**
 * for_each_zone_zonelist_nodemask - helper macro to iterate over valid zones in a zonelist at or below a given zone index and within a nodemask
 * @zone - The current zone in the iterator
 * @z - The current pointer within zonelist->zones being iterated
 * @zlist - The zonelist being iterated
 * @highidx - The zone index of the highest zone to return
 * @nodemask - Nodemask allowed by the allocator
 *
 * This iterator iterates though all zones at or below a given zone index and
 * within a given nodemask
 */
#define for_each_zone_zonelist_nodemask(zone, z, zlist, highidx, nodemask) \
	for (z = first_zones_zonelist(zlist, highidx, nodemask, &zone);	\
		zone;							\
		z = next_zones_zonelist(++z, highidx, nodemask),	\
			zone = zonelist_zone(z))			\

/**
 * for_each_zone_zonelist - helper macro to iterate over valid zones in a zonelist at or below a given zone index
 * @zone - The current zone in the iterator
 * @z - The current pointer within zonelist->zones being iterated
 * @zlist - The zonelist being iterated
 * @highidx - The zone index of the highest zone to return
 *
 * This iterator iterates though all zones at or below a given zone index.
 */
#define for_each_zone_zonelist(zone, z, zlist, highidx) \
	for_each_zone_zonelist_nodemask(zone, z, zlist, highidx, NULL)

#ifdef CONFIG_SPARSEMEM
#include <asm/sparsemem.h>
#endif

#if !defined(CONFIG_HAVE_ARCH_EARLY_PFN_TO_NID) && \
	!defined(CONFIG_HAVE_MEMBLOCK_NODE_MAP)
static inline unsigned long early_pfn_to_nid(unsigned long pfn)
{
	return 0;
}
#endif

#ifdef CONFIG_FLATMEM
#define pfn_to_nid(pfn)		(0)
#endif

#ifdef CONFIG_SPARSEMEM

/*
 * SECTION_SHIFT    		#bits space required to store a section #
 *
 * PA_SECTION_SHIFT		physical address to/from section number
 * PFN_SECTION_SHIFT		pfn to/from section number
 */
#define PA_SECTION_SHIFT	(SECTION_SIZE_BITS)
#define PFN_SECTION_SHIFT	(SECTION_SIZE_BITS - PAGE_SHIFT)

#define NR_MEM_SECTIONS		(1UL << SECTIONS_SHIFT)

#define PAGES_PER_SECTION       (1UL << PFN_SECTION_SHIFT)
#define PAGE_SECTION_MASK	(~(PAGES_PER_SECTION-1))

#define SECTION_BLOCKFLAGS_BITS \
	((1UL << (PFN_SECTION_SHIFT - pageblock_order)) * NR_PAGEBLOCK_BITS)

#if (MAX_ORDER - 1 + PAGE_SHIFT) > SECTION_SIZE_BITS
#error Allocator MAX_ORDER exceeds SECTION_SIZE
#endif

#define pfn_to_section_nr(pfn) ((pfn) >> PFN_SECTION_SHIFT)
#define section_nr_to_pfn(sec) ((sec) << PFN_SECTION_SHIFT)

#define SECTION_ALIGN_UP(pfn)	(((pfn) + PAGES_PER_SECTION - 1) & PAGE_SECTION_MASK)
#define SECTION_ALIGN_DOWN(pfn)	((pfn) & PAGE_SECTION_MASK)

struct page;
struct page_ext;
struct mem_section {
	/*
	 * This is, logically, a pointer to an array of struct
	 * pages.  However, it is stored with some other magic.
	 * (see sparse.c::sparse_init_one_section())
	 *
	 * Additionally during early boot we encode node id of
	 * the location of the section here to guide allocation.
	 * (see sparse.c::memory_present())
	 *
	 * Making it a UL at least makes someone do a cast
	 * before using it wrong.
	 */
	unsigned long section_mem_map;

	/* See declaration of similar field in struct zone */
	unsigned long *pageblock_flags;
#ifdef CONFIG_PAGE_EXTENSION
	/*
	 * If !SPARSEMEM, pgdat doesn't have page_ext pointer. We use
	 * section. (see page_ext.h about this.)
	 */
	struct page_ext *page_ext;
	unsigned long pad;
#endif
	/*
	 * WARNING: mem_section must be a power-of-2 in size for the
	 * calculation and use of SECTION_ROOT_MASK to make sense.
	 */
};

#ifdef CONFIG_SPARSEMEM_EXTREME
#define SECTIONS_PER_ROOT       (PAGE_SIZE / sizeof (struct mem_section))
#else
#define SECTIONS_PER_ROOT	1
#endif

#define SECTION_NR_TO_ROOT(sec)	((sec) / SECTIONS_PER_ROOT)
#define NR_SECTION_ROOTS	DIV_ROUND_UP(NR_MEM_SECTIONS, SECTIONS_PER_ROOT)
#define SECTION_ROOT_MASK	(SECTIONS_PER_ROOT - 1)

#ifdef CONFIG_SPARSEMEM_EXTREME
extern struct mem_section *mem_section[NR_SECTION_ROOTS];
#else
extern struct mem_section mem_section[NR_SECTION_ROOTS][SECTIONS_PER_ROOT];
#endif

static inline struct mem_section *__nr_to_section(unsigned long nr)
{
	if (!mem_section[SECTION_NR_TO_ROOT(nr)])
		return NULL;
	return &mem_section[SECTION_NR_TO_ROOT(nr)][nr & SECTION_ROOT_MASK];
}
extern int __section_nr(struct mem_section* ms);
extern unsigned long usemap_size(void);

/*
 * We use the lower bits of the mem_map pointer to store
 * a little bit of information.  There should be at least
 * 3 bits here due to 32-bit alignment.
 */
#define	SECTION_MARKED_PRESENT	(1UL<<0)
#define SECTION_HAS_MEM_MAP	(1UL<<1)
#define SECTION_MAP_LAST_BIT	(1UL<<2)
#define SECTION_MAP_MASK	(~(SECTION_MAP_LAST_BIT-1))
#define SECTION_NID_SHIFT	2

static inline struct page *__section_mem_map_addr(struct mem_section *section)
{
	unsigned long map = section->section_mem_map;
	map &= SECTION_MAP_MASK;
	return (struct page *)map;
}

static inline int present_section(struct mem_section *section)
{
	return (section && (section->section_mem_map & SECTION_MARKED_PRESENT));
}

static inline int present_section_nr(unsigned long nr)
{
	return present_section(__nr_to_section(nr));
}

static inline int valid_section(struct mem_section *section)
{
	return (section && (section->section_mem_map & SECTION_HAS_MEM_MAP));
}

static inline int valid_section_nr(unsigned long nr)
{
	return valid_section(__nr_to_section(nr));
}

static inline struct mem_section *__pfn_to_section(unsigned long pfn)
{
	return __nr_to_section(pfn_to_section_nr(pfn));
}

#ifndef CONFIG_HAVE_ARCH_PFN_VALID
static inline int pfn_valid(unsigned long pfn)
{
	if (pfn_to_section_nr(pfn) >= NR_MEM_SECTIONS)
		return 0;
	return valid_section(__nr_to_section(pfn_to_section_nr(pfn)));
}
#endif

static inline int pfn_present(unsigned long pfn)
{
	if (pfn_to_section_nr(pfn) >= NR_MEM_SECTIONS)
		return 0;
	return present_section(__nr_to_section(pfn_to_section_nr(pfn)));
}

/*
 * These are _only_ used during initialisation, therefore they
 * can use __initdata ...  They could have names to indicate
 * this restriction.
 */
#ifdef CONFIG_NUMA
#define pfn_to_nid(pfn)							\
({									\
	unsigned long __pfn_to_nid_pfn = (pfn);				\
	page_to_nid(pfn_to_page(__pfn_to_nid_pfn));			\
})
#else
#define pfn_to_nid(pfn)		(0)
#endif

#define early_pfn_valid(pfn)	pfn_valid(pfn)
void sparse_init(void);
#else
#define sparse_init()	do {} while (0)
#define sparse_index_init(_sec, _nid)  do {} while (0)
#endif /* CONFIG_SPARSEMEM */

/*
 * During memory init memblocks map pfns to nids. The search is expensive and
 * this caches recent lookups. The implementation of __early_pfn_to_nid
 * may treat start/end as pfns or sections.
 */
struct mminit_pfnnid_cache {
	unsigned long last_start;
	unsigned long last_end;
	int last_nid;
};

#ifndef early_pfn_valid
#define early_pfn_valid(pfn)	(1)
#endif

void memory_present(int nid, unsigned long start, unsigned long end);
unsigned long __init node_memmap_size_bytes(int, unsigned long, unsigned long);

/*
 * If it is possible to have holes within a MAX_ORDER_NR_PAGES, then we
 * need to check pfn validility within that MAX_ORDER_NR_PAGES block.
 * pfn_valid_within() should be used in this case; we optimise this away
 * when we have no holes within a MAX_ORDER_NR_PAGES block.
 */
#ifdef CONFIG_HOLES_IN_ZONE
#define pfn_valid_within(pfn) pfn_valid(pfn)
#else
#define pfn_valid_within(pfn) (1)
#endif

#ifdef CONFIG_ARCH_HAS_HOLES_MEMORYMODEL
/*
 * pfn_valid() is meant to be able to tell if a given PFN has valid memmap
 * associated with it or not. In FLATMEM, it is expected that holes always
 * have valid memmap as long as there is valid PFNs either side of the hole.
 * In SPARSEMEM, it is assumed that a valid section has a memmap for the
 * entire section.
 *
 * However, an ARM, and maybe other embedded architectures in the future
 * free memmap backing holes to save memory on the assumption the memmap is
 * never used. The page_zone linkages are then broken even though pfn_valid()
 * returns true. A walker of the full memmap must then do this additional
 * check to ensure the memmap they are looking at is sane by making sure
 * the zone and PFN linkages are still valid. This is expensive, but walkers
 * of the full memmap are extremely rare.
 */
int memmap_valid_within(unsigned long pfn,
					struct page *page, struct zone *zone);
#else
static inline int memmap_valid_within(unsigned long pfn,
					struct page *page, struct zone *zone)
{
	return 1;
}
#endif /* CONFIG_ARCH_HAS_HOLES_MEMORYMODEL */

#endif /* !__GENERATING_BOUNDS.H */
#endif /* !__ASSEMBLY__ */
#endif /* _LINUX_MMZONE_H */<|MERGE_RESOLUTION|>--- conflicted
+++ resolved
@@ -74,19 +74,13 @@
 #ifdef CONFIG_CMA
 bool is_cma_pageblock(struct page *page);
 #  define is_migrate_cma(migratetype) unlikely((migratetype) == MIGRATE_CMA)
-<<<<<<< HEAD
 #  define get_cma_migrate_type() MIGRATE_CMA
-=======
 #  define is_migrate_cma_page(_page) (get_pageblock_migratetype(_page) == MIGRATE_CMA)
->>>>>>> 0a9cbce7
 #else
 #  define is_cma_pageblock(page) false
 #  define is_migrate_cma(migratetype) false
-<<<<<<< HEAD
 #  define get_cma_migrate_type() MIGRATE_MOVABLE
-=======
 #  define is_migrate_cma_page(_page) false
->>>>>>> 0a9cbce7
 #endif
 
 #define for_each_migratetype_order(order, type) \
