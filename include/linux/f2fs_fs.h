// SPDX-License-Identifier: GPL-2.0
/**
 * include/linux/f2fs_fs.h
 *
 * Copyright (c) 2012 Samsung Electronics Co., Ltd.
 *             http://www.samsung.com/
 */
#ifndef _LINUX_F2FS_FS_H
#define _LINUX_F2FS_FS_H

#include <linux/pagemap.h>
#include <linux/types.h>

#define F2FS_SUPER_OFFSET		1024	/* byte-size offset */
#define F2FS_MIN_LOG_SECTOR_SIZE	9	/* 9 bits for 512 bytes */
#define F2FS_MAX_LOG_SECTOR_SIZE	12	/* 12 bits for 4096 bytes */
#define F2FS_LOG_SECTORS_PER_BLOCK	3	/* log number for sector/blk */
#define F2FS_BLKSIZE			4096	/* support only 4KB block */
#define F2FS_BLKSIZE_BITS		12	/* bits for F2FS_BLKSIZE */
#define F2FS_MAX_EXTENSION		64	/* # of extension entries */
#define F2FS_EXTENSION_LEN		8	/* max size of extension */
#define F2FS_BLK_ALIGN(x)	(((x) + F2FS_BLKSIZE - 1) >> F2FS_BLKSIZE_BITS)

#define NULL_ADDR		((block_t)0)	/* used as block_t addresses */
#define NEW_ADDR		((block_t)-1)	/* used as block_t addresses */

#define F2FS_BYTES_TO_BLK(bytes)	((bytes) >> F2FS_BLKSIZE_BITS)
#define F2FS_BLK_TO_BYTES(blk)		((blk) << F2FS_BLKSIZE_BITS)

/* 0, 1(node nid), 2(meta nid) are reserved node id */
#define F2FS_RESERVED_NODE_NUM		3

#define F2FS_ROOT_INO(sbi)	(sbi->root_ino_num)
#define F2FS_NODE_INO(sbi)	(sbi->node_ino_num)
#define F2FS_META_INO(sbi)	(sbi->meta_ino_num)

#define F2FS_MAX_QUOTAS		3

#define F2FS_IO_SIZE(sbi)	(1 << F2FS_OPTION(sbi).write_io_size_bits) /* Blocks */
#define F2FS_IO_SIZE_KB(sbi)	(1 << (F2FS_OPTION(sbi).write_io_size_bits + 2)) /* KB */
#define F2FS_IO_SIZE_BYTES(sbi)	(1 << (F2FS_OPTION(sbi).write_io_size_bits + 12)) /* B */
#define F2FS_IO_SIZE_BITS(sbi)	(F2FS_OPTION(sbi).write_io_size_bits) /* power of 2 */
#define F2FS_IO_SIZE_MASK(sbi)	(F2FS_IO_SIZE(sbi) - 1)

/* This flag is used by node and meta inodes, and by recovery */
#define GFP_F2FS_ZERO		(GFP_NOFS | __GFP_ZERO)

/*
 * For further optimization on multi-head logs, on-disk layout supports maximum
 * 16 logs by default. The number, 16, is expected to cover all the cases
 * enoughly. The implementaion currently uses no more than 6 logs.
 * Half the logs are used for nodes, and the other half are used for data.
 */
#define MAX_ACTIVE_LOGS	16
#define MAX_ACTIVE_NODE_LOGS	8
#define MAX_ACTIVE_DATA_LOGS	8

#define VERSION_LEN	256
#define MAX_VOLUME_NAME		512
#define MAX_PATH_LEN		64
#define MAX_DEVICES		8

/*
 * For superblock
 */
struct f2fs_device {
	__u8 path[MAX_PATH_LEN];
	__le32 total_segments;
} __packed;

struct f2fs_super_block {
	__le32 magic;			/* Magic Number */
	__le16 major_ver;		/* Major Version */
	__le16 minor_ver;		/* Minor Version */
	__le32 log_sectorsize;		/* log2 sector size in bytes */
	__le32 log_sectors_per_block;	/* log2 # of sectors per block */
	__le32 log_blocksize;		/* log2 block size in bytes */
	__le32 log_blocks_per_seg;	/* log2 # of blocks per segment */
	__le32 segs_per_sec;		/* # of segments per section */
	__le32 secs_per_zone;		/* # of sections per zone */
	__le32 checksum_offset;		/* checksum offset inside super block */
	__le64 block_count;		/* total # of user blocks */
	__le32 section_count;		/* total # of sections */
	__le32 segment_count;		/* total # of segments */
	__le32 segment_count_ckpt;	/* # of segments for checkpoint */
	__le32 segment_count_sit;	/* # of segments for SIT */
	__le32 segment_count_nat;	/* # of segments for NAT */
	__le32 segment_count_ssa;	/* # of segments for SSA */
	__le32 segment_count_main;	/* # of segments for main area */
	__le32 segment0_blkaddr;	/* start block address of segment 0 */
	__le32 cp_blkaddr;		/* start block address of checkpoint */
	__le32 sit_blkaddr;		/* start block address of SIT */
	__le32 nat_blkaddr;		/* start block address of NAT */
	__le32 ssa_blkaddr;		/* start block address of SSA */
	__le32 main_blkaddr;		/* start block address of main area */
	__le32 root_ino;		/* root inode number */
	__le32 node_ino;		/* node inode number */
	__le32 meta_ino;		/* meta inode number */
	__u8 uuid[16];			/* 128-bit uuid for volume */
	__le16 volume_name[MAX_VOLUME_NAME];	/* volume name */
	__le32 extension_count;		/* # of extensions below */
	__u8 extension_list[F2FS_MAX_EXTENSION][F2FS_EXTENSION_LEN];/* extension array */
	__le32 cp_payload;
	__u8 version[VERSION_LEN];	/* the kernel version */
	__u8 init_version[VERSION_LEN];	/* the initial kernel version */
	__le32 feature;			/* defined features */
	__u8 encryption_level;		/* versioning level for encryption */
	__u8 encrypt_pw_salt[16];	/* Salt used for string2key algorithm */
	struct f2fs_device devs[MAX_DEVICES];	/* device list */
	__le32 qf_ino[F2FS_MAX_QUOTAS];	/* quota inode numbers */
	__u8 hot_ext_count;		/* # of hot file extension */
	__u8 reserved[310];		/* valid reserved region */
	__le32 crc;			/* checksum of superblock */
} __packed;

/*
 * For checkpoint
 */
<<<<<<< HEAD
#define CP_DISABLED_FLAG		0x00001000
#define CP_QUOTA_NEED_FSCK_FLAG		0x00000800
#define CP_LARGE_NAT_BITMAP_FLAG	0x00000400
#define CP_NOCRC_RECOVERY_FLAG	0x00000200
#define CP_TRIMMED_FLAG		0x00000100
#define CP_NAT_BITS_FLAG	0x00000080
=======
>>>>>>> 9ed70b4a
#define CP_CRC_RECOVERY_FLAG	0x00000040
#define CP_FASTBOOT_FLAG	0x00000020
#define CP_FSCK_FLAG		0x00000010
#define CP_ERROR_FLAG		0x00000008
#define CP_COMPACT_SUM_FLAG	0x00000004
#define CP_ORPHAN_PRESENT_FLAG	0x00000002
#define CP_UMOUNT_FLAG		0x00000001

#define F2FS_CP_PACKS		2	/* # of checkpoint packs */

struct f2fs_checkpoint {
	__le64 checkpoint_ver;		/* checkpoint block version number */
	__le64 user_block_count;	/* # of user blocks */
	__le64 valid_block_count;	/* # of valid blocks in main area */
	__le32 rsvd_segment_count;	/* # of reserved segments for gc */
	__le32 overprov_segment_count;	/* # of overprovision segments */
	__le32 free_segment_count;	/* # of free segments in main area */

	/* information of current node segments */
	__le32 cur_node_segno[MAX_ACTIVE_NODE_LOGS];
	__le16 cur_node_blkoff[MAX_ACTIVE_NODE_LOGS];
	/* information of current data segments */
	__le32 cur_data_segno[MAX_ACTIVE_DATA_LOGS];
	__le16 cur_data_blkoff[MAX_ACTIVE_DATA_LOGS];
	__le32 ckpt_flags;		/* Flags : umount and journal_present */
	__le32 cp_pack_total_block_count;	/* total # of one cp pack */
	__le32 cp_pack_start_sum;	/* start block number of data summary */
	__le32 valid_node_count;	/* Total number of valid nodes */
	__le32 valid_inode_count;	/* Total number of valid inodes */
	__le32 next_free_nid;		/* Next free node number */
	__le32 sit_ver_bitmap_bytesize;	/* Default value 64 */
	__le32 nat_ver_bitmap_bytesize; /* Default value 256 */
	__le32 checksum_offset;		/* checksum offset inside cp block */
	__le64 elapsed_time;		/* mounted time */
	/* allocation type of current segment */
	unsigned char alloc_type[MAX_ACTIVE_LOGS];

	/* SIT and NAT version bitmap */
	unsigned char sit_nat_version_bitmap[1];
} __packed;

/*
 * For orphan inode management
 */
#define F2FS_ORPHANS_PER_BLOCK	1020

#define GET_ORPHAN_BLOCKS(n)	((n + F2FS_ORPHANS_PER_BLOCK - 1) / \
					F2FS_ORPHANS_PER_BLOCK)

struct f2fs_orphan_block {
	__le32 ino[F2FS_ORPHANS_PER_BLOCK];	/* inode numbers */
	__le32 reserved;	/* reserved */
	__le16 blk_addr;	/* block index in current CP */
	__le16 blk_count;	/* Number of orphan inode blocks in CP */
	__le32 entry_count;	/* Total number of orphan nodes in current CP */
	__le32 check_sum;	/* CRC32 for orphan inode block */
} __packed;

/*
 * For NODE structure
 */
struct f2fs_extent {
	__le32 fofs;		/* start file offset of the extent */
	__le32 blk;		/* start block address of the extent */
	__le32 len;		/* lengh of the extent */
} __packed;

#define F2FS_NAME_LEN		255
/* 200 bytes for inline xattrs by default */
#define DEFAULT_INLINE_XATTR_ADDRS	50
#define DEF_ADDRS_PER_INODE	923	/* Address Pointers in an Inode */
#define CUR_ADDRS_PER_INODE(inode)	(DEF_ADDRS_PER_INODE - \
					get_extra_isize(inode))
#define DEF_NIDS_PER_INODE	5	/* Node IDs in an Inode */
#define ADDRS_PER_INODE(inode)	addrs_per_inode(inode)
#define ADDRS_PER_BLOCK		1018	/* Address Pointers in a Direct Block */
#define NIDS_PER_BLOCK		1018	/* Node IDs in an Indirect Block */

#define ADDRS_PER_PAGE(page, inode)	\
	(IS_INODE(page) ? ADDRS_PER_INODE(inode) : ADDRS_PER_BLOCK)

#define	NODE_DIR1_BLOCK		(DEF_ADDRS_PER_INODE + 1)
#define	NODE_DIR2_BLOCK		(DEF_ADDRS_PER_INODE + 2)
#define	NODE_IND1_BLOCK		(DEF_ADDRS_PER_INODE + 3)
#define	NODE_IND2_BLOCK		(DEF_ADDRS_PER_INODE + 4)
#define	NODE_DIND_BLOCK		(DEF_ADDRS_PER_INODE + 5)

#define F2FS_INLINE_XATTR	0x01	/* file inline xattr flag */
#define F2FS_INLINE_DATA	0x02	/* file inline data flag */
#define F2FS_INLINE_DENTRY	0x04	/* file inline dentry flag */
#define F2FS_DATA_EXIST		0x08	/* file inline data exist flag */
#define F2FS_INLINE_DOTS	0x10	/* file having implicit dot dentries */
#define F2FS_EXTRA_ATTR		0x20	/* file having extra attribute */
#define F2FS_PIN_FILE		0x40	/* file should not be gced */

struct f2fs_inode {
	__le16 i_mode;			/* file mode */
	__u8 i_advise;			/* file hints */
	__u8 i_inline;			/* file inline flags */
	__le32 i_uid;			/* user ID */
	__le32 i_gid;			/* group ID */
	__le32 i_links;			/* links count */
	__le64 i_size;			/* file size in bytes */
	__le64 i_blocks;		/* file size in blocks */
	__le64 i_atime;			/* access time */
	__le64 i_ctime;			/* change time */
	__le64 i_mtime;			/* modification time */
	__le32 i_atime_nsec;		/* access time in nano scale */
	__le32 i_ctime_nsec;		/* change time in nano scale */
	__le32 i_mtime_nsec;		/* modification time in nano scale */
	__le32 i_generation;		/* file version (for NFS) */
	union {
		__le32 i_current_depth;	/* only for directory depth */
		__le16 i_gc_failures;	/*
					 * # of gc failures on pinned file.
					 * only for regular files.
					 */
	};
	__le32 i_xattr_nid;		/* nid to save xattr */
	__le32 i_flags;			/* file attributes */
	__le32 i_pino;			/* parent inode number */
	__le32 i_namelen;		/* file name length */
	__u8 i_name[F2FS_NAME_LEN];	/* file name for SPOR */
	__u8 i_dir_level;		/* dentry_level for large dir */

	struct f2fs_extent i_ext;	/* caching a largest extent */

	union {
		struct {
			__le16 i_extra_isize;	/* extra inode attribute size */
			__le16 i_inline_xattr_size;	/* inline xattr size, unit: 4 bytes */
			__le32 i_projid;	/* project id */
			__le32 i_inode_checksum;/* inode meta checksum */
			__le64 i_crtime;	/* creation time */
			__le32 i_crtime_nsec;	/* creation time in nano scale */
			__le32 i_extra_end[0];	/* for attribute size calculation */
		} __packed;
		__le32 i_addr[DEF_ADDRS_PER_INODE];	/* Pointers to data blocks */
	};
	__le32 i_nid[DEF_NIDS_PER_INODE];	/* direct(2), indirect(2),
						double_indirect(1) node id */
} __packed;

struct direct_node {
	__le32 addr[ADDRS_PER_BLOCK];	/* array of data block address */
} __packed;

struct indirect_node {
	__le32 nid[NIDS_PER_BLOCK];	/* array of data block address */
} __packed;

enum {
	COLD_BIT_SHIFT = 0,
	FSYNC_BIT_SHIFT,
	DENT_BIT_SHIFT,
	OFFSET_BIT_SHIFT
};

#define OFFSET_BIT_MASK		(0x07)	/* (0x01 << OFFSET_BIT_SHIFT) - 1 */

struct node_footer {
	__le32 nid;		/* node id */
	__le32 ino;		/* inode nunmber */
	__le32 flag;		/* include cold/fsync/dentry marks and offset */
	__le64 cp_ver;		/* checkpoint version */
	__le32 next_blkaddr;	/* next node page block address */
} __packed;

struct f2fs_node {
	/* can be one of three types: inode, direct, and indirect types */
	union {
		struct f2fs_inode i;
		struct direct_node dn;
		struct indirect_node in;
	};
	struct node_footer footer;
} __packed;

/*
 * For NAT entries
 */
#define NAT_ENTRY_PER_BLOCK (PAGE_SIZE / sizeof(struct f2fs_nat_entry))

struct f2fs_nat_entry {
	__u8 version;		/* latest version of cached nat entry */
	__le32 ino;		/* inode number */
	__le32 block_addr;	/* block address */
} __packed;

struct f2fs_nat_block {
	struct f2fs_nat_entry entries[NAT_ENTRY_PER_BLOCK];
} __packed;

/*
 * For SIT entries
 *
 * Each segment is 2MB in size by default so that a bitmap for validity of
 * there-in blocks should occupy 64 bytes, 512 bits.
 * Not allow to change this.
 */
#define SIT_VBLOCK_MAP_SIZE 64
#define SIT_ENTRY_PER_BLOCK (PAGE_SIZE / sizeof(struct f2fs_sit_entry))

/*
 * F2FS uses 4 bytes to represent block address. As a result, supported size of
 * disk is 16 TB and it equals to 16 * 1024 * 1024 / 2 segments.
 */
#define F2FS_MAX_SEGMENT       ((16 * 1024 * 1024) / 2)

/*
 * F2FS uses 4 bytes to represent block address. As a result, supported size of
 * disk is 16 TB and it equals to 16 * 1024 * 1024 / 2 segments.
 */
#define F2FS_MAX_SEGMENT       ((16 * 1024 * 1024) / 2)

/*
 * Note that f2fs_sit_entry->vblocks has the following bit-field information.
 * [15:10] : allocation type such as CURSEG_XXXX_TYPE
 * [9:0] : valid block count
 */
#define SIT_VBLOCKS_SHIFT	10
#define SIT_VBLOCKS_MASK	((1 << SIT_VBLOCKS_SHIFT) - 1)
#define GET_SIT_VBLOCKS(raw_sit)				\
	(le16_to_cpu((raw_sit)->vblocks) & SIT_VBLOCKS_MASK)
#define GET_SIT_TYPE(raw_sit)					\
	((le16_to_cpu((raw_sit)->vblocks) & ~SIT_VBLOCKS_MASK)	\
	 >> SIT_VBLOCKS_SHIFT)

struct f2fs_sit_entry {
	__le16 vblocks;				/* reference above */
	__u8 valid_map[SIT_VBLOCK_MAP_SIZE];	/* bitmap for valid blocks */
	__le64 mtime;				/* segment age for cleaning */
} __packed;

struct f2fs_sit_block {
	struct f2fs_sit_entry entries[SIT_ENTRY_PER_BLOCK];
} __packed;

/*
 * For segment summary
 *
 * One summary block contains exactly 512 summary entries, which represents
 * exactly 2MB segment by default. Not allow to change the basic units.
 *
 * NOTE: For initializing fields, you must use set_summary
 *
 * - If data page, nid represents dnode's nid
 * - If node page, nid represents the node page's nid.
 *
 * The ofs_in_node is used by only data page. It represents offset
 * from node's page's beginning to get a data block address.
 * ex) data_blkaddr = (block_t)(nodepage_start_address + ofs_in_node)
 */
#define ENTRIES_IN_SUM		512
#define	SUMMARY_SIZE		(7)	/* sizeof(struct summary) */
#define	SUM_FOOTER_SIZE		(5)	/* sizeof(struct summary_footer) */
#define SUM_ENTRY_SIZE		(SUMMARY_SIZE * ENTRIES_IN_SUM)

/* a summary entry for a 4KB-sized block in a segment */
struct f2fs_summary {
	__le32 nid;		/* parent node id */
	union {
		__u8 reserved[3];
		struct {
			__u8 version;		/* node version number */
			__le16 ofs_in_node;	/* block index in parent node */
		} __packed;
	};
} __packed;

/* summary block type, node or data, is stored to the summary_footer */
#define SUM_TYPE_NODE		(1)
#define SUM_TYPE_DATA		(0)

struct summary_footer {
	unsigned char entry_type;	/* SUM_TYPE_XXX */
	__le32 check_sum;		/* summary checksum */
} __packed;

#define SUM_JOURNAL_SIZE	(F2FS_BLKSIZE - SUM_FOOTER_SIZE -\
				SUM_ENTRY_SIZE)
#define NAT_JOURNAL_ENTRIES	((SUM_JOURNAL_SIZE - 2) /\
				sizeof(struct nat_journal_entry))
#define NAT_JOURNAL_RESERVED	((SUM_JOURNAL_SIZE - 2) %\
				sizeof(struct nat_journal_entry))
#define SIT_JOURNAL_ENTRIES	((SUM_JOURNAL_SIZE - 2) /\
				sizeof(struct sit_journal_entry))
#define SIT_JOURNAL_RESERVED	((SUM_JOURNAL_SIZE - 2) %\
				sizeof(struct sit_journal_entry))

/* Reserved area should make size of f2fs_extra_info equals to
 * that of nat_journal and sit_journal.
 */
#define EXTRA_INFO_RESERVED	(SUM_JOURNAL_SIZE - 2 - 8)

/*
 * frequently updated NAT/SIT entries can be stored in the spare area in
 * summary blocks
 */
enum {
	NAT_JOURNAL = 0,
	SIT_JOURNAL
};

struct nat_journal_entry {
	__le32 nid;
	struct f2fs_nat_entry ne;
} __packed;

struct nat_journal {
	struct nat_journal_entry entries[NAT_JOURNAL_ENTRIES];
	__u8 reserved[NAT_JOURNAL_RESERVED];
} __packed;

struct sit_journal_entry {
	__le32 segno;
	struct f2fs_sit_entry se;
} __packed;

struct sit_journal {
	struct sit_journal_entry entries[SIT_JOURNAL_ENTRIES];
	__u8 reserved[SIT_JOURNAL_RESERVED];
} __packed;

struct f2fs_extra_info {
	__le64 kbytes_written;
	__u8 reserved[EXTRA_INFO_RESERVED];
} __packed;

struct f2fs_journal {
	union {
		__le16 n_nats;
		__le16 n_sits;
	};
	/* spare area is used by NAT or SIT journals or extra info */
	union {
		struct nat_journal nat_j;
		struct sit_journal sit_j;
		struct f2fs_extra_info info;
	};
} __packed;

/* 4KB-sized summary block structure */
struct f2fs_summary_block {
	struct f2fs_summary entries[ENTRIES_IN_SUM];
	struct f2fs_journal journal;
	struct summary_footer footer;
} __packed;

/*
 * For directory operations
 */
#define F2FS_DOT_HASH		0
#define F2FS_DDOT_HASH		F2FS_DOT_HASH
#define F2FS_MAX_HASH		(~((0x3ULL) << 62))
#define F2FS_HASH_COL_BIT	((0x1ULL) << 63)

typedef __le32	f2fs_hash_t;

/* One directory entry slot covers 8bytes-long file name */
#define F2FS_SLOT_LEN		8
#define F2FS_SLOT_LEN_BITS	3

#define GET_DENTRY_SLOTS(x)	((x + F2FS_SLOT_LEN - 1) >> F2FS_SLOT_LEN_BITS)

/* MAX level for dir lookup */
#define MAX_DIR_HASH_DEPTH	63

/* MAX buckets in one level of dir */
#define MAX_DIR_BUCKETS		(1 << ((MAX_DIR_HASH_DEPTH / 2) - 1))

/*
 * space utilization of regular dentry and inline dentry (w/o extra reservation)
 *		regular dentry			inline dentry
 * bitmap	1 * 27 = 27			1 * 23 = 23
 * reserved	1 * 3 = 3			1 * 7 = 7
 * dentry	11 * 214 = 2354			11 * 182 = 2002
 * filename	8 * 214 = 1712			8 * 182 = 1456
 * total	4096				3488
 *
 * Note: there are more reserved space in inline dentry than in regular
 * dentry, when converting inline dentry we should handle this carefully.
 */
#define NR_DENTRY_IN_BLOCK	214	/* the number of dentry in a block */
#define SIZE_OF_DIR_ENTRY	11	/* by byte */
#define SIZE_OF_DENTRY_BITMAP	((NR_DENTRY_IN_BLOCK + BITS_PER_BYTE - 1) / \
					BITS_PER_BYTE)
#define SIZE_OF_RESERVED	(PAGE_SIZE - ((SIZE_OF_DIR_ENTRY + \
				F2FS_SLOT_LEN) * \
				NR_DENTRY_IN_BLOCK + SIZE_OF_DENTRY_BITMAP))

/* One directory entry slot representing F2FS_SLOT_LEN-sized file name */
struct f2fs_dir_entry {
	__le32 hash_code;	/* hash code of file name */
	__le32 ino;		/* inode number */
	__le16 name_len;	/* lengh of file name */
	__u8 file_type;		/* file type */
} __packed;

/* 4KB-sized directory entry block */
struct f2fs_dentry_block {
	/* validity bitmap for directory entries in each block */
	__u8 dentry_bitmap[SIZE_OF_DENTRY_BITMAP];
	__u8 reserved[SIZE_OF_RESERVED];
	struct f2fs_dir_entry dentry[NR_DENTRY_IN_BLOCK];
	__u8 filename[NR_DENTRY_IN_BLOCK][F2FS_SLOT_LEN];
} __packed;

/* file types used in inode_info->flags */
enum {
	F2FS_FT_UNKNOWN,
	F2FS_FT_REG_FILE,
	F2FS_FT_DIR,
	F2FS_FT_CHRDEV,
	F2FS_FT_BLKDEV,
	F2FS_FT_FIFO,
	F2FS_FT_SOCK,
	F2FS_FT_SYMLINK,
	F2FS_FT_MAX
};

#define S_SHIFT 12

<<<<<<< HEAD
#define	F2FS_DEF_PROJID		0	/* default project ID */

=======
>>>>>>> 9ed70b4a
#endif  /* _LINUX_F2FS_FS_H */<|MERGE_RESOLUTION|>--- conflicted
+++ resolved
@@ -1,9 +1,12 @@
-// SPDX-License-Identifier: GPL-2.0
 /**
  * include/linux/f2fs_fs.h
  *
  * Copyright (c) 2012 Samsung Electronics Co., Ltd.
  *             http://www.samsung.com/
+ *
+ * This program is free software; you can redistribute it and/or modify
+ * it under the terms of the GNU General Public License version 2 as
+ * published by the Free Software Foundation.
  */
 #ifndef _LINUX_F2FS_FS_H
 #define _LINUX_F2FS_FS_H
@@ -18,8 +21,7 @@
 #define F2FS_BLKSIZE			4096	/* support only 4KB block */
 #define F2FS_BLKSIZE_BITS		12	/* bits for F2FS_BLKSIZE */
 #define F2FS_MAX_EXTENSION		64	/* # of extension entries */
-#define F2FS_EXTENSION_LEN		8	/* max size of extension */
-#define F2FS_BLK_ALIGN(x)	(((x) + F2FS_BLKSIZE - 1) >> F2FS_BLKSIZE_BITS)
+#define F2FS_BLK_ALIGN(x)	(((x) + F2FS_BLKSIZE - 1) / F2FS_BLKSIZE)
 
 #define NULL_ADDR		((block_t)0)	/* used as block_t addresses */
 #define NEW_ADDR		((block_t)-1)	/* used as block_t addresses */
@@ -34,16 +36,9 @@
 #define F2FS_NODE_INO(sbi)	(sbi->node_ino_num)
 #define F2FS_META_INO(sbi)	(sbi->meta_ino_num)
 
-#define F2FS_MAX_QUOTAS		3
-
-#define F2FS_IO_SIZE(sbi)	(1 << F2FS_OPTION(sbi).write_io_size_bits) /* Blocks */
-#define F2FS_IO_SIZE_KB(sbi)	(1 << (F2FS_OPTION(sbi).write_io_size_bits + 2)) /* KB */
-#define F2FS_IO_SIZE_BYTES(sbi)	(1 << (F2FS_OPTION(sbi).write_io_size_bits + 12)) /* B */
-#define F2FS_IO_SIZE_BITS(sbi)	(F2FS_OPTION(sbi).write_io_size_bits) /* power of 2 */
-#define F2FS_IO_SIZE_MASK(sbi)	(F2FS_IO_SIZE(sbi) - 1)
-
 /* This flag is used by node and meta inodes, and by recovery */
 #define GFP_F2FS_ZERO		(GFP_NOFS | __GFP_ZERO)
+#define GFP_F2FS_HIGH_ZERO	(GFP_NOFS | __GFP_ZERO | __GFP_HIGHMEM)
 
 /*
  * For further optimization on multi-head logs, on-disk layout supports maximum
@@ -56,18 +51,10 @@
 #define MAX_ACTIVE_DATA_LOGS	8
 
 #define VERSION_LEN	256
-#define MAX_VOLUME_NAME		512
-#define MAX_PATH_LEN		64
-#define MAX_DEVICES		8
 
 /*
  * For superblock
  */
-struct f2fs_device {
-	__u8 path[MAX_PATH_LEN];
-	__le32 total_segments;
-} __packed;
-
 struct f2fs_super_block {
 	__le32 magic;			/* Magic Number */
 	__le16 major_ver;		/* Major Version */
@@ -97,34 +84,21 @@
 	__le32 node_ino;		/* node inode number */
 	__le32 meta_ino;		/* meta inode number */
 	__u8 uuid[16];			/* 128-bit uuid for volume */
-	__le16 volume_name[MAX_VOLUME_NAME];	/* volume name */
+	__le16 volume_name[512];	/* volume name */
 	__le32 extension_count;		/* # of extensions below */
-	__u8 extension_list[F2FS_MAX_EXTENSION][F2FS_EXTENSION_LEN];/* extension array */
+	__u8 extension_list[F2FS_MAX_EXTENSION][8];	/* extension array */
 	__le32 cp_payload;
 	__u8 version[VERSION_LEN];	/* the kernel version */
 	__u8 init_version[VERSION_LEN];	/* the initial kernel version */
 	__le32 feature;			/* defined features */
 	__u8 encryption_level;		/* versioning level for encryption */
 	__u8 encrypt_pw_salt[16];	/* Salt used for string2key algorithm */
-	struct f2fs_device devs[MAX_DEVICES];	/* device list */
-	__le32 qf_ino[F2FS_MAX_QUOTAS];	/* quota inode numbers */
-	__u8 hot_ext_count;		/* # of hot file extension */
-	__u8 reserved[310];		/* valid reserved region */
-	__le32 crc;			/* checksum of superblock */
+	__u8 reserved[871];		/* valid reserved region */
 } __packed;
 
 /*
  * For checkpoint
  */
-<<<<<<< HEAD
-#define CP_DISABLED_FLAG		0x00001000
-#define CP_QUOTA_NEED_FSCK_FLAG		0x00000800
-#define CP_LARGE_NAT_BITMAP_FLAG	0x00000400
-#define CP_NOCRC_RECOVERY_FLAG	0x00000200
-#define CP_TRIMMED_FLAG		0x00000100
-#define CP_NAT_BITS_FLAG	0x00000080
-=======
->>>>>>> 9ed70b4a
 #define CP_CRC_RECOVERY_FLAG	0x00000040
 #define CP_FASTBOOT_FLAG	0x00000020
 #define CP_FSCK_FLAG		0x00000010
@@ -193,18 +167,15 @@
 } __packed;
 
 #define F2FS_NAME_LEN		255
-/* 200 bytes for inline xattrs by default */
-#define DEFAULT_INLINE_XATTR_ADDRS	50
+#define F2FS_INLINE_XATTR_ADDRS	50	/* 200 bytes for inline xattrs */
 #define DEF_ADDRS_PER_INODE	923	/* Address Pointers in an Inode */
-#define CUR_ADDRS_PER_INODE(inode)	(DEF_ADDRS_PER_INODE - \
-					get_extra_isize(inode))
 #define DEF_NIDS_PER_INODE	5	/* Node IDs in an Inode */
-#define ADDRS_PER_INODE(inode)	addrs_per_inode(inode)
+#define ADDRS_PER_INODE(fi)	addrs_per_inode(fi)
 #define ADDRS_PER_BLOCK		1018	/* Address Pointers in a Direct Block */
 #define NIDS_PER_BLOCK		1018	/* Node IDs in an Indirect Block */
 
-#define ADDRS_PER_PAGE(page, inode)	\
-	(IS_INODE(page) ? ADDRS_PER_INODE(inode) : ADDRS_PER_BLOCK)
+#define ADDRS_PER_PAGE(page, fi)	\
+	(IS_INODE(page) ? ADDRS_PER_INODE(fi) : ADDRS_PER_BLOCK)
 
 #define	NODE_DIR1_BLOCK		(DEF_ADDRS_PER_INODE + 1)
 #define	NODE_DIR2_BLOCK		(DEF_ADDRS_PER_INODE + 2)
@@ -217,8 +188,9 @@
 #define F2FS_INLINE_DENTRY	0x04	/* file inline dentry flag */
 #define F2FS_DATA_EXIST		0x08	/* file inline data exist flag */
 #define F2FS_INLINE_DOTS	0x10	/* file having implicit dot dentries */
-#define F2FS_EXTRA_ATTR		0x20	/* file having extra attribute */
-#define F2FS_PIN_FILE		0x40	/* file should not be gced */
+
+#define MAX_INLINE_DATA		(sizeof(__le32) * (DEF_ADDRS_PER_INODE - \
+						F2FS_INLINE_XATTR_ADDRS - 1))
 
 struct f2fs_inode {
 	__le16 i_mode;			/* file mode */
@@ -236,13 +208,7 @@
 	__le32 i_ctime_nsec;		/* change time in nano scale */
 	__le32 i_mtime_nsec;		/* modification time in nano scale */
 	__le32 i_generation;		/* file version (for NFS) */
-	union {
-		__le32 i_current_depth;	/* only for directory depth */
-		__le16 i_gc_failures;	/*
-					 * # of gc failures on pinned file.
-					 * only for regular files.
-					 */
-	};
+	__le32 i_current_depth;		/* only for directory depth */
 	__le32 i_xattr_nid;		/* nid to save xattr */
 	__le32 i_flags;			/* file attributes */
 	__le32 i_pino;			/* parent inode number */
@@ -252,18 +218,8 @@
 
 	struct f2fs_extent i_ext;	/* caching a largest extent */
 
-	union {
-		struct {
-			__le16 i_extra_isize;	/* extra inode attribute size */
-			__le16 i_inline_xattr_size;	/* inline xattr size, unit: 4 bytes */
-			__le32 i_projid;	/* project id */
-			__le32 i_inode_checksum;/* inode meta checksum */
-			__le64 i_crtime;	/* creation time */
-			__le32 i_crtime_nsec;	/* creation time in nano scale */
-			__le32 i_extra_end[0];	/* for attribute size calculation */
-		} __packed;
-		__le32 i_addr[DEF_ADDRS_PER_INODE];	/* Pointers to data blocks */
-	};
+	__le32 i_addr[DEF_ADDRS_PER_INODE];	/* Pointers to data blocks */
+
 	__le32 i_nid[DEF_NIDS_PER_INODE];	/* direct(2), indirect(2),
 						double_indirect(1) node id */
 } __packed;
@@ -306,7 +262,7 @@
 /*
  * For NAT entries
  */
-#define NAT_ENTRY_PER_BLOCK (PAGE_SIZE / sizeof(struct f2fs_nat_entry))
+#define NAT_ENTRY_PER_BLOCK (PAGE_CACHE_SIZE / sizeof(struct f2fs_nat_entry))
 
 struct f2fs_nat_entry {
 	__u8 version;		/* latest version of cached nat entry */
@@ -326,13 +282,7 @@
  * Not allow to change this.
  */
 #define SIT_VBLOCK_MAP_SIZE 64
-#define SIT_ENTRY_PER_BLOCK (PAGE_SIZE / sizeof(struct f2fs_sit_entry))
-
-/*
- * F2FS uses 4 bytes to represent block address. As a result, supported size of
- * disk is 16 TB and it equals to 16 * 1024 * 1024 / 2 segments.
- */
-#define F2FS_MAX_SEGMENT       ((16 * 1024 * 1024) / 2)
+#define SIT_ENTRY_PER_BLOCK (PAGE_CACHE_SIZE / sizeof(struct f2fs_sit_entry))
 
 /*
  * F2FS uses 4 bytes to represent block address. As a result, supported size of
@@ -401,7 +351,7 @@
 
 struct summary_footer {
 	unsigned char entry_type;	/* SUM_TYPE_XXX */
-	__le32 check_sum;		/* summary checksum */
+	__u32 check_sum;		/* summary checksum */
 } __packed;
 
 #define SUM_JOURNAL_SIZE	(F2FS_BLKSIZE - SUM_FOOTER_SIZE -\
@@ -414,12 +364,6 @@
 				sizeof(struct sit_journal_entry))
 #define SIT_JOURNAL_RESERVED	((SUM_JOURNAL_SIZE - 2) %\
 				sizeof(struct sit_journal_entry))
-
-/* Reserved area should make size of f2fs_extra_info equals to
- * that of nat_journal and sit_journal.
- */
-#define EXTRA_INFO_RESERVED	(SUM_JOURNAL_SIZE - 2 - 8)
-
 /*
  * frequently updated NAT/SIT entries can be stored in the spare area in
  * summary blocks
@@ -449,28 +393,18 @@
 	__u8 reserved[SIT_JOURNAL_RESERVED];
 } __packed;
 
-struct f2fs_extra_info {
-	__le64 kbytes_written;
-	__u8 reserved[EXTRA_INFO_RESERVED];
-} __packed;
-
-struct f2fs_journal {
+/* 4KB-sized summary block structure */
+struct f2fs_summary_block {
+	struct f2fs_summary entries[ENTRIES_IN_SUM];
 	union {
 		__le16 n_nats;
 		__le16 n_sits;
 	};
-	/* spare area is used by NAT or SIT journals or extra info */
+	/* spare area is used by NAT or SIT journals */
 	union {
 		struct nat_journal nat_j;
 		struct sit_journal sit_j;
-		struct f2fs_extra_info info;
 	};
-} __packed;
-
-/* 4KB-sized summary block structure */
-struct f2fs_summary_block {
-	struct f2fs_summary entries[ENTRIES_IN_SUM];
-	struct f2fs_journal journal;
 	struct summary_footer footer;
 } __packed;
 
@@ -497,7 +431,7 @@
 #define MAX_DIR_BUCKETS		(1 << ((MAX_DIR_HASH_DEPTH / 2) - 1))
 
 /*
- * space utilization of regular dentry and inline dentry (w/o extra reservation)
+ * space utilization of regular dentry and inline dentry
  *		regular dentry			inline dentry
  * bitmap	1 * 27 = 27			1 * 23 = 23
  * reserved	1 * 3 = 3			1 * 7 = 7
@@ -531,6 +465,24 @@
 	__u8 reserved[SIZE_OF_RESERVED];
 	struct f2fs_dir_entry dentry[NR_DENTRY_IN_BLOCK];
 	__u8 filename[NR_DENTRY_IN_BLOCK][F2FS_SLOT_LEN];
+} __packed;
+
+/* for inline dir */
+#define NR_INLINE_DENTRY	(MAX_INLINE_DATA * BITS_PER_BYTE / \
+				((SIZE_OF_DIR_ENTRY + F2FS_SLOT_LEN) * \
+				BITS_PER_BYTE + 1))
+#define INLINE_DENTRY_BITMAP_SIZE	((NR_INLINE_DENTRY + \
+					BITS_PER_BYTE - 1) / BITS_PER_BYTE)
+#define INLINE_RESERVED_SIZE	(MAX_INLINE_DATA - \
+				((SIZE_OF_DIR_ENTRY + F2FS_SLOT_LEN) * \
+				NR_INLINE_DENTRY + INLINE_DENTRY_BITMAP_SIZE))
+
+/* inline directory entry structure */
+struct f2fs_inline_dentry {
+	__u8 dentry_bitmap[INLINE_DENTRY_BITMAP_SIZE];
+	__u8 reserved[INLINE_RESERVED_SIZE];
+	struct f2fs_dir_entry dentry[NR_INLINE_DENTRY];
+	__u8 filename[NR_INLINE_DENTRY][F2FS_SLOT_LEN];
 } __packed;
 
 /* file types used in inode_info->flags */
@@ -548,9 +500,4 @@
 
 #define S_SHIFT 12
 
-<<<<<<< HEAD
-#define	F2FS_DEF_PROJID		0	/* default project ID */
-
-=======
->>>>>>> 9ed70b4a
 #endif  /* _LINUX_F2FS_FS_H */