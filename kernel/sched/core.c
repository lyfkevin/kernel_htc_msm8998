/*
 *  kernel/sched/core.c
 *
 *  Kernel scheduler and related syscalls
 *
 *  Copyright (C) 1991-2002  Linus Torvalds
 *
 *  1996-12-23  Modified by Dave Grothe to fix bugs in semaphores and
 *		make semaphores SMP safe
 *  1998-11-19	Implemented schedule_timeout() and related stuff
 *		by Andrea Arcangeli
 *  2002-01-04	New ultra-scalable O(1) scheduler by Ingo Molnar:
 *		hybrid priority-list and round-robin design with
 *		an array-switch method of distributing timeslices
 *		and per-CPU runqueues.  Cleanups and useful suggestions
 *		by Davide Libenzi, preemptible kernel bits by Robert Love.
 *  2003-09-03	Interactivity tuning by Con Kolivas.
 *  2004-04-02	Scheduler domains code by Nick Piggin
 *  2007-04-15  Work begun on replacing all interactivity tuning with a
 *              fair scheduling design by Con Kolivas.
 *  2007-05-05  Load balancing (smp-nice) and other improvements
 *              by Peter Williams
 *  2007-05-06  Interactivity improvements to CFS by Mike Galbraith
 *  2007-07-01  Group scheduling enhancements by Srivatsa Vaddagiri
 *  2007-11-29  RT balancing improvements by Steven Rostedt, Gregory Haskins,
 *              Thomas Gleixner, Mike Kravetz
 */

#include <linux/kasan.h>
#include <linux/mm.h>
#include <linux/module.h>
#include <linux/nmi.h>
#include <linux/init.h>
#include <linux/uaccess.h>
#include <linux/highmem.h>
#include <asm/mmu_context.h>
#include <linux/interrupt.h>
#include <linux/capability.h>
#include <linux/completion.h>
#include <linux/kernel_stat.h>
#include <linux/debug_locks.h>
#include <linux/perf_event.h>
#include <linux/security.h>
#include <linux/notifier.h>
#include <linux/profile.h>
#include <linux/freezer.h>
#include <linux/vmalloc.h>
#include <linux/blkdev.h>
#include <linux/delay.h>
#include <linux/pid_namespace.h>
#include <linux/smp.h>
#include <linux/threads.h>
#include <linux/timer.h>
#include <linux/rcupdate.h>
#include <linux/cpu.h>
#include <linux/cpuset.h>
#include <linux/percpu.h>
#include <linux/proc_fs.h>
#include <linux/seq_file.h>
#include <linux/sysctl.h>
#include <linux/syscalls.h>
#include <linux/times.h>
#include <linux/tsacct_kern.h>
#include <linux/kprobes.h>
#include <linux/delayacct.h>
#include <linux/unistd.h>
#include <linux/pagemap.h>
#include <linux/hrtimer.h>
#include <linux/tick.h>
#include <linux/debugfs.h>
#include <linux/ctype.h>
#include <linux/ftrace.h>
#include <linux/slab.h>
#include <linux/init_task.h>
#include <linux/binfmts.h>
#include <linux/context_tracking.h>
#include <linux/compiler.h>
#include <linux/irq.h>
#include <linux/sched/core_ctl.h>

#include <asm/switch_to.h>
#include <asm/tlb.h>
#include <asm/irq_regs.h>
#include <asm/mutex.h>
#ifdef CONFIG_PARAVIRT
#include <asm/paravirt.h>
#endif
#ifdef CONFIG_MSM_APP_SETTINGS
#include <asm/app_api.h>
#endif

#include "sched.h"
#include "../workqueue_internal.h"
#include "../smpboot.h"
#include "../time/tick-internal.h"

#define CREATE_TRACE_POINTS
#include <trace/events/sched.h>

ATOMIC_NOTIFIER_HEAD(load_alert_notifier_head);

DEFINE_MUTEX(sched_domains_mutex);
DEFINE_PER_CPU_SHARED_ALIGNED(struct rq, runqueues);

static void update_rq_clock_task(struct rq *rq, s64 delta);

void update_rq_clock(struct rq *rq)
{
	s64 delta;

	lockdep_assert_held(&rq->lock);

	if (rq->clock_skip_update & RQCF_ACT_SKIP)
		return;

	delta = sched_clock_cpu(cpu_of(rq)) - rq->clock;
	if (delta < 0)
		return;
	rq->clock += delta;
	update_rq_clock_task(rq, delta);
}

/*
 * Debugging: various feature bits
 */

#define SCHED_FEAT(name, enabled)	\
	(1UL << __SCHED_FEAT_##name) * enabled |

const_debug unsigned int sysctl_sched_features =
#include "features.h"
	0;

#undef SCHED_FEAT

#ifdef CONFIG_SCHED_DEBUG
#define SCHED_FEAT(name, enabled)	\
	#name ,

static const char * const sched_feat_names[] = {
#include "features.h"
};

#undef SCHED_FEAT

static int sched_feat_show(struct seq_file *m, void *v)
{
	int i;

	for (i = 0; i < __SCHED_FEAT_NR; i++) {
		if (!(sysctl_sched_features & (1UL << i)))
			seq_puts(m, "NO_");
		seq_printf(m, "%s ", sched_feat_names[i]);
	}
	seq_puts(m, "\n");

	return 0;
}

#ifdef HAVE_JUMP_LABEL

#define jump_label_key__true  STATIC_KEY_INIT_TRUE
#define jump_label_key__false STATIC_KEY_INIT_FALSE

#define SCHED_FEAT(name, enabled)	\
	jump_label_key__##enabled ,

struct static_key sched_feat_keys[__SCHED_FEAT_NR] = {
#include "features.h"
};

#undef SCHED_FEAT

static void sched_feat_disable(int i)
{
	static_key_disable(&sched_feat_keys[i]);
}

static void sched_feat_enable(int i)
{
	static_key_enable(&sched_feat_keys[i]);
}
#else
static void sched_feat_disable(int i) { };
static void sched_feat_enable(int i) { };
#endif /* HAVE_JUMP_LABEL */

static int sched_feat_set(char *cmp)
{
	int i;
	int neg = 0;

	if (strncmp(cmp, "NO_", 3) == 0) {
		neg = 1;
		cmp += 3;
	}

	for (i = 0; i < __SCHED_FEAT_NR; i++) {
		if (strcmp(cmp, sched_feat_names[i]) == 0) {
			if (neg) {
				sysctl_sched_features &= ~(1UL << i);
				sched_feat_disable(i);
			} else {
				sysctl_sched_features |= (1UL << i);
				sched_feat_enable(i);
			}
			break;
		}
	}

	return i;
}

static ssize_t
sched_feat_write(struct file *filp, const char __user *ubuf,
		size_t cnt, loff_t *ppos)
{
	char buf[64];
	char *cmp;
	int i;
	struct inode *inode;

	if (cnt > 63)
		cnt = 63;

	if (copy_from_user(&buf, ubuf, cnt))
		return -EFAULT;

	buf[cnt] = 0;
	cmp = strstrip(buf);

	/* Ensure the static_key remains in a consistent state */
	inode = file_inode(filp);
	mutex_lock(&inode->i_mutex);
	i = sched_feat_set(cmp);
	mutex_unlock(&inode->i_mutex);
	if (i == __SCHED_FEAT_NR)
		return -EINVAL;

	*ppos += cnt;

	return cnt;
}

static int sched_feat_open(struct inode *inode, struct file *filp)
{
	return single_open(filp, sched_feat_show, NULL);
}

static const struct file_operations sched_feat_fops = {
	.open		= sched_feat_open,
	.write		= sched_feat_write,
	.read		= seq_read,
	.llseek		= seq_lseek,
	.release	= single_release,
};

static __init int sched_init_debug(void)
{
	debugfs_create_file("sched_features", 0644, NULL, NULL,
			&sched_feat_fops);

	return 0;
}
late_initcall(sched_init_debug);
#endif /* CONFIG_SCHED_DEBUG */

/*
 * Number of tasks to iterate in a single balance run.
 * Limited because this is done with IRQs disabled.
 */
const_debug unsigned int sysctl_sched_nr_migrate = 32;

/*
 * period over which we average the RT time consumption, measured
 * in ms.
 *
 * default: 1s
 */
const_debug unsigned int sysctl_sched_time_avg = MSEC_PER_SEC;

/*
 * period over which we measure -rt task cpu usage in us.
 * default: 1s
 */
unsigned int sysctl_sched_rt_period = 1000000;

__read_mostly int scheduler_running;

/*
 * part of the period that we allow rt tasks to run in us.
 * default: 0.95s
 */
int sysctl_sched_rt_runtime = 950000;

/* cpus with isolated domains */
cpumask_var_t cpu_isolated_map;

struct rq *
lock_rq_of(struct task_struct *p, unsigned long *flags)
{
	return task_rq_lock(p, flags);
}

void
unlock_rq_of(struct rq *rq, struct task_struct *p, unsigned long *flags)
{
	task_rq_unlock(rq, p, flags);
}

/*
 * this_rq_lock - lock this runqueue and disable interrupts.
 */
static struct rq *this_rq_lock(void)
	__acquires(rq->lock)
{
	struct rq *rq;

	local_irq_disable();
	rq = this_rq();
	raw_spin_lock(&rq->lock);

	return rq;
}

#ifdef CONFIG_SCHED_HRTICK
/*
 * Use HR-timers to deliver accurate preemption points.
 */

static void hrtick_clear(struct rq *rq)
{
	if (hrtimer_active(&rq->hrtick_timer))
		hrtimer_cancel(&rq->hrtick_timer);
}

/*
 * High-resolution timer tick.
 * Runs from hardirq context with interrupts disabled.
 */
static enum hrtimer_restart hrtick(struct hrtimer *timer)
{
	struct rq *rq = container_of(timer, struct rq, hrtick_timer);

	WARN_ON_ONCE(cpu_of(rq) != smp_processor_id());

	raw_spin_lock(&rq->lock);
	update_rq_clock(rq);
	rq->curr->sched_class->task_tick(rq, rq->curr, 1);
	raw_spin_unlock(&rq->lock);

	return HRTIMER_NORESTART;
}

#ifdef CONFIG_SMP

static void __hrtick_restart(struct rq *rq)
{
	struct hrtimer *timer = &rq->hrtick_timer;

	hrtimer_start_expires(timer, HRTIMER_MODE_ABS_PINNED);
}

/*
 * called from hardirq (IPI) context
 */
static void __hrtick_start(void *arg)
{
	struct rq *rq = arg;

	raw_spin_lock(&rq->lock);
	__hrtick_restart(rq);
	rq->hrtick_csd_pending = 0;
	raw_spin_unlock(&rq->lock);
}

/*
 * Called to set the hrtick timer state.
 *
 * called with rq->lock held and irqs disabled
 */
void hrtick_start(struct rq *rq, u64 delay)
{
	struct hrtimer *timer = &rq->hrtick_timer;
	ktime_t time;
	s64 delta;

	/*
	 * Don't schedule slices shorter than 10000ns, that just
	 * doesn't make sense and can cause timer DoS.
	 */
	delta = max_t(s64, delay, 10000LL);
	time = ktime_add_ns(timer->base->get_time(), delta);

	hrtimer_set_expires(timer, time);

	if (rq == this_rq()) {
		__hrtick_restart(rq);
	} else if (!rq->hrtick_csd_pending) {
		smp_call_function_single_async(cpu_of(rq), &rq->hrtick_csd);
		rq->hrtick_csd_pending = 1;
	}
}

static int
hotplug_hrtick(struct notifier_block *nfb, unsigned long action, void *hcpu)
{
	int cpu = (int)(long)hcpu;

	switch (action) {
	case CPU_UP_CANCELED:
	case CPU_UP_CANCELED_FROZEN:
	case CPU_DOWN_PREPARE:
	case CPU_DOWN_PREPARE_FROZEN:
	case CPU_DEAD:
	case CPU_DEAD_FROZEN:
		hrtick_clear(cpu_rq(cpu));
		return NOTIFY_OK;
	}

	return NOTIFY_DONE;
}

static __init void init_hrtick(void)
{
	hotcpu_notifier(hotplug_hrtick, 0);
}
#else
/*
 * Called to set the hrtick timer state.
 *
 * called with rq->lock held and irqs disabled
 */
void hrtick_start(struct rq *rq, u64 delay)
{
	/*
	 * Don't schedule slices shorter than 10000ns, that just
	 * doesn't make sense. Rely on vruntime for fairness.
	 */
	delay = max_t(u64, delay, 10000LL);
	hrtimer_start(&rq->hrtick_timer, ns_to_ktime(delay),
		      HRTIMER_MODE_REL_PINNED);
}

static inline void init_hrtick(void)
{
}
#endif /* CONFIG_SMP */

static void init_rq_hrtick(struct rq *rq)
{
#ifdef CONFIG_SMP
	rq->hrtick_csd_pending = 0;

	rq->hrtick_csd.flags = 0;
	rq->hrtick_csd.func = __hrtick_start;
	rq->hrtick_csd.info = rq;
#endif

	hrtimer_init(&rq->hrtick_timer, CLOCK_MONOTONIC, HRTIMER_MODE_REL);
	rq->hrtick_timer.function = hrtick;
}
#else	/* CONFIG_SCHED_HRTICK */
static inline void hrtick_clear(struct rq *rq)
{
}

static inline void init_rq_hrtick(struct rq *rq)
{
}

static inline void init_hrtick(void)
{
}
#endif	/* CONFIG_SCHED_HRTICK */

/*
 * cmpxchg based fetch_or, macro so it works for different integer types
 */
#define fetch_or(ptr, val)						\
({	typeof(*(ptr)) __old, __val = *(ptr);				\
 	for (;;) {							\
 		__old = cmpxchg((ptr), __val, __val | (val));		\
 		if (__old == __val)					\
 			break;						\
 		__val = __old;						\
 	}								\
 	__old;								\
})

#if defined(CONFIG_SMP) && defined(TIF_POLLING_NRFLAG)
/*
 * Atomically set TIF_NEED_RESCHED and test for TIF_POLLING_NRFLAG,
 * this avoids any races wrt polling state changes and thereby avoids
 * spurious IPIs.
 */
static bool set_nr_and_not_polling(struct task_struct *p)
{
	struct thread_info *ti = task_thread_info(p);
	return !(fetch_or(&ti->flags, _TIF_NEED_RESCHED) & _TIF_POLLING_NRFLAG);
}

/*
 * Atomically set TIF_NEED_RESCHED if TIF_POLLING_NRFLAG is set.
 *
 * If this returns true, then the idle task promises to call
 * sched_ttwu_pending() and reschedule soon.
 */
static bool set_nr_if_polling(struct task_struct *p)
{
	struct thread_info *ti = task_thread_info(p);
	typeof(ti->flags) old, val = READ_ONCE(ti->flags);

	for (;;) {
		if (!(val & _TIF_POLLING_NRFLAG))
			return false;
		if (val & _TIF_NEED_RESCHED)
			return true;
		old = cmpxchg(&ti->flags, val, val | _TIF_NEED_RESCHED);
		if (old == val)
			break;
		val = old;
	}
	return true;
}

#else
static bool set_nr_and_not_polling(struct task_struct *p)
{
	set_tsk_need_resched(p);
	return true;
}

#ifdef CONFIG_SMP
static bool set_nr_if_polling(struct task_struct *p)
{
	return false;
}
#endif
#endif

void wake_q_add(struct wake_q_head *head, struct task_struct *task)
{
	struct wake_q_node *node = &task->wake_q;

	/*
	 * Atomically grab the task, if ->wake_q is !nil already it means
	 * its already queued (either by us or someone else) and will get the
	 * wakeup due to that.
	 *
	 * This cmpxchg() implies a full barrier, which pairs with the write
	 * barrier implied by the wakeup in wake_up_list().
	 */
	if (cmpxchg(&node->next, NULL, WAKE_Q_TAIL))
		return;

	get_task_struct(task);

	/*
	 * The head is context local, there can be no concurrency.
	 */
	*head->lastp = node;
	head->lastp = &node->next;
}

void wake_up_q(struct wake_q_head *head)
{
	struct wake_q_node *node = head->first;

	while (node != WAKE_Q_TAIL) {
		struct task_struct *task;

		task = container_of(node, struct task_struct, wake_q);
		BUG_ON(!task);
		/* task can safely be re-inserted now */
		node = node->next;
		task->wake_q.next = NULL;

		/*
		 * wake_up_process() implies a wmb() to pair with the queueing
		 * in wake_q_add() so as not to miss wakeups.
		 */
		wake_up_process(task);
		put_task_struct(task);
	}
}

/*
 * resched_curr - mark rq's current task 'to be rescheduled now'.
 *
 * On UP this means the setting of the need_resched flag, on SMP it
 * might also involve a cross-CPU call to trigger the scheduler on
 * the target CPU.
 */
void resched_curr(struct rq *rq)
{
	struct task_struct *curr = rq->curr;
	int cpu;

	lockdep_assert_held(&rq->lock);

	if (test_tsk_need_resched(curr))
		return;

	cpu = cpu_of(rq);

	if (cpu == smp_processor_id()) {
		set_tsk_need_resched(curr);
		set_preempt_need_resched();
		return;
	}

	if (set_nr_and_not_polling(curr))
		smp_send_reschedule(cpu);
	else
		trace_sched_wake_idle_without_ipi(cpu);
}

void resched_cpu(int cpu)
{
	struct rq *rq = cpu_rq(cpu);
	unsigned long flags;

	raw_spin_lock_irqsave(&rq->lock, flags);
	resched_curr(rq);
	raw_spin_unlock_irqrestore(&rq->lock, flags);
}

#ifdef CONFIG_SMP
#ifdef CONFIG_NO_HZ_COMMON
/*
 * In the semi idle case, use the nearest busy cpu for migrating timers
 * from an idle cpu.  This is good for power-savings.
 *
 * We don't do similar optimization for completely idle system, as
 * selecting an idle cpu will add more delays to the timers than intended
 * (as that cpu's timer base may not be uptodate wrt jiffies etc).
 */
int get_nohz_timer_target(void)
{
	int i, cpu = smp_processor_id();
	struct sched_domain *sd;

	if (!idle_cpu(cpu) && is_housekeeping_cpu(cpu))
		return cpu;

	rcu_read_lock();
	for_each_domain(cpu, sd) {
		for_each_cpu(i, sched_domain_span(sd)) {
			if (cpu == i)
				continue;

			if (!idle_cpu(i) && is_housekeeping_cpu(i)) {
				cpu = i;
				goto unlock;
			}
		}
	}

	if (!is_housekeeping_cpu(cpu))
		cpu = housekeeping_any_cpu();
unlock:
	rcu_read_unlock();
	return cpu;
}
/*
 * When add_timer_on() enqueues a timer into the timer wheel of an
 * idle CPU then this timer might expire before the next timer event
 * which is scheduled to wake up that CPU. In case of a completely
 * idle system the next event might even be infinite time into the
 * future. wake_up_idle_cpu() ensures that the CPU is woken up and
 * leaves the inner idle loop so the newly added timer is taken into
 * account when the CPU goes back to idle and evaluates the timer
 * wheel for the next timer event.
 */
static void wake_up_idle_cpu(int cpu)
{
	struct rq *rq = cpu_rq(cpu);

	if (cpu == smp_processor_id())
		return;

	if (set_nr_and_not_polling(rq->idle))
		smp_send_reschedule(cpu);
	else
		trace_sched_wake_idle_without_ipi(cpu);
}

static bool wake_up_full_nohz_cpu(int cpu)
{
	/*
	 * We just need the target to call irq_exit() and re-evaluate
	 * the next tick. The nohz full kick at least implies that.
	 * If needed we can still optimize that later with an
	 * empty IRQ.
	 */
	if (tick_nohz_full_cpu(cpu)) {
		if (cpu != smp_processor_id() ||
		    tick_nohz_tick_stopped())
			tick_nohz_full_kick_cpu(cpu);
		return true;
	}

	return false;
}

void wake_up_nohz_cpu(int cpu)
{
	if (!wake_up_full_nohz_cpu(cpu))
		wake_up_idle_cpu(cpu);
}

static inline bool got_nohz_idle_kick(void)
{
	int cpu = smp_processor_id();

	if (!test_bit(NOHZ_BALANCE_KICK, nohz_flags(cpu)))
		return false;

	if (idle_cpu(cpu) && !need_resched())
		return true;

	/*
	 * We can't run Idle Load Balance on this CPU for this time so we
	 * cancel it and clear NOHZ_BALANCE_KICK
	 */
	clear_bit(NOHZ_BALANCE_KICK, nohz_flags(cpu));
	return false;
}

#else /* CONFIG_NO_HZ_COMMON */

static inline bool got_nohz_idle_kick(void)
{
	return false;
}

#endif /* CONFIG_NO_HZ_COMMON */

#ifdef CONFIG_NO_HZ_FULL
bool sched_can_stop_tick(void)
{
	/*
	 * FIFO realtime policy runs the highest priority task. Other runnable
	 * tasks are of a lower priority. The scheduler tick does nothing.
	 */
	if (current->policy == SCHED_FIFO)
		return true;

	/*
	 * Round-robin realtime tasks time slice with other tasks at the same
	 * realtime priority. Is this task the only one at this priority?
	 */
	if (current->policy == SCHED_RR) {
		struct sched_rt_entity *rt_se = &current->rt;

		return rt_se->run_list.prev == rt_se->run_list.next;
	}

	/*
	 * More than one running task need preemption.
	 * nr_running update is assumed to be visible
	 * after IPI is sent from wakers.
	 */
	if (this_rq()->nr_running > 1)
		return false;

	return true;
}
#endif /* CONFIG_NO_HZ_FULL */

void sched_avg_update(struct rq *rq)
{
	s64 period = sched_avg_period();

	while ((s64)(rq_clock(rq) - rq->age_stamp) > period) {
		/*
		 * Inline assembly required to prevent the compiler
		 * optimising this loop into a divmod call.
		 * See __iter_div_u64_rem() for another example of this.
		 */
		asm("" : "+rm" (rq->age_stamp));
		rq->age_stamp += period;
		rq->rt_avg /= 2;
	}
}

#endif /* CONFIG_SMP */

#if defined(CONFIG_RT_GROUP_SCHED) || (defined(CONFIG_FAIR_GROUP_SCHED) && \
			(defined(CONFIG_SMP) || defined(CONFIG_CFS_BANDWIDTH)))
/*
 * Iterate task_group tree rooted at *from, calling @down when first entering a
 * node and @up when leaving it for the final time.
 *
 * Caller must hold rcu_lock or sufficient equivalent.
 */
int walk_tg_tree_from(struct task_group *from,
			     tg_visitor down, tg_visitor up, void *data)
{
	struct task_group *parent, *child;
	int ret;

	parent = from;

down:
	ret = (*down)(parent, data);
	if (ret)
		goto out;
	list_for_each_entry_rcu(child, &parent->children, siblings) {
		parent = child;
		goto down;

up:
		continue;
	}
	ret = (*up)(parent, data);
	if (ret || parent == from)
		goto out;

	child = parent;
	parent = parent->parent;
	if (parent)
		goto up;
out:
	return ret;
}

int tg_nop(struct task_group *tg, void *data)
{
	return 0;
}
#endif

static void set_load_weight(struct task_struct *p)
{
	int prio = p->static_prio - MAX_RT_PRIO;
	struct load_weight *load = &p->se.load;

	/*
	 * SCHED_IDLE tasks get minimal weight:
	 */
	if (idle_policy(p->policy)) {
		load->weight = scale_load(WEIGHT_IDLEPRIO);
		load->inv_weight = WMULT_IDLEPRIO;
		return;
	}

	load->weight = scale_load(prio_to_weight[prio]);
	load->inv_weight = prio_to_wmult[prio];
}

static inline void enqueue_task(struct rq *rq, struct task_struct *p, int flags)
{
	update_rq_clock(rq);
	if (!(flags & ENQUEUE_RESTORE))
		sched_info_queued(rq, p);
	p->sched_class->enqueue_task(rq, p, flags);
	trace_sched_enq_deq_task(p, 1, cpumask_bits(&p->cpus_allowed)[0]);
}

static inline void dequeue_task(struct rq *rq, struct task_struct *p, int flags)
{
	update_rq_clock(rq);
	if (!(flags & DEQUEUE_SAVE))
		sched_info_dequeued(rq, p);
	p->sched_class->dequeue_task(rq, p, flags);
	trace_sched_enq_deq_task(p, 0, cpumask_bits(&p->cpus_allowed)[0]);
}

void activate_task(struct rq *rq, struct task_struct *p, int flags)
{
	if (task_contributes_to_load(p))
		rq->nr_uninterruptible--;

	enqueue_task(rq, p, flags);
}

void deactivate_task(struct rq *rq, struct task_struct *p, int flags)
{
	if (task_contributes_to_load(p))
		rq->nr_uninterruptible++;

	if (flags & DEQUEUE_SLEEP)
		clear_ed_task(p, rq);

	dequeue_task(rq, p, flags);
}

static void update_rq_clock_task(struct rq *rq, s64 delta)
{
/*
 * In theory, the compile should just see 0 here, and optimize out the call
 * to sched_rt_avg_update. But I don't trust it...
 */
#if defined(CONFIG_IRQ_TIME_ACCOUNTING) || defined(CONFIG_PARAVIRT_TIME_ACCOUNTING)
	s64 steal = 0, irq_delta = 0;
#endif
#ifdef CONFIG_IRQ_TIME_ACCOUNTING
	irq_delta = irq_time_read(cpu_of(rq)) - rq->prev_irq_time;

	/*
	 * Since irq_time is only updated on {soft,}irq_exit, we might run into
	 * this case when a previous update_rq_clock() happened inside a
	 * {soft,}irq region.
	 *
	 * When this happens, we stop ->clock_task and only update the
	 * prev_irq_time stamp to account for the part that fit, so that a next
	 * update will consume the rest. This ensures ->clock_task is
	 * monotonic.
	 *
	 * It does however cause some slight miss-attribution of {soft,}irq
	 * time, a more accurate solution would be to update the irq_time using
	 * the current rq->clock timestamp, except that would require using
	 * atomic ops.
	 */
	if (irq_delta > delta)
		irq_delta = delta;

	rq->prev_irq_time += irq_delta;
	delta -= irq_delta;
#endif
#ifdef CONFIG_PARAVIRT_TIME_ACCOUNTING
	if (static_key_false((&paravirt_steal_rq_enabled))) {
		steal = paravirt_steal_clock(cpu_of(rq));
		steal -= rq->prev_steal_time_rq;

		if (unlikely(steal > delta))
			steal = delta;

		rq->prev_steal_time_rq += steal;
		delta -= steal;
	}
#endif

	rq->clock_task += delta;

#if defined(CONFIG_IRQ_TIME_ACCOUNTING) || defined(CONFIG_PARAVIRT_TIME_ACCOUNTING)
	if ((irq_delta + steal) && sched_feat(NONTASK_CAPACITY))
		sched_rt_avg_update(rq, irq_delta + steal);
#endif
}

void sched_set_stop_task(int cpu, struct task_struct *stop)
{
	struct sched_param param = { .sched_priority = MAX_RT_PRIO - 1 };
	struct task_struct *old_stop = cpu_rq(cpu)->stop;

	if (stop) {
		/*
		 * Make it appear like a SCHED_FIFO task, its something
		 * userspace knows about and won't get confused about.
		 *
		 * Also, it will make PI more or less work without too
		 * much confusion -- but then, stop work should not
		 * rely on PI working anyway.
		 */
		sched_setscheduler_nocheck(stop, SCHED_FIFO, &param);

		stop->sched_class = &stop_sched_class;
	}

	cpu_rq(cpu)->stop = stop;

	if (old_stop) {
		/*
		 * Reset it back to a normal scheduling class so that
		 * it can die in pieces.
		 */
		old_stop->sched_class = &rt_sched_class;
	}
}

/*
 * __normal_prio - return the priority that is based on the static prio
 */
static inline int __normal_prio(struct task_struct *p)
{
	return p->static_prio;
}

/*
 * Calculate the expected normal priority: i.e. priority
 * without taking RT-inheritance into account. Might be
 * boosted by interactivity modifiers. Changes upon fork,
 * setprio syscalls, and whenever the interactivity
 * estimator recalculates.
 */
static inline int normal_prio(struct task_struct *p)
{
	int prio;

	if (task_has_dl_policy(p))
		prio = MAX_DL_PRIO-1;
	else if (task_has_rt_policy(p))
		prio = MAX_RT_PRIO-1 - p->rt_priority;
	else
		prio = __normal_prio(p);
	return prio;
}

/*
 * Calculate the current priority, i.e. the priority
 * taken into account by the scheduler. This value might
 * be boosted by RT tasks, or might be boosted by
 * interactivity modifiers. Will be RT if the task got
 * RT-boosted. If not then it returns p->normal_prio.
 */
static int effective_prio(struct task_struct *p)
{
	p->normal_prio = normal_prio(p);
	/*
	 * If we are RT tasks or we were boosted to RT priority,
	 * keep the priority unchanged. Otherwise, update priority
	 * to the normal priority:
	 */
	if (!rt_prio(p->prio))
		return p->normal_prio;
	return p->prio;
}

/**
 * task_curr - is this task currently executing on a CPU?
 * @p: the task in question.
 *
 * Return: 1 if the task is currently executing. 0 otherwise.
 */
inline int task_curr(const struct task_struct *p)
{
	return cpu_curr(task_cpu(p)) == p;
}

/*
 * switched_from, switched_to and prio_changed must _NOT_ drop rq->lock,
 * use the balance_callback list if you want balancing.
 *
 * this means any call to check_class_changed() must be followed by a call to
 * balance_callback().
 */
static inline void check_class_changed(struct rq *rq, struct task_struct *p,
				       const struct sched_class *prev_class,
				       int oldprio)
{
	if (prev_class != p->sched_class) {
		if (prev_class->switched_from)
			prev_class->switched_from(rq, p);

		p->sched_class->switched_to(rq, p);
	} else if (oldprio != p->prio || dl_task(p))
		p->sched_class->prio_changed(rq, p, oldprio);
}

void check_preempt_curr(struct rq *rq, struct task_struct *p, int flags)
{
	const struct sched_class *class;

	if (p->sched_class == rq->curr->sched_class) {
		rq->curr->sched_class->check_preempt_curr(rq, p, flags);
	} else {
		for_each_class(class) {
			if (class == rq->curr->sched_class)
				break;
			if (class == p->sched_class) {
				resched_curr(rq);
				break;
			}
		}
	}

	/*
	 * A queue event has occurred, and we're going to schedule.  In
	 * this case, we can save a useless back to back clock update.
	 */
	if (task_on_rq_queued(rq->curr) && test_tsk_need_resched(rq->curr))
		rq_clock_skip_update(rq, true);
}

#ifdef CONFIG_SMP
/*
 * This is how migration works:
 *
 * 1) we invoke migration_cpu_stop() on the target CPU using
 *    stop_one_cpu().
 * 2) stopper starts to run (implicitly forcing the migrated thread
 *    off the CPU)
 * 3) it checks whether the migrated task is still in the wrong runqueue.
 * 4) if it's in the wrong runqueue then the migration thread removes
 *    it and puts it into the right queue.
 * 5) stopper completes and stop_one_cpu() returns and the migration
 *    is done.
 */

/*
 * move_queued_task - move a queued task to new rq.
 *
 * Returns (locked) new rq. Old rq's lock is released.
 */
static struct rq *move_queued_task(struct rq *rq, struct task_struct *p, int new_cpu)
{
	lockdep_assert_held(&rq->lock);

	p->on_rq = TASK_ON_RQ_MIGRATING;
	dequeue_task(rq, p, 0);
	double_lock_balance(rq, cpu_rq(new_cpu));
	set_task_cpu(p, new_cpu);
	double_unlock_balance(rq, cpu_rq(new_cpu));
	raw_spin_unlock(&rq->lock);

	rq = cpu_rq(new_cpu);

	raw_spin_lock(&rq->lock);
	BUG_ON(task_cpu(p) != new_cpu);
	enqueue_task(rq, p, 0);
	p->on_rq = TASK_ON_RQ_QUEUED;
	check_preempt_curr(rq, p, 0);

	return rq;
}

struct migration_arg {
	struct task_struct *task;
	int dest_cpu;
};

/*
 * Move (not current) task off this cpu, onto dest cpu. We're doing
 * this because either it can't run here any more (set_cpus_allowed()
 * away from this CPU, or CPU going down), or because we're
 * attempting to rebalance this task on exec (sched_exec).
 *
 * So we race with normal scheduler movements, but that's OK, as long
 * as the task is no longer on this CPU.
 */
static struct rq *__migrate_task(struct rq *rq, struct task_struct *p, int dest_cpu)
{
	int src_cpu;

	if (unlikely(!cpu_active(dest_cpu)))
		return rq;

	/* Affinity changed (again). */
	if (!cpumask_test_cpu(dest_cpu, tsk_cpus_allowed(p)))
		return rq;

	src_cpu = cpu_of(rq);
	rq = move_queued_task(rq, p, dest_cpu);

	return rq;
}

/*
 * migration_cpu_stop - this will be executed by a highprio stopper thread
 * and performs thread migration by bumping thread off CPU then
 * 'pushing' onto another runqueue.
 */
static int migration_cpu_stop(void *data)
{
	struct migration_arg *arg = data;
	struct task_struct *p = arg->task;
	struct rq *rq = this_rq();
	int src_cpu = cpu_of(rq);
	bool moved = false;

	/*
	 * The original target cpu might have gone down and we might
	 * be on another cpu but it doesn't matter.
	 */
	local_irq_disable();
	/*
	 * We need to explicitly wake pending tasks before running
	 * __migrate_task() such that we will not miss enforcing cpus_allowed
	 * during wakeups, see set_cpus_allowed_ptr()'s TASK_WAKING test.
	 */
	sched_ttwu_pending();

	raw_spin_lock(&p->pi_lock);
	raw_spin_lock(&rq->lock);
	/*
	 * If task_rq(p) != rq, it cannot be migrated here, because we're
	 * holding rq->lock, if p->on_rq == 0 it cannot get enqueued because
	 * we're holding p->pi_lock.
	 */
	if (task_rq(p) == rq && task_on_rq_queued(p)) {
		rq = __migrate_task(rq, p, arg->dest_cpu);
		moved = true;
	}
	raw_spin_unlock(&rq->lock);
	raw_spin_unlock(&p->pi_lock);

	local_irq_enable();

	if (moved)
		notify_migration(src_cpu, arg->dest_cpu, false, p);

	return 0;
}

/*
 * sched_class::set_cpus_allowed must do the below, but is not required to
 * actually call this function.
 */
void set_cpus_allowed_common(struct task_struct *p, const struct cpumask *new_mask)
{
	cpumask_copy(&p->cpus_allowed, new_mask);
	p->nr_cpus_allowed = cpumask_weight(new_mask);
}

void do_set_cpus_allowed(struct task_struct *p, const struct cpumask *new_mask)
{
	struct rq *rq = task_rq(p);
	bool queued, running;

	lockdep_assert_held(&p->pi_lock);

	queued = task_on_rq_queued(p);
	running = task_current(rq, p);

	if (queued) {
		/*
		 * Because __kthread_bind() calls this on blocked tasks without
		 * holding rq->lock.
		 */
		lockdep_assert_held(&rq->lock);
		dequeue_task(rq, p, DEQUEUE_SAVE);
	}
	if (running)
		put_prev_task(rq, p);

	p->sched_class->set_cpus_allowed(p, new_mask);

	if (running)
		p->sched_class->set_curr_task(rq);
	if (queued)
		enqueue_task(rq, p, ENQUEUE_RESTORE);
}

/*
 * Change a given task's CPU affinity. Migrate the thread to a
 * proper CPU and schedule it away if the CPU it's executing on
 * is removed from the allowed bitmask.
 *
 * NOTE: the caller must have a valid reference to the task, the
 * task must not exit() & deallocate itself prematurely. The
 * call is not atomic; no spinlocks may be held.
 */
static int __set_cpus_allowed_ptr(struct task_struct *p,
				  const struct cpumask *new_mask, bool check)
{
	unsigned long flags;
	struct rq *rq;
	unsigned int dest_cpu;
	int ret = 0;
	cpumask_t allowed_mask;

	rq = task_rq_lock(p, &flags);

	/*
	 * Must re-check here, to close a race against __kthread_bind(),
	 * sched_setaffinity() is not guaranteed to observe the flag.
	 */
	if (check && (p->flags & PF_NO_SETAFFINITY)) {
		ret = -EINVAL;
		goto out;
	}

	if (cpumask_equal(&p->cpus_allowed, new_mask))
		goto out;

	cpumask_andnot(&allowed_mask, new_mask, cpu_isolated_mask);
	cpumask_and(&allowed_mask, &allowed_mask, cpu_active_mask);

	dest_cpu = cpumask_any(&allowed_mask);
	if (dest_cpu >= nr_cpu_ids) {
		cpumask_and(&allowed_mask, cpu_active_mask, new_mask);
		dest_cpu = cpumask_any(&allowed_mask);
		if (dest_cpu >= nr_cpu_ids) {
			ret = -EINVAL;
			goto out;
		}
	}

	do_set_cpus_allowed(p, new_mask);

	/* Can the task run on the task's current CPU? If so, we're done */
	if (cpumask_test_cpu(task_cpu(p), &allowed_mask))
		goto out;

	if (task_running(rq, p) || p->state == TASK_WAKING) {
		struct migration_arg arg = { p, dest_cpu };
		/* Need help from migration thread: drop lock and wait. */
		task_rq_unlock(rq, p, &flags);
		stop_one_cpu(cpu_of(rq), migration_cpu_stop, &arg);
		tlb_migrate_finish(p->mm);
		return 0;
	} else if (task_on_rq_queued(p)) {
		/*
		 * OK, since we're going to drop the lock immediately
		 * afterwards anyway.
		 */
		lockdep_unpin_lock(&rq->lock);
		rq = move_queued_task(rq, p, dest_cpu);
		lockdep_pin_lock(&rq->lock);
	}
out:
	task_rq_unlock(rq, p, &flags);

	return ret;
}

int set_cpus_allowed_ptr(struct task_struct *p, const struct cpumask *new_mask)
{
	return __set_cpus_allowed_ptr(p, new_mask, false);
}
EXPORT_SYMBOL_GPL(set_cpus_allowed_ptr);

void set_task_cpu(struct task_struct *p, unsigned int new_cpu)
{
#ifdef CONFIG_SCHED_DEBUG
	/*
	 * We should never call set_task_cpu() on a blocked task,
	 * ttwu() will sort out the placement.
	 */
	WARN_ON_ONCE(p->state != TASK_RUNNING && p->state != TASK_WAKING &&
			!p->on_rq);

	/*
	 * Migrating fair class task must have p->on_rq = TASK_ON_RQ_MIGRATING,
	 * because schedstat_wait_{start,end} rebase migrating task's wait_start
	 * time relying on p->on_rq.
	 */
	WARN_ON_ONCE(p->state == TASK_RUNNING &&
		     p->sched_class == &fair_sched_class &&
		     (p->on_rq && !task_on_rq_migrating(p)));

#ifdef CONFIG_LOCKDEP
	/*
	 * The caller should hold either p->pi_lock or rq->lock, when changing
	 * a task's CPU. ->pi_lock for waking tasks, rq->lock for runnable tasks.
	 *
	 * sched_move_task() holds both and thus holding either pins the cgroup,
	 * see task_group().
	 *
	 * Furthermore, all task_rq users should acquire both locks, see
	 * task_rq_lock().
	 */
	WARN_ON_ONCE(debug_locks && !(lockdep_is_held(&p->pi_lock) ||
				      lockdep_is_held(&task_rq(p)->lock)));
#endif
#endif

	trace_sched_migrate_task(p, new_cpu, pct_task_load(p));

	if (task_cpu(p) != new_cpu) {
		if (p->sched_class->migrate_task_rq)
			p->sched_class->migrate_task_rq(p);
		p->se.nr_migrations++;
		perf_event_task_migrate(p);

		fixup_busy_time(p, new_cpu);
	}

	__set_task_cpu(p, new_cpu);
}

static void __migrate_swap_task(struct task_struct *p, int cpu)
{
	if (task_on_rq_queued(p)) {
		struct rq *src_rq, *dst_rq;

		src_rq = task_rq(p);
		dst_rq = cpu_rq(cpu);

		p->on_rq = TASK_ON_RQ_MIGRATING;
		deactivate_task(src_rq, p, 0);
		p->on_rq = TASK_ON_RQ_MIGRATING;
		set_task_cpu(p, cpu);
		p->on_rq = TASK_ON_RQ_QUEUED;
		activate_task(dst_rq, p, 0);
		p->on_rq = TASK_ON_RQ_QUEUED;
		check_preempt_curr(dst_rq, p, 0);
	} else {
		/*
		 * Task isn't running anymore; make it appear like we migrated
		 * it before it went to sleep. This means on wakeup we make the
		 * previous cpu our targer instead of where it really is.
		 */
		p->wake_cpu = cpu;
	}
}

struct migration_swap_arg {
	struct task_struct *src_task, *dst_task;
	int src_cpu, dst_cpu;
};

static int migrate_swap_stop(void *data)
{
	struct migration_swap_arg *arg = data;
	struct rq *src_rq, *dst_rq;
	int ret = -EAGAIN;

	if (!cpu_active(arg->src_cpu) || !cpu_active(arg->dst_cpu))
		return -EAGAIN;

	src_rq = cpu_rq(arg->src_cpu);
	dst_rq = cpu_rq(arg->dst_cpu);

	double_raw_lock(&arg->src_task->pi_lock,
			&arg->dst_task->pi_lock);
	double_rq_lock(src_rq, dst_rq);

	if (task_cpu(arg->dst_task) != arg->dst_cpu)
		goto unlock;

	if (task_cpu(arg->src_task) != arg->src_cpu)
		goto unlock;

	if (!cpumask_test_cpu(arg->dst_cpu, tsk_cpus_allowed(arg->src_task)))
		goto unlock;

	if (!cpumask_test_cpu(arg->src_cpu, tsk_cpus_allowed(arg->dst_task)))
		goto unlock;

	__migrate_swap_task(arg->src_task, arg->dst_cpu);
	__migrate_swap_task(arg->dst_task, arg->src_cpu);

	ret = 0;

unlock:
	double_rq_unlock(src_rq, dst_rq);
	raw_spin_unlock(&arg->dst_task->pi_lock);
	raw_spin_unlock(&arg->src_task->pi_lock);

	return ret;
}

/*
 * Cross migrate two tasks
 */
int migrate_swap(struct task_struct *cur, struct task_struct *p)
{
	struct migration_swap_arg arg;
	int ret = -EINVAL;

	arg = (struct migration_swap_arg){
		.src_task = cur,
		.src_cpu = task_cpu(cur),
		.dst_task = p,
		.dst_cpu = task_cpu(p),
	};

	if (arg.src_cpu == arg.dst_cpu)
		goto out;

	/*
	 * These three tests are all lockless; this is OK since all of them
	 * will be re-checked with proper locks held further down the line.
	 */
	if (!cpu_active(arg.src_cpu) || !cpu_active(arg.dst_cpu))
		goto out;

	if (!cpumask_test_cpu(arg.dst_cpu, tsk_cpus_allowed(arg.src_task)))
		goto out;

	if (!cpumask_test_cpu(arg.src_cpu, tsk_cpus_allowed(arg.dst_task)))
		goto out;

	trace_sched_swap_numa(cur, arg.src_cpu, p, arg.dst_cpu);
	ret = stop_two_cpus(arg.dst_cpu, arg.src_cpu, migrate_swap_stop, &arg);

out:
	return ret;
}

/*
 * wait_task_inactive - wait for a thread to unschedule.
 *
 * If @match_state is nonzero, it's the @p->state value just checked and
 * not expected to change.  If it changes, i.e. @p might have woken up,
 * then return zero.  When we succeed in waiting for @p to be off its CPU,
 * we return a positive number (its total switch count).  If a second call
 * a short while later returns the same number, the caller can be sure that
 * @p has remained unscheduled the whole time.
 *
 * The caller must ensure that the task *will* unschedule sometime soon,
 * else this function might spin for a *long* time. This function can't
 * be called with interrupts off, or it may introduce deadlock with
 * smp_call_function() if an IPI is sent by the same process we are
 * waiting to become inactive.
 */
unsigned long wait_task_inactive(struct task_struct *p, long match_state)
{
	unsigned long flags;
	int running, queued;
	unsigned long ncsw;
	struct rq *rq;

	for (;;) {
		/*
		 * We do the initial early heuristics without holding
		 * any task-queue locks at all. We'll only try to get
		 * the runqueue lock when things look like they will
		 * work out!
		 */
		rq = task_rq(p);

		/*
		 * If the task is actively running on another CPU
		 * still, just relax and busy-wait without holding
		 * any locks.
		 *
		 * NOTE! Since we don't hold any locks, it's not
		 * even sure that "rq" stays as the right runqueue!
		 * But we don't care, since "task_running()" will
		 * return false if the runqueue has changed and p
		 * is actually now running somewhere else!
		 */
		while (task_running(rq, p)) {
			if (match_state && unlikely(p->state != match_state))
				return 0;
			cpu_relax();
		}

		/*
		 * Ok, time to look more closely! We need the rq
		 * lock now, to be *sure*. If we're wrong, we'll
		 * just go back and repeat.
		 */
		rq = task_rq_lock(p, &flags);
		trace_sched_wait_task(p);
		running = task_running(rq, p);
		queued = task_on_rq_queued(p);
		ncsw = 0;
		if (!match_state || p->state == match_state)
			ncsw = p->nvcsw | LONG_MIN; /* sets MSB */
		task_rq_unlock(rq, p, &flags);

		/*
		 * If it changed from the expected state, bail out now.
		 */
		if (unlikely(!ncsw))
			break;

		/*
		 * Was it really running after all now that we
		 * checked with the proper locks actually held?
		 *
		 * Oops. Go back and try again..
		 */
		if (unlikely(running)) {
			cpu_relax();
			continue;
		}

		/*
		 * It's not enough that it's not actively running,
		 * it must be off the runqueue _entirely_, and not
		 * preempted!
		 *
		 * So if it was still runnable (but just not actively
		 * running right now), it's preempted, and we should
		 * yield - it could be a while.
		 */
		if (unlikely(queued)) {
			ktime_t to = ktime_set(0, NSEC_PER_MSEC);

			set_current_state(TASK_UNINTERRUPTIBLE);
			schedule_hrtimeout(&to, HRTIMER_MODE_REL);
			continue;
		}

		/*
		 * Ahh, all good. It wasn't running, and it wasn't
		 * runnable, which means that it will never become
		 * running in the future either. We're all done!
		 */
		break;
	}

	return ncsw;
}

/***
 * kick_process - kick a running thread to enter/exit the kernel
 * @p: the to-be-kicked thread
 *
 * Cause a process which is running on another CPU to enter
 * kernel-mode, without any delay. (to get signals handled.)
 *
 * NOTE: this function doesn't have to take the runqueue lock,
 * because all it wants to ensure is that the remote task enters
 * the kernel. If the IPI races and the task has been migrated
 * to another CPU then no harm is done and the purpose has been
 * achieved as well.
 */
void kick_process(struct task_struct *p)
{
	int cpu;

	preempt_disable();
	cpu = task_cpu(p);
	if ((cpu != smp_processor_id()) && task_curr(p))
		smp_send_reschedule(cpu);
	preempt_enable();
}
EXPORT_SYMBOL_GPL(kick_process);

/*
 * ->cpus_allowed is protected by both rq->lock and p->pi_lock
 */
static int select_fallback_rq(int cpu, struct task_struct *p, bool allow_iso)
{
	int nid = cpu_to_node(cpu);
	const struct cpumask *nodemask = NULL;
	enum { cpuset, possible, fail, bug } state = cpuset;
	int dest_cpu;
	int isolated_candidate = -1;

	/*
	 * If the node that the cpu is on has been offlined, cpu_to_node()
	 * will return -1. There is no cpu on the node, and we should
	 * select the cpu on the other node.
	 */
	if (nid != -1) {
		nodemask = cpumask_of_node(nid);

		/* Look for allowed, online CPU in same node. */
		for_each_cpu(dest_cpu, nodemask) {
			if (!cpu_online(dest_cpu))
				continue;
			if (!cpu_active(dest_cpu))
				continue;
			if (cpu_isolated(dest_cpu))
				continue;
			if (cpumask_test_cpu(dest_cpu, tsk_cpus_allowed(p)))
				return dest_cpu;
		}
	}

	for (;;) {
		/* Any allowed, online CPU? */
		for_each_cpu(dest_cpu, tsk_cpus_allowed(p)) {
			if (!cpu_online(dest_cpu))
				continue;
			if (!cpu_active(dest_cpu))
				continue;
			if (cpu_isolated(dest_cpu)) {
				if (allow_iso)
					isolated_candidate = dest_cpu;
				continue;
			}
			goto out;
		}

		if (isolated_candidate != -1) {
			dest_cpu = isolated_candidate;
			goto out;
		}

		/* No more Mr. Nice Guy. */
		switch (state) {
		case cpuset:
			if (IS_ENABLED(CONFIG_CPUSETS)) {
				cpuset_cpus_allowed_fallback(p);
				state = possible;
				break;
			}
			/* fall-through */
		case possible:
			do_set_cpus_allowed(p, cpu_possible_mask);
			state = fail;
			break;

		case fail:
			allow_iso = true;
			state = bug;
			break;

		case bug:
			BUG();
			break;
		}
	}

out:
	if (state != cpuset) {
		/*
		 * Don't tell them about moving exiting tasks or
		 * kernel threads (both mm NULL), since they never
		 * leave kernel.
		 */
		if (p->mm && printk_ratelimit()) {
			printk_deferred("process %d (%s) no longer affine to cpu%d\n",
					task_pid_nr(p), p->comm, cpu);
		}
	}

	return dest_cpu;
}

/*
 * The caller (fork, wakeup) owns p->pi_lock, ->cpus_allowed is stable.
 */
static inline
int select_task_rq(struct task_struct *p, int cpu, int sd_flags, int wake_flags)
{
	bool allow_isolated = (p->flags & PF_KTHREAD);

	lockdep_assert_held(&p->pi_lock);

	if (p->nr_cpus_allowed > 1)
		cpu = p->sched_class->select_task_rq(p, cpu, sd_flags, wake_flags);

	/*
	 * In order not to call set_task_cpu() on a blocking task we need
	 * to rely on ttwu() to place the task on a valid ->cpus_allowed
	 * cpu.
	 *
	 * Since this is common to all placement strategies, this lives here.
	 *
	 * [ this allows ->select_task() to simply return task_cpu(p) and
	 *   not worry about this generic constraint ]
	 */
	if (unlikely(!cpumask_test_cpu(cpu, tsk_cpus_allowed(p)) ||
		     !cpu_online(cpu)) ||
		     (cpu_isolated(cpu) && !allow_isolated))
		cpu = select_fallback_rq(task_cpu(p), p, allow_isolated);

	return cpu;
}

void update_avg(u64 *avg, u64 sample)
{
	s64 diff = sample - *avg;
	*avg += diff >> 3;
}

#else

static inline int __set_cpus_allowed_ptr(struct task_struct *p,
					 const struct cpumask *new_mask, bool check)
{
	return set_cpus_allowed_ptr(p, new_mask);
}

#endif /* CONFIG_SMP */

static void
ttwu_stat(struct task_struct *p, int cpu, int wake_flags)
{
#ifdef CONFIG_SCHEDSTATS
	struct rq *rq = this_rq();

#ifdef CONFIG_SMP
	int this_cpu = smp_processor_id();

	if (cpu == this_cpu) {
		schedstat_inc(rq, ttwu_local);
		schedstat_inc(p, se.statistics.nr_wakeups_local);
	} else {
		struct sched_domain *sd;

		schedstat_inc(p, se.statistics.nr_wakeups_remote);
		rcu_read_lock();
		for_each_domain(this_cpu, sd) {
			if (cpumask_test_cpu(cpu, sched_domain_span(sd))) {
				schedstat_inc(sd, ttwu_wake_remote);
				break;
			}
		}
		rcu_read_unlock();
	}

	if (wake_flags & WF_MIGRATED)
		schedstat_inc(p, se.statistics.nr_wakeups_migrate);

#endif /* CONFIG_SMP */

	schedstat_inc(rq, ttwu_count);
	schedstat_inc(p, se.statistics.nr_wakeups);

	if (wake_flags & WF_SYNC)
		schedstat_inc(p, se.statistics.nr_wakeups_sync);

#endif /* CONFIG_SCHEDSTATS */
}

static inline void ttwu_activate(struct rq *rq, struct task_struct *p, int en_flags)
{
	activate_task(rq, p, en_flags);
	p->on_rq = TASK_ON_RQ_QUEUED;

	/* if a worker is waking up, notify workqueue */
	if (p->flags & PF_WQ_WORKER)
		wq_worker_waking_up(p, cpu_of(rq));
}

/*
 * Mark the task runnable and perform wakeup-preemption.
 */
static void
ttwu_do_wakeup(struct rq *rq, struct task_struct *p, int wake_flags)
{
	check_preempt_curr(rq, p, wake_flags);

	p->state = TASK_RUNNING;
	trace_sched_wakeup(p);

#ifdef CONFIG_SMP
	if (p->sched_class->task_woken) {
		/*
		 * Our task @p is fully woken up and running; so its safe to
		 * drop the rq->lock, hereafter rq is only used for statistics.
		 */
		lockdep_unpin_lock(&rq->lock);
		p->sched_class->task_woken(rq, p);
		lockdep_pin_lock(&rq->lock);
	}

	if (rq->idle_stamp) {
		u64 delta = rq_clock(rq) - rq->idle_stamp;
		u64 max = 2*rq->max_idle_balance_cost;

		update_avg(&rq->avg_idle, delta);

		if (rq->avg_idle > max)
			rq->avg_idle = max;

		rq->idle_stamp = 0;
	}
#endif
}

static void
ttwu_do_activate(struct rq *rq, struct task_struct *p, int wake_flags)
{
	lockdep_assert_held(&rq->lock);

#ifdef CONFIG_SMP
	if (p->sched_contributes_to_load)
		rq->nr_uninterruptible--;
#endif

	ttwu_activate(rq, p, ENQUEUE_WAKEUP | ENQUEUE_WAKING);
	ttwu_do_wakeup(rq, p, wake_flags);
}

/*
 * Called in case the task @p isn't fully descheduled from its runqueue,
 * in this case we must do a remote wakeup. Its a 'light' wakeup though,
 * since all we need to do is flip p->state to TASK_RUNNING, since
 * the task is still ->on_rq.
 */
static int ttwu_remote(struct task_struct *p, int wake_flags)
{
	struct rq *rq;
	int ret = 0;

	rq = __task_rq_lock(p);
	if (task_on_rq_queued(p)) {
		/* check_preempt_curr() may use rq clock */
		update_rq_clock(rq);
		ttwu_do_wakeup(rq, p, wake_flags);
		ret = 1;
	}
	__task_rq_unlock(rq);

	return ret;
}

#ifdef CONFIG_SMP
void sched_ttwu_pending(void)
{
	struct rq *rq = this_rq();
	struct llist_node *llist = llist_del_all(&rq->wake_list);
	struct task_struct *p;
	unsigned long flags;

	if (!llist)
		return;

	raw_spin_lock_irqsave(&rq->lock, flags);
	lockdep_pin_lock(&rq->lock);

	while (llist) {
		p = llist_entry(llist, struct task_struct, wake_entry);
		llist = llist_next(llist);
		ttwu_do_activate(rq, p, 0);
	}

	lockdep_unpin_lock(&rq->lock);
	raw_spin_unlock_irqrestore(&rq->lock, flags);
}

void scheduler_ipi(void)
{
	int cpu = smp_processor_id();

	/*
	 * Fold TIF_NEED_RESCHED into the preempt_count; anybody setting
	 * TIF_NEED_RESCHED remotely (for the first time) will also send
	 * this IPI.
	 */
	preempt_fold_need_resched();

	if (llist_empty(&this_rq()->wake_list) && !got_nohz_idle_kick() &&
							!got_boost_kick())
		return;

	if (got_boost_kick()) {
		struct rq *rq = cpu_rq(cpu);

		if (rq->curr->sched_class == &fair_sched_class)
			check_for_migration(rq, rq->curr);
		clear_boost_kick(cpu);
	}

	/*
	 * Not all reschedule IPI handlers call irq_enter/irq_exit, since
	 * traditionally all their work was done from the interrupt return
	 * path. Now that we actually do some work, we need to make sure
	 * we do call them.
	 *
	 * Some archs already do call them, luckily irq_enter/exit nest
	 * properly.
	 *
	 * Arguably we should visit all archs and update all handlers,
	 * however a fair share of IPIs are still resched only so this would
	 * somewhat pessimize the simple resched case.
	 */
	irq_enter();
	sched_ttwu_pending();

	/*
	 * Check if someone kicked us for doing the nohz idle load balance.
	 */
	if (unlikely(got_nohz_idle_kick()) && !cpu_isolated(cpu)) {
		this_rq()->idle_balance = 1;
		raise_softirq_irqoff(SCHED_SOFTIRQ);
	}
	irq_exit();
}

static void ttwu_queue_remote(struct task_struct *p, int cpu)
{
	struct rq *rq = cpu_rq(cpu);

	if (llist_add(&p->wake_entry, &cpu_rq(cpu)->wake_list)) {
		if (!set_nr_if_polling(rq->idle))
			smp_send_reschedule(cpu);
		else
			trace_sched_wake_idle_without_ipi(cpu);
	}
}

void wake_up_if_idle(int cpu)
{
	struct rq *rq = cpu_rq(cpu);
	unsigned long flags;

	rcu_read_lock();

	if (!is_idle_task(rcu_dereference(rq->curr)))
		goto out;

	if (set_nr_if_polling(rq->idle)) {
		trace_sched_wake_idle_without_ipi(cpu);
	} else {
		raw_spin_lock_irqsave(&rq->lock, flags);
		if (is_idle_task(rq->curr))
			smp_send_reschedule(cpu);
		/* Else cpu is not in idle, do nothing here */
		raw_spin_unlock_irqrestore(&rq->lock, flags);
	}

out:
	rcu_read_unlock();
}

bool cpus_share_cache(int this_cpu, int that_cpu)
{
	return per_cpu(sd_llc_id, this_cpu) == per_cpu(sd_llc_id, that_cpu);
}
#endif /* CONFIG_SMP */

static void ttwu_queue(struct task_struct *p, int cpu)
{
	struct rq *rq = cpu_rq(cpu);

#if defined(CONFIG_SMP)
	if (sched_feat(TTWU_QUEUE) && !cpus_share_cache(smp_processor_id(), cpu)) {
		sched_clock_cpu(cpu); /* sync clocks x-cpu */
		ttwu_queue_remote(p, cpu);
		return;
	}
#endif

	raw_spin_lock(&rq->lock);
	lockdep_pin_lock(&rq->lock);
	ttwu_do_activate(rq, p, 0);
	lockdep_unpin_lock(&rq->lock);
	raw_spin_unlock(&rq->lock);
}

/**
 * try_to_wake_up - wake up a thread
 * @p: the thread to be awakened
 * @state: the mask of task states that can be woken
 * @wake_flags: wake modifier flags (WF_*)
 *
 * Put it on the run-queue if it's not already there. The "current"
 * thread is always on the run-queue (except when the actual
 * re-schedule is in progress), and as such you're allowed to do
 * the simpler "current->state = TASK_RUNNING" to mark yourself
 * runnable without the overhead of this.
 *
 * Return: %true if @p was woken up, %false if it was already running.
 * or @state didn't match @p's state.
 */
static int
try_to_wake_up(struct task_struct *p, unsigned int state, int wake_flags)
{
	unsigned long flags;
	int cpu, src_cpu, success = 0;
#ifdef CONFIG_SMP
	unsigned int old_load;
	struct rq *rq;
	u64 wallclock;
	struct related_thread_group *grp = NULL;
#endif
	bool freq_notif_allowed = !(wake_flags & WF_NO_NOTIFIER);
	bool check_group = false;

	wake_flags &= ~WF_NO_NOTIFIER;

	/*
	 * If we are going to wake up a thread waiting for CONDITION we
	 * need to ensure that CONDITION=1 done by the caller can not be
	 * reordered with p->state check below. This pairs with mb() in
	 * set_current_state() the waiting thread does.
	 */
	smp_mb__before_spinlock();
	raw_spin_lock_irqsave(&p->pi_lock, flags);
	src_cpu = cpu = task_cpu(p);

	if (!(p->state & state))
		goto out;

	trace_sched_waking(p);

	success = 1; /* we're going to change ->state */

	/*
	 * Ensure we load p->on_rq _after_ p->state, otherwise it would
	 * be possible to, falsely, observe p->on_rq == 0 and get stuck
	 * in smp_cond_load_acquire() below.
	 *
	 * sched_ttwu_pending()                 try_to_wake_up()
	 *   [S] p->on_rq = 1;                  [L] P->state
	 *       UNLOCK rq->lock  -----.
	 *                              \
	 *				 +---   RMB
	 * schedule()                   /
	 *       LOCK rq->lock    -----'
	 *       UNLOCK rq->lock
	 *
	 * [task p]
	 *   [S] p->state = UNINTERRUPTIBLE     [L] p->on_rq
	 *
	 * Pairs with the UNLOCK+LOCK on rq->lock from the
	 * last wakeup of our task and the schedule that got our task
	 * current.
	 */
	smp_rmb();
	if (p->on_rq && ttwu_remote(p, wake_flags))
		goto stat;

#ifdef CONFIG_SMP
	/*
	 * Ensure we load p->on_cpu _after_ p->on_rq, otherwise it would be
	 * possible to, falsely, observe p->on_cpu == 0.
	 *
	 * One must be running (->on_cpu == 1) in order to remove oneself
	 * from the runqueue.
	 *
	 *  [S] ->on_cpu = 1;	[L] ->on_rq
	 *      UNLOCK rq->lock
	 *			RMB
	 *      LOCK   rq->lock
	 *  [S] ->on_rq = 0;    [L] ->on_cpu
	 *
	 * Pairs with the full barrier implied in the UNLOCK+LOCK on rq->lock
	 * from the consecutive calls to schedule(); the first switching to our
	 * task, the second putting it to sleep.
	 */
	smp_rmb();

	/*
	 * If the owning (remote) cpu is still in the middle of schedule() with
	 * this task as prev, wait until its done referencing the task.
	 */
	while (p->on_cpu)
		cpu_relax();
	/*
	 * Combined with the control dependency above, we have an effective
	 * smp_load_acquire() without the need for full barriers.
	 *
	 * Pairs with the smp_store_release() in finish_lock_switch().
	 *
	 * This ensures that tasks getting woken will be fully ordered against
	 * their previous state and preserve Program Order.
	 */
	smp_rmb();

	rq = cpu_rq(task_cpu(p));

	raw_spin_lock(&rq->lock);
	old_load = task_load(p);
	wallclock = sched_ktime_clock();
	update_task_ravg(rq->curr, rq, TASK_UPDATE, wallclock, 0);
	update_task_ravg(p, rq, TASK_WAKE, wallclock, 0);
	raw_spin_unlock(&rq->lock);

	rcu_read_lock();
	grp = task_related_thread_group(p);
	if (update_preferred_cluster(grp, p, old_load))
		set_preferred_cluster(grp);
	rcu_read_unlock();
	check_group = grp != NULL;

	p->sched_contributes_to_load = !!task_contributes_to_load(p);
	p->state = TASK_WAKING;

	if (p->sched_class->task_waking)
		p->sched_class->task_waking(p);

	cpu = select_task_rq(p, p->wake_cpu, SD_BALANCE_WAKE, wake_flags);

	/* Refresh src_cpu as it could have changed since we last read it */
	src_cpu = task_cpu(p);
	if (src_cpu != cpu) {
		wake_flags |= WF_MIGRATED;
		set_task_cpu(p, cpu);
	}

	note_task_waking(p, wallclock);
#endif /* CONFIG_SMP */
	ttwu_queue(p, cpu);
stat:
	ttwu_stat(p, cpu, wake_flags);
out:
	raw_spin_unlock_irqrestore(&p->pi_lock, flags);

	if (freq_notif_allowed) {
		if (!same_freq_domain(src_cpu, cpu)) {
			check_for_freq_change(cpu_rq(cpu),
						false, check_group);
			check_for_freq_change(cpu_rq(src_cpu),
						false, check_group);
		} else if (success) {
			check_for_freq_change(cpu_rq(cpu), true, false);
		}
	}

	return success;
}

/**
 * try_to_wake_up_local - try to wake up a local task with rq lock held
 * @p: the thread to be awakened
 *
 * Put @p on the run-queue if it's not already there. The caller must
 * ensure that this_rq() is locked, @p is bound to this_rq() and not
 * the current task.
 */
static void try_to_wake_up_local(struct task_struct *p)
{
	struct rq *rq = task_rq(p);

	if (rq != this_rq() || p == current) {
		printk_deferred("%s: Failed to wakeup task %d (%s), rq = %p,"
				" this_rq = %p, p = %p, current = %p\n",
			__func__, task_pid_nr(p), p->comm, rq,
			this_rq(), p, current);
		return;
	}

	lockdep_assert_held(&rq->lock);

	if (!raw_spin_trylock(&p->pi_lock)) {
		/*
		 * This is OK, because current is on_cpu, which avoids it being
		 * picked for load-balance and preemption/IRQs are still
		 * disabled avoiding further scheduler activity on it and we've
		 * not yet picked a replacement task.
		 */
		lockdep_unpin_lock(&rq->lock);
		raw_spin_unlock(&rq->lock);
		raw_spin_lock(&p->pi_lock);
		raw_spin_lock(&rq->lock);
		lockdep_pin_lock(&rq->lock);
	}

	if (!(p->state & TASK_NORMAL))
		goto out;

	trace_sched_waking(p);

	if (!task_on_rq_queued(p)) {
		u64 wallclock = sched_ktime_clock();

		update_task_ravg(rq->curr, rq, TASK_UPDATE, wallclock, 0);
		update_task_ravg(p, rq, TASK_WAKE, wallclock, 0);
		ttwu_activate(rq, p, ENQUEUE_WAKEUP);
		note_task_waking(p, wallclock);
	}

	ttwu_do_wakeup(rq, p, 0);
	ttwu_stat(p, smp_processor_id(), 0);
out:
	raw_spin_unlock(&p->pi_lock);
	/* Todo : Send cpufreq notifier */
}

/**
 * wake_up_process - Wake up a specific process
 * @p: The process to be woken up.
 *
 * Attempt to wake up the nominated process and move it to the set of runnable
 * processes.
 *
 * Return: 1 if the process was woken up, 0 if it was already running.
 *
 * It may be assumed that this function implies a write memory barrier before
 * changing the task state if and only if any tasks are woken up.
 */
int wake_up_process(struct task_struct *p)
{
	return try_to_wake_up(p, TASK_NORMAL, 0);
}
EXPORT_SYMBOL(wake_up_process);

/**
 * wake_up_process_no_notif - Wake up a specific process without notifying
 * governor
 * @p: The process to be woken up.
 *
 * Attempt to wake up the nominated process and move it to the set of runnable
 * processes.
 *
 * Return: 1 if the process was woken up, 0 if it was already running.
 *
 * It may be assumed that this function implies a write memory barrier before
 * changing the task state if and only if any tasks are woken up.
 */
int wake_up_process_no_notif(struct task_struct *p)
{
	WARN_ON(task_is_stopped_or_traced(p));
	return try_to_wake_up(p, TASK_NORMAL, WF_NO_NOTIFIER);
}
EXPORT_SYMBOL(wake_up_process_no_notif);

int wake_up_state(struct task_struct *p, unsigned int state)
{
	return try_to_wake_up(p, state, 0);
}

/*
 * This function clears the sched_dl_entity static params.
 */
void __dl_clear_params(struct task_struct *p)
{
	struct sched_dl_entity *dl_se = &p->dl;

	dl_se->dl_runtime = 0;
	dl_se->dl_deadline = 0;
	dl_se->dl_period = 0;
	dl_se->flags = 0;
	dl_se->dl_bw = 0;

	dl_se->dl_throttled = 0;
	dl_se->dl_new = 1;
	dl_se->dl_yielded = 0;
}

#ifdef CONFIG_SCHED_HMP
/*
 * sched_exit() - Set EXITING_TASK_MARKER in task's ravg.demand field
 *
 * Stop accounting (exiting) task's future cpu usage
 *
 * We need this so that reset_all_windows_stats() can function correctly.
 * reset_all_window_stats() depends on do_each_thread/for_each_thread task
 * iterators to reset *all* task's statistics. Exiting tasks however become
 * invisible to those iterators. sched_exit() is called on a exiting task prior
 * to being removed from task_list, which will let reset_all_window_stats()
 * function correctly.
 */
void sched_exit(struct task_struct *p)
{
	unsigned long flags;
	struct rq *rq;
	u64 wallclock;

	sched_set_group_id(p, 0);

	rq = task_rq_lock(p, &flags);

	/* rq->curr == p */
	wallclock = sched_ktime_clock();
	update_task_ravg(rq->curr, rq, TASK_UPDATE, wallclock, 0);
	dequeue_task(rq, p, 0);
	reset_task_stats(p);
	p->ravg.mark_start = wallclock;
	p->ravg.sum_history[0] = EXITING_TASK_MARKER;
	free_task_load_ptrs(p);

	enqueue_task(rq, p, 0);
	clear_ed_task(p, rq);
	task_rq_unlock(rq, p, &flags);
}
#endif /* CONFIG_SCHED_HMP */

/*
 * Perform scheduler related setup for a newly forked process p.
 * p is forked by current.
 *
 * __sched_fork() is basic setup used by init_idle() too:
 */
static void __sched_fork(unsigned long clone_flags, struct task_struct *p)
{
	p->on_rq			= 0;

	p->se.on_rq			= 0;
	p->se.exec_start		= 0;
	p->se.sum_exec_runtime		= 0;
	p->se.prev_sum_exec_runtime	= 0;
	p->se.nr_migrations		= 0;
	p->se.vruntime			= 0;

	INIT_LIST_HEAD(&p->se.group_node);

#ifdef CONFIG_SCHEDSTATS
	memset(&p->se.statistics, 0, sizeof(p->se.statistics));
#endif

	RB_CLEAR_NODE(&p->dl.rb_node);
	init_dl_task_timer(&p->dl);
	__dl_clear_params(p);

	INIT_LIST_HEAD(&p->rt.run_list);
	p->rt.timeout		= 0;
	p->rt.time_slice	= sched_rr_timeslice;
	p->rt.on_rq		= 0;
	p->rt.on_list		= 0;

#ifdef CONFIG_PREEMPT_NOTIFIERS
	INIT_HLIST_HEAD(&p->preempt_notifiers);
#endif

#ifdef CONFIG_NUMA_BALANCING
	if (p->mm && atomic_read(&p->mm->mm_users) == 1) {
		p->mm->numa_next_scan = jiffies + msecs_to_jiffies(sysctl_numa_balancing_scan_delay);
		p->mm->numa_scan_seq = 0;
	}

	if (clone_flags & CLONE_VM)
		p->numa_preferred_nid = current->numa_preferred_nid;
	else
		p->numa_preferred_nid = -1;

	p->node_stamp = 0ULL;
	p->numa_scan_seq = p->mm ? p->mm->numa_scan_seq : 0;
	p->numa_scan_period = sysctl_numa_balancing_scan_delay;
	p->numa_work.next = &p->numa_work;
	p->numa_faults = NULL;
	p->last_task_numa_placement = 0;
	p->last_sum_exec_runtime = 0;

	p->numa_group = NULL;
#endif /* CONFIG_NUMA_BALANCING */
}

DEFINE_STATIC_KEY_FALSE(sched_numa_balancing);

#ifdef CONFIG_NUMA_BALANCING

void set_numabalancing_state(bool enabled)
{
	if (enabled)
		static_branch_enable(&sched_numa_balancing);
	else
		static_branch_disable(&sched_numa_balancing);
}

#ifdef CONFIG_PROC_SYSCTL
int sysctl_numa_balancing(struct ctl_table *table, int write,
			 void __user *buffer, size_t *lenp, loff_t *ppos)
{
	struct ctl_table t;
	int err;
	int state = static_branch_likely(&sched_numa_balancing);

	if (write && !capable(CAP_SYS_ADMIN))
		return -EPERM;

	t = *table;
	t.data = &state;
	err = proc_dointvec_minmax(&t, write, buffer, lenp, ppos);
	if (err < 0)
		return err;
	if (write)
		set_numabalancing_state(state);
	return err;
}
#endif
#endif

/*
 * fork()/clone()-time setup:
 */
int sched_fork(unsigned long clone_flags, struct task_struct *p)
{
	unsigned long flags;
	int cpu;

	init_new_task_load(p, false);
	cpu = get_cpu();

	__sched_fork(clone_flags, p);
	/*
	 * We mark the process as running here. This guarantees that
	 * nobody will actually run it, and a signal or other external
	 * event cannot wake it up and insert it on the runqueue either.
	 */
	p->state = TASK_RUNNING;

	/*
	 * Make sure we do not leak PI boosting priority to the child.
	 */
	p->prio = current->normal_prio;

	/*
	 * Revert to default priority/policy on fork if requested.
	 */
	if (unlikely(p->sched_reset_on_fork)) {
		if (task_has_dl_policy(p) || task_has_rt_policy(p)) {
			p->policy = SCHED_NORMAL;
			p->static_prio = NICE_TO_PRIO(0);
			p->rt_priority = 0;
		} else if (PRIO_TO_NICE(p->static_prio) < 0)
			p->static_prio = NICE_TO_PRIO(0);

		p->prio = p->normal_prio = __normal_prio(p);
		set_load_weight(p);

		/*
		 * We don't need the reset flag anymore after the fork. It has
		 * fulfilled its duty:
		 */
		p->sched_reset_on_fork = 0;
	}

	if (dl_prio(p->prio)) {
		put_cpu();
		return -EAGAIN;
	} else if (rt_prio(p->prio)) {
		p->sched_class = &rt_sched_class;
	} else {
		p->sched_class = &fair_sched_class;
	}

	if (p->sched_class->task_fork)
		p->sched_class->task_fork(p);

	/*
	 * The child is not yet in the pid-hash so no cgroup attach races,
	 * and the cgroup is pinned to this child due to cgroup_fork()
	 * is ran before sched_fork().
	 *
	 * Silence PROVE_RCU.
	 */
	raw_spin_lock_irqsave(&p->pi_lock, flags);
	set_task_cpu(p, cpu);
	raw_spin_unlock_irqrestore(&p->pi_lock, flags);

#ifdef CONFIG_SCHED_INFO
	if (likely(sched_info_on()))
		memset(&p->sched_info, 0, sizeof(p->sched_info));
#endif
#if defined(CONFIG_SMP)
	p->on_cpu = 0;
#endif
	init_task_preempt_count(p);
#ifdef CONFIG_SMP
	plist_node_init(&p->pushable_tasks, MAX_PRIO);
	RB_CLEAR_NODE(&p->pushable_dl_tasks);
#endif

	put_cpu();
	return 0;
}

unsigned long to_ratio(u64 period, u64 runtime)
{
	if (runtime == RUNTIME_INF)
		return 1ULL << 20;

	/*
	 * Doing this here saves a lot of checks in all
	 * the calling paths, and returning zero seems
	 * safe for them anyway.
	 */
	if (period == 0)
		return 0;

	return div64_u64(runtime << 20, period);
}

#ifdef CONFIG_SMP
inline struct dl_bw *dl_bw_of(int i)
{
	RCU_LOCKDEP_WARN(!rcu_read_lock_sched_held(),
			 "sched RCU must be held");
	return &cpu_rq(i)->rd->dl_bw;
}

static inline int dl_bw_cpus(int i)
{
	struct root_domain *rd = cpu_rq(i)->rd;
	int cpus = 0;

	RCU_LOCKDEP_WARN(!rcu_read_lock_sched_held(),
			 "sched RCU must be held");
	for_each_cpu_and(i, rd->span, cpu_active_mask)
		cpus++;

	return cpus;
}
#else
inline struct dl_bw *dl_bw_of(int i)
{
	return &cpu_rq(i)->dl.dl_bw;
}

static inline int dl_bw_cpus(int i)
{
	return 1;
}
#endif

/*
 * We must be sure that accepting a new task (or allowing changing the
 * parameters of an existing one) is consistent with the bandwidth
 * constraints. If yes, this function also accordingly updates the currently
 * allocated bandwidth to reflect the new situation.
 *
 * This function is called while holding p's rq->lock.
 *
 * XXX we should delay bw change until the task's 0-lag point, see
 * __setparam_dl().
 */
static int dl_overflow(struct task_struct *p, int policy,
		       const struct sched_attr *attr)
{

	struct dl_bw *dl_b = dl_bw_of(task_cpu(p));
	u64 period = attr->sched_period ?: attr->sched_deadline;
	u64 runtime = attr->sched_runtime;
	u64 new_bw = dl_policy(policy) ? to_ratio(period, runtime) : 0;
	int cpus, err = -1;

	if (new_bw == p->dl.dl_bw)
		return 0;

	/*
	 * Either if a task, enters, leave, or stays -deadline but changes
	 * its parameters, we may need to update accordingly the total
	 * allocated bandwidth of the container.
	 */
	raw_spin_lock(&dl_b->lock);
	cpus = dl_bw_cpus(task_cpu(p));
	if (dl_policy(policy) && !task_has_dl_policy(p) &&
	    !__dl_overflow(dl_b, cpus, 0, new_bw)) {
		__dl_add(dl_b, new_bw);
		err = 0;
	} else if (dl_policy(policy) && task_has_dl_policy(p) &&
		   !__dl_overflow(dl_b, cpus, p->dl.dl_bw, new_bw)) {
		__dl_clear(dl_b, p->dl.dl_bw);
		__dl_add(dl_b, new_bw);
		err = 0;
	} else if (!dl_policy(policy) && task_has_dl_policy(p)) {
		__dl_clear(dl_b, p->dl.dl_bw);
		err = 0;
	}
	raw_spin_unlock(&dl_b->lock);

	return err;
}

extern void init_dl_bw(struct dl_bw *dl_b);

/*
 * wake_up_new_task - wake up a newly created task for the first time.
 *
 * This function will do some initial scheduler statistics housekeeping
 * that must be done for every newly created context, then puts the task
 * on the runqueue and wakes it.
 */
void wake_up_new_task(struct task_struct *p)
{
	unsigned long flags;
	struct rq *rq;

	add_new_task_to_grp(p);
	raw_spin_lock_irqsave(&p->pi_lock, flags);
	/* Initialize new task's runnable average */
	init_entity_runnable_average(&p->se);
#ifdef CONFIG_SMP
	/*
	 * Fork balancing, do it here and not earlier because:
	 *  - cpus_allowed can change in the fork path
	 *  - any previously selected cpu might disappear through hotplug
	 */
	set_task_cpu(p, select_task_rq(p, task_cpu(p), SD_BALANCE_FORK, 0));
#endif
	rq = __task_rq_lock(p);
	mark_task_starting(p);
	post_init_entity_util_avg(&p->se);
	activate_task(rq, p, ENQUEUE_WAKEUP_NEW);
	p->on_rq = TASK_ON_RQ_QUEUED;
	trace_sched_wakeup_new(p);
	check_preempt_curr(rq, p, WF_FORK);
#ifdef CONFIG_SMP
	if (p->sched_class->task_woken) {
		/*
		 * Nothing relies on rq->lock after this, so its fine to
		 * drop it.
		 */
		lockdep_unpin_lock(&rq->lock);
		p->sched_class->task_woken(rq, p);
		lockdep_pin_lock(&rq->lock);
	}
#endif
	task_rq_unlock(rq, p, &flags);
}

#ifdef CONFIG_PREEMPT_NOTIFIERS

static struct static_key preempt_notifier_key = STATIC_KEY_INIT_FALSE;

void preempt_notifier_inc(void)
{
	static_key_slow_inc(&preempt_notifier_key);
}
EXPORT_SYMBOL_GPL(preempt_notifier_inc);

void preempt_notifier_dec(void)
{
	static_key_slow_dec(&preempt_notifier_key);
}
EXPORT_SYMBOL_GPL(preempt_notifier_dec);

/**
 * preempt_notifier_register - tell me when current is being preempted & rescheduled
 * @notifier: notifier struct to register
 */
void preempt_notifier_register(struct preempt_notifier *notifier)
{
	if (!static_key_false(&preempt_notifier_key))
		WARN(1, "registering preempt_notifier while notifiers disabled\n");

	hlist_add_head(&notifier->link, &current->preempt_notifiers);
}
EXPORT_SYMBOL_GPL(preempt_notifier_register);

/**
 * preempt_notifier_unregister - no longer interested in preemption notifications
 * @notifier: notifier struct to unregister
 *
 * This is *not* safe to call from within a preemption notifier.
 */
void preempt_notifier_unregister(struct preempt_notifier *notifier)
{
	hlist_del(&notifier->link);
}
EXPORT_SYMBOL_GPL(preempt_notifier_unregister);

static void __fire_sched_in_preempt_notifiers(struct task_struct *curr)
{
	struct preempt_notifier *notifier;

	hlist_for_each_entry(notifier, &curr->preempt_notifiers, link)
		notifier->ops->sched_in(notifier, raw_smp_processor_id());
}

static __always_inline void fire_sched_in_preempt_notifiers(struct task_struct *curr)
{
	if (static_key_false(&preempt_notifier_key))
		__fire_sched_in_preempt_notifiers(curr);
}

static void
__fire_sched_out_preempt_notifiers(struct task_struct *curr,
				   struct task_struct *next)
{
	struct preempt_notifier *notifier;

	hlist_for_each_entry(notifier, &curr->preempt_notifiers, link)
		notifier->ops->sched_out(notifier, next);
}

static __always_inline void
fire_sched_out_preempt_notifiers(struct task_struct *curr,
				 struct task_struct *next)
{
	if (static_key_false(&preempt_notifier_key))
		__fire_sched_out_preempt_notifiers(curr, next);
}

#else /* !CONFIG_PREEMPT_NOTIFIERS */

static inline void fire_sched_in_preempt_notifiers(struct task_struct *curr)
{
}

static inline void
fire_sched_out_preempt_notifiers(struct task_struct *curr,
				 struct task_struct *next)
{
}

#endif /* CONFIG_PREEMPT_NOTIFIERS */

/**
 * prepare_task_switch - prepare to switch tasks
 * @rq: the runqueue preparing to switch
 * @prev: the current task that is being switched out
 * @next: the task we are going to switch to.
 *
 * This is called with the rq lock held and interrupts off. It must
 * be paired with a subsequent finish_task_switch after the context
 * switch.
 *
 * prepare_task_switch sets up locking and calls architecture specific
 * hooks.
 */
static inline void
prepare_task_switch(struct rq *rq, struct task_struct *prev,
		    struct task_struct *next)
{
	sched_info_switch(rq, prev, next);
	perf_event_task_sched_out(prev, next);
	fire_sched_out_preempt_notifiers(prev, next);
	prepare_lock_switch(rq, next);
	prepare_arch_switch(next);

#ifdef CONFIG_MSM_APP_SETTINGS
	if (use_app_setting)
		switch_app_setting_bit(prev, next);

	if (use_32bit_app_setting || use_32bit_app_setting_pro)
		switch_32bit_app_setting_bit(prev, next);
#endif
}

/**
 * finish_task_switch - clean up after a task-switch
 * @prev: the thread we just switched away from.
 *
 * finish_task_switch must be called after the context switch, paired
 * with a prepare_task_switch call before the context switch.
 * finish_task_switch will reconcile locking set up by prepare_task_switch,
 * and do any other architecture-specific cleanup actions.
 *
 * Note that we may have delayed dropping an mm in context_switch(). If
 * so, we finish that here outside of the runqueue lock. (Doing it
 * with the lock held can cause deadlocks; see schedule() for
 * details.)
 *
 * The context switch have flipped the stack from under us and restored the
 * local variables which were saved when this task called schedule() in the
 * past. prev == current is still correct but we need to recalculate this_rq
 * because prev may have moved to another CPU.
 */
static struct rq *finish_task_switch(struct task_struct *prev)
	__releases(rq->lock)
{
	struct rq *rq = this_rq();
	struct mm_struct *mm = rq->prev_mm;
	long prev_state;

	/*
	 * The previous task will have left us with a preempt_count of 2
	 * because it left us after:
	 *
	 *	schedule()
	 *	  preempt_disable();			// 1
	 *	  __schedule()
	 *	    raw_spin_lock_irq(&rq->lock)	// 2
	 *
	 * Also, see FORK_PREEMPT_COUNT.
	 */
	if (WARN_ONCE(preempt_count() != 2*PREEMPT_DISABLE_OFFSET,
		      "corrupted preempt_count: %s/%d/0x%x\n",
		      current->comm, current->pid, preempt_count()))
		preempt_count_set(FORK_PREEMPT_COUNT);

	rq->prev_mm = NULL;

	/*
	 * A task struct has one reference for the use as "current".
	 * If a task dies, then it sets TASK_DEAD in tsk->state and calls
	 * schedule one last time. The schedule call will never return, and
	 * the scheduled task must drop that reference.
	 *
	 * We must observe prev->state before clearing prev->on_cpu (in
	 * finish_lock_switch), otherwise a concurrent wakeup can get prev
	 * running on another CPU and we could rave with its RUNNING -> DEAD
	 * transition, resulting in a double drop.
	 */
	prev_state = prev->state;
	vtime_task_switch(prev);
	perf_event_task_sched_in(prev, current);
	finish_lock_switch(rq, prev);
	finish_arch_post_lock_switch();

	fire_sched_in_preempt_notifiers(current);
	if (mm)
		mmdrop(mm);
	if (unlikely(prev_state == TASK_DEAD)) {
		if (prev->sched_class->task_dead)
			prev->sched_class->task_dead(prev);

		/*
		 * Remove function-return probe instances associated with this
		 * task and put them back on the free list.
		 */
		kprobe_flush_task(prev);
		put_task_struct(prev);
	}

	tick_nohz_task_switch();
	return rq;
}

#ifdef CONFIG_SMP

/* rq->lock is NOT held, but preemption is disabled */
static void __balance_callback(struct rq *rq)
{
	struct callback_head *head, *next;
	void (*func)(struct rq *rq);
	unsigned long flags;

	raw_spin_lock_irqsave(&rq->lock, flags);
	head = rq->balance_callback;
	rq->balance_callback = NULL;
	while (head) {
		func = (void (*)(struct rq *))head->func;
		next = head->next;
		head->next = NULL;
		head = next;

		func(rq);
	}
	raw_spin_unlock_irqrestore(&rq->lock, flags);
}

static inline void balance_callback(struct rq *rq)
{
	if (unlikely(rq->balance_callback))
		__balance_callback(rq);
}

#else

static inline void balance_callback(struct rq *rq)
{
}

#endif

/**
 * schedule_tail - first thing a freshly forked thread must call.
 * @prev: the thread we just switched away from.
 */
asmlinkage __visible void schedule_tail(struct task_struct *prev)
	__releases(rq->lock)
{
	struct rq *rq;

	/*
	 * New tasks start with FORK_PREEMPT_COUNT, see there and
	 * finish_task_switch() for details.
	 *
	 * finish_task_switch() will drop rq->lock() and lower preempt_count
	 * and the preempt_enable() will end up enabling preemption (on
	 * PREEMPT_COUNT kernels).
	 */

	rq = finish_task_switch(prev);
	balance_callback(rq);
	preempt_enable();

	if (current->set_child_tid)
		put_user(task_pid_vnr(current), current->set_child_tid);
}

/*
 * context_switch - switch to the new MM and the new thread's register state.
 */
static inline struct rq *
context_switch(struct rq *rq, struct task_struct *prev,
	       struct task_struct *next)
{
	struct mm_struct *mm, *oldmm;

	prepare_task_switch(rq, prev, next);

	mm = next->mm;
	oldmm = prev->active_mm;
	/*
	 * For paravirt, this is coupled with an exit in switch_to to
	 * combine the page table reload and the switch backend into
	 * one hypercall.
	 */
	arch_start_context_switch(prev);

	if (!mm) {
		next->active_mm = oldmm;
		atomic_inc(&oldmm->mm_count);
		enter_lazy_tlb(oldmm, next);
	} else
		switch_mm(oldmm, mm, next);

	if (!prev->mm) {
		prev->active_mm = NULL;
		rq->prev_mm = oldmm;
	}
	/*
	 * Since the runqueue lock will be released by the next
	 * task (which is an invalid locking op but in the case
	 * of the scheduler it's an obvious special-case), so we
	 * do an early lockdep release here:
	 */
	lockdep_unpin_lock(&rq->lock);
	spin_release(&rq->lock.dep_map, 1, _THIS_IP_);

	/* Here we just switch the register state and the stack. */
	switch_to(prev, next, prev);
	barrier();

	return finish_task_switch(prev);
}

/*
 * nr_running and nr_context_switches:
 *
 * externally visible scheduler statistics: current number of runnable
 * threads, total number of context switches performed since bootup.
 */
unsigned long nr_running(void)
{
	unsigned long i, sum = 0;

	for_each_online_cpu(i)
		sum += cpu_rq(i)->nr_running;

	return sum;
}

/*
 * Check if only the current task is running on the cpu.
 *
 * Caution: this function does not check that the caller has disabled
 * preemption, thus the result might have a time-of-check-to-time-of-use
 * race.  The caller is responsible to use it correctly, for example:
 *
 * - from a non-preemptable section (of course)
 *
 * - from a thread that is bound to a single CPU
 *
 * - in a loop with very short iterations (e.g. a polling loop)
 */
bool single_task_running(void)
{
	return raw_rq()->nr_running == 1;
}
EXPORT_SYMBOL(single_task_running);

unsigned long long nr_context_switches(void)
{
	int i;
	unsigned long long sum = 0;

	for_each_possible_cpu(i)
		sum += cpu_rq(i)->nr_switches;

	return sum;
}

unsigned long nr_iowait(void)
{
	unsigned long i, sum = 0;

	for_each_possible_cpu(i)
		sum += atomic_read(&cpu_rq(i)->nr_iowait);

	return sum;
}

unsigned long nr_iowait_cpu(int cpu)
{
	struct rq *this = cpu_rq(cpu);
	return atomic_read(&this->nr_iowait);
}

#ifdef CONFIG_CPU_QUIET
u64 nr_running_integral(unsigned int cpu)
{
	unsigned int seqcnt;
	u64 integral;
	struct rq *q;

	if (cpu >= nr_cpu_ids)
		return 0;

	q = cpu_rq(cpu);

	/*
	 * Update average to avoid reading stalled value if there were
	 * no run-queue changes for a long time. On the other hand if
	 * the changes are happening right now, just read current value
	 * directly.
	 */

	seqcnt = read_seqcount_begin(&q->ave_seqcnt);
	integral = do_nr_running_integral(q);
	if (read_seqcount_retry(&q->ave_seqcnt, seqcnt)) {
		read_seqcount_begin(&q->ave_seqcnt);
		integral = q->nr_running_integral;
	}

	return integral;
}
#endif

void get_iowait_load(unsigned long *nr_waiters, unsigned long *load)
{
	struct rq *rq = this_rq();
	*nr_waiters = atomic_read(&rq->nr_iowait);
	*load = rq->load.weight;
}

#if defined(CONFIG_SMP)

/*
 * sched_exec - execve() is a valuable balancing opportunity, because at
 * this point the task has the smallest effective memory and cache footprint.
 */
void sched_exec(void)
{
	struct task_struct *p = current;
	unsigned long flags;
	int dest_cpu, curr_cpu;

#ifdef CONFIG_SCHED_HMP
	return;
#endif

	raw_spin_lock_irqsave(&p->pi_lock, flags);
	curr_cpu = task_cpu(p);
	dest_cpu = p->sched_class->select_task_rq(p, task_cpu(p), SD_BALANCE_EXEC, 0);
	if (dest_cpu == smp_processor_id())
		goto unlock;

	if (likely(cpu_active(dest_cpu) && likely(!cpu_isolated(dest_cpu)))) {
		struct migration_arg arg = { p, dest_cpu };

		raw_spin_unlock_irqrestore(&p->pi_lock, flags);
		stop_one_cpu(curr_cpu, migration_cpu_stop, &arg);
		return;
	}
unlock:
	raw_spin_unlock_irqrestore(&p->pi_lock, flags);
}

#endif

DEFINE_PER_CPU(struct kernel_stat, kstat);
DEFINE_PER_CPU(struct kernel_cpustat, kernel_cpustat);

EXPORT_PER_CPU_SYMBOL(kstat);
EXPORT_PER_CPU_SYMBOL(kernel_cpustat);

/*
 * Return accounted runtime for the task.
 * In case the task is currently running, return the runtime plus current's
 * pending runtime that have not been accounted yet.
 */
unsigned long long task_sched_runtime(struct task_struct *p)
{
	unsigned long flags;
	struct rq *rq;
	u64 ns;

#if defined(CONFIG_64BIT) && defined(CONFIG_SMP)
	/*
	 * 64-bit doesn't need locks to atomically read a 64bit value.
	 * So we have a optimization chance when the task's delta_exec is 0.
	 * Reading ->on_cpu is racy, but this is ok.
	 *
	 * If we race with it leaving cpu, we'll take a lock. So we're correct.
	 * If we race with it entering cpu, unaccounted time is 0. This is
	 * indistinguishable from the read occurring a few cycles earlier.
	 * If we see ->on_cpu without ->on_rq, the task is leaving, and has
	 * been accounted, so we're correct here as well.
	 */
	if (!p->on_cpu || !task_on_rq_queued(p))
		return p->se.sum_exec_runtime;
#endif

	rq = task_rq_lock(p, &flags);
	/*
	 * Must be ->curr _and_ ->on_rq.  If dequeued, we would
	 * project cycles that may never be accounted to this
	 * thread, breaking clock_gettime().
	 */
	if (task_current(rq, p) && task_on_rq_queued(p)) {
		update_rq_clock(rq);
		p->sched_class->update_curr(rq);
	}
	ns = p->se.sum_exec_runtime;
	task_rq_unlock(rq, p, &flags);

	return ns;
}

#ifdef CONFIG_CPU_FREQ_GOV_SCHED

static inline
unsigned long add_capacity_margin(unsigned long cpu_capacity)
{
	cpu_capacity  = cpu_capacity * capacity_margin;
	cpu_capacity /= SCHED_CAPACITY_SCALE;
	return cpu_capacity;
}

static inline
unsigned long sum_capacity_reqs(unsigned long cfs_cap,
				struct sched_capacity_reqs *scr)
{
	unsigned long total = add_capacity_margin(cfs_cap + scr->rt);
	return total += scr->dl;
}

unsigned long boosted_cpu_util(int cpu);
static void sched_freq_tick_pelt(int cpu)
{
	unsigned long cpu_utilization = boosted_cpu_util(cpu);
	unsigned long capacity_curr = capacity_curr_of(cpu);
	struct sched_capacity_reqs *scr;

	scr = &per_cpu(cpu_sched_capacity_reqs, cpu);
	if (sum_capacity_reqs(cpu_utilization, scr) < capacity_curr)
		return;

	/*
	 * To make free room for a task that is building up its "real"
	 * utilization and to harm its performance the least, request
	 * a jump to a higher OPP as soon as the margin of free capacity
	 * is impacted (specified by capacity_margin).
	 */
	set_cfs_cpu_capacity(cpu, true, cpu_utilization);
}

#ifdef CONFIG_SCHED_WALT
static void sched_freq_tick_walt(int cpu)
{
	unsigned long cpu_utilization = cpu_util_freq(cpu);
	unsigned long capacity_curr = capacity_curr_of(cpu);

	if (walt_disabled || !sysctl_sched_use_walt_cpu_util)
		return sched_freq_tick_pelt(cpu);

	/*
	 * Add a margin to the WALT utilization to check if we will need to
	 * increase frequency.
	 * NOTE: WALT tracks a single CPU signal for all the scheduling
	 * classes, thus this margin is going to be added to the DL class as
	 * well, which is something we do not do in sched_freq_tick_pelt case.
	 */
	if (add_capacity_margin(cpu_utilization) <= capacity_curr)
		return;

	/*
	 * It is likely that the load is growing so we
	 * keep the added margin in our request as an
	 * extra boost.
	 */
	set_cfs_cpu_capacity(cpu, true, cpu_utilization);

}
#define _sched_freq_tick(cpu) sched_freq_tick_walt(cpu)
#else
#define _sched_freq_tick(cpu) sched_freq_tick_pelt(cpu)
#endif /* CONFIG_SCHED_WALT */

static void sched_freq_tick(int cpu)
{
	if (!sched_freq())
		return;

	_sched_freq_tick(cpu);
}
#else
static inline void sched_freq_tick(int cpu) { }
#endif /* CONFIG_CPU_FREQ_GOV_SCHED */

/*
 * This function gets called by the timer code, with HZ frequency.
 * We call it with interrupts disabled.
 */
void scheduler_tick(void)
{
	int cpu = smp_processor_id();
	struct rq *rq = cpu_rq(cpu);
	struct task_struct *curr = rq->curr;
	u64 wallclock;
	bool early_notif;
	u32 old_load;
	struct related_thread_group *grp;

	sched_clock_tick();

	raw_spin_lock(&rq->lock);
<<<<<<< HEAD
	old_load = task_load(curr);
	set_window_start(rq);
=======
	walt_set_window_start(rq);
	walt_update_task_ravg(rq->curr, rq, TASK_UPDATE,
			walt_ktime_clock(), 0);
>>>>>>> 89074de6
	update_rq_clock(rq);
	curr->sched_class->task_tick(rq, curr, 0);
	update_cpu_load_active(rq);
	calc_global_load_tick(rq);
	wallclock = sched_ktime_clock();
	update_task_ravg(rq->curr, rq, TASK_UPDATE, wallclock, 0);
	early_notif = early_detection_notify(rq, wallclock);
	sched_freq_tick(cpu);
	raw_spin_unlock(&rq->lock);

	if (early_notif)
		atomic_notifier_call_chain(&load_alert_notifier_head,
					0, (void *)(long)cpu);

	perf_event_task_tick();

#ifdef CONFIG_SMP
	rq->idle_balance = idle_cpu(cpu);
	trigger_load_balance(rq);
#endif
	rq_last_tick_reset(rq);

	rcu_read_lock();
	grp = task_related_thread_group(curr);
	if (update_preferred_cluster(grp, curr, old_load))
		set_preferred_cluster(grp);
	rcu_read_unlock();

	if (curr->sched_class == &fair_sched_class)
		check_for_migration(rq, curr);

	if (cpu == tick_do_timer_cpu)
		core_ctl_check(wallclock);
}

#ifdef CONFIG_NO_HZ_FULL
/**
 * scheduler_tick_max_deferment
 *
 * Keep at least one tick per second when a single
 * active task is running because the scheduler doesn't
 * yet completely support full dynticks environment.
 *
 * This makes sure that uptime, CFS vruntime, load
 * balancing, etc... continue to move forward, even
 * with a very low granularity.
 *
 * Return: Maximum deferment in nanoseconds.
 */
u64 scheduler_tick_max_deferment(void)
{
	struct rq *rq = this_rq();
	unsigned long next, now = READ_ONCE(jiffies);

	next = rq->last_sched_tick + HZ;

	if (time_before_eq(next, now))
		return 0;

	return jiffies_to_nsecs(next - now);
}
#endif

notrace unsigned long get_parent_ip(unsigned long addr)
{
	if (in_lock_functions(addr)) {
		addr = CALLER_ADDR2;
		if (in_lock_functions(addr))
			addr = CALLER_ADDR3;
	}
	return addr;
}

#if defined(CONFIG_PREEMPT) && (defined(CONFIG_DEBUG_PREEMPT) || \
				defined(CONFIG_PREEMPT_TRACER))

void preempt_count_add(int val)
{
#ifdef CONFIG_DEBUG_PREEMPT
	/*
	 * Underflow?
	 */
	if (DEBUG_LOCKS_WARN_ON((preempt_count() < 0)))
		return;
#endif
	__preempt_count_add(val);
#ifdef CONFIG_DEBUG_PREEMPT
	/*
	 * Spinlock count overflowing soon?
	 */
	DEBUG_LOCKS_WARN_ON((preempt_count() & PREEMPT_MASK) >=
				PREEMPT_MASK - 10);
#endif
	if (preempt_count() == val) {
		unsigned long ip = get_parent_ip(CALLER_ADDR1);
#ifdef CONFIG_DEBUG_PREEMPT
		current->preempt_disable_ip = ip;
#endif
		trace_preempt_off(CALLER_ADDR0, ip);
	}
}
EXPORT_SYMBOL(preempt_count_add);
NOKPROBE_SYMBOL(preempt_count_add);

void preempt_count_sub(int val)
{
#ifdef CONFIG_DEBUG_PREEMPT
	/*
	 * Underflow?
	 */
	if (DEBUG_LOCKS_WARN_ON(val > preempt_count()))
		return;
	/*
	 * Is the spinlock portion underflowing?
	 */
	if (DEBUG_LOCKS_WARN_ON((val < PREEMPT_MASK) &&
			!(preempt_count() & PREEMPT_MASK)))
		return;
#endif

	if (preempt_count() == val)
		trace_preempt_on(CALLER_ADDR0, get_parent_ip(CALLER_ADDR1));
	__preempt_count_sub(val);
}
EXPORT_SYMBOL(preempt_count_sub);
NOKPROBE_SYMBOL(preempt_count_sub);

#endif

/*
 * Print scheduling while atomic bug:
 */
static noinline void __schedule_bug(struct task_struct *prev)
{
	/* Save this before calling printk(), since that will clobber it */
	unsigned long preempt_disable_ip = get_preempt_disable_ip(current);

	if (oops_in_progress)
		return;

	printk(KERN_ERR "BUG: scheduling while atomic: %s/%d/0x%08x\n",
		prev->comm, prev->pid, preempt_count());

	debug_show_held_locks(prev);
	print_modules();
	if (irqs_disabled())
		print_irqtrace_events(prev);
	if (IS_ENABLED(CONFIG_DEBUG_PREEMPT)
	    && in_atomic_preempt_off()) {
		pr_err("Preemption disabled at:");
		print_ip_sym(preempt_disable_ip);
		pr_cont("\n");
	}
#ifdef CONFIG_PANIC_ON_SCHED_BUG
	BUG();
#endif
	dump_stack();
	add_taint(TAINT_WARN, LOCKDEP_STILL_OK);
}

/*
 * Various schedule()-time debugging checks and statistics:
 */
static inline void schedule_debug(struct task_struct *prev)
{
#ifdef CONFIG_SCHED_STACK_END_CHECK
	if (task_stack_end_corrupted(prev))
		panic("corrupted stack end detected inside scheduler\n");
#endif

	if (unlikely(in_atomic_preempt_off())) {
		__schedule_bug(prev);
		preempt_count_set(PREEMPT_DISABLED);
	}
	rcu_sleep_check();

	profile_hit(SCHED_PROFILING, __builtin_return_address(0));

	schedstat_inc(this_rq(), sched_count);
}

/*
 * Pick up the highest-prio task:
 */
static inline struct task_struct *
pick_next_task(struct rq *rq, struct task_struct *prev)
{
	const struct sched_class *class = &fair_sched_class;
	struct task_struct *p;

	/*
	 * Optimization: we know that if all tasks are in
	 * the fair class we can call that function directly:
	 */
	if (likely(prev->sched_class == class &&
		   rq->nr_running == rq->cfs.h_nr_running)) {
		p = fair_sched_class.pick_next_task(rq, prev);
		if (unlikely(p == RETRY_TASK))
			goto again;

		/* assumes fair_sched_class->next == idle_sched_class */
		if (unlikely(!p))
			p = idle_sched_class.pick_next_task(rq, prev);

		return p;
	}

again:
	for_each_class(class) {
		p = class->pick_next_task(rq, prev);
		if (p) {
			if (unlikely(p == RETRY_TASK))
				goto again;
			return p;
		}
	}

	BUG(); /* the idle class will always have a runnable task */
}

/*
 * __schedule() is the main scheduler function.
 *
 * The main means of driving the scheduler and thus entering this function are:
 *
 *   1. Explicit blocking: mutex, semaphore, waitqueue, etc.
 *
 *   2. TIF_NEED_RESCHED flag is checked on interrupt and userspace return
 *      paths. For example, see arch/x86/entry_64.S.
 *
 *      To drive preemption between tasks, the scheduler sets the flag in timer
 *      interrupt handler scheduler_tick().
 *
 *   3. Wakeups don't really cause entry into schedule(). They add a
 *      task to the run-queue and that's it.
 *
 *      Now, if the new task added to the run-queue preempts the current
 *      task, then the wakeup sets TIF_NEED_RESCHED and schedule() gets
 *      called on the nearest possible occasion:
 *
 *       - If the kernel is preemptible (CONFIG_PREEMPT=y):
 *
 *         - in syscall or exception context, at the next outmost
 *           preempt_enable(). (this might be as soon as the wake_up()'s
 *           spin_unlock()!)
 *
 *         - in IRQ context, return from interrupt-handler to
 *           preemptible context
 *
 *       - If the kernel is not preemptible (CONFIG_PREEMPT is not set)
 *         then at the next:
 *
 *          - cond_resched() call
 *          - explicit schedule() call
 *          - return from syscall or exception to user-space
 *          - return from interrupt-handler to user-space
 *
 * WARNING: must be called with preemption disabled!
 */
static void __sched notrace __schedule(bool preempt)
{
	struct task_struct *prev, *next;
	unsigned long *switch_count;
	struct rq *rq;
	int cpu;
	u64 wallclock;

	cpu = smp_processor_id();
	rq = cpu_rq(cpu);
	prev = rq->curr;

	/*
	 * do_exit() calls schedule() with preemption disabled as an exception;
	 * however we must fix that up, otherwise the next task will see an
	 * inconsistent (higher) preempt count.
	 *
	 * It also avoids the below schedule_debug() test from complaining
	 * about this.
	 */
	if (unlikely(prev->state == TASK_DEAD))
		preempt_enable_no_resched_notrace();

	schedule_debug(prev);

	if (sched_feat(HRTICK))
		hrtick_clear(rq);

	local_irq_disable();
	rcu_note_context_switch();

	/*
	 * Make sure that signal_pending_state()->signal_pending() below
	 * can't be reordered with __set_current_state(TASK_INTERRUPTIBLE)
	 * done by the caller to avoid the race with signal_wake_up().
	 */
	smp_mb__before_spinlock();
	raw_spin_lock(&rq->lock);
	lockdep_pin_lock(&rq->lock);

	rq->clock_skip_update <<= 1; /* promote REQ to ACT */

	switch_count = &prev->nivcsw;
	if (!preempt && prev->state) {
		if (unlikely(signal_pending_state(prev->state, prev))) {
			prev->state = TASK_RUNNING;
		} else {
			deactivate_task(rq, prev, DEQUEUE_SLEEP);
			prev->on_rq = 0;

			/*
			 * If a worker went to sleep, notify and ask workqueue
			 * whether it wants to wake up a task to maintain
			 * concurrency.
			 */
			if (prev->flags & PF_WQ_WORKER) {
				struct task_struct *to_wakeup;

				to_wakeup = wq_worker_sleeping(prev, cpu);
				if (to_wakeup)
					try_to_wake_up_local(to_wakeup);
			}
		}
		switch_count = &prev->nvcsw;
	}

	if (task_on_rq_queued(prev))
		update_rq_clock(rq);

	next = pick_next_task(rq, prev);
	clear_tsk_need_resched(prev);
	clear_preempt_need_resched();
	rq->clock_skip_update = 0;

	BUG_ON(task_cpu(next) != cpu_of(rq));

	wallclock = sched_ktime_clock();
	if (likely(prev != next)) {
		update_task_ravg(prev, rq, PUT_PREV_TASK, wallclock, 0);
		update_task_ravg(next, rq, PICK_NEXT_TASK, wallclock, 0);
		if (!is_idle_task(prev) && !prev->on_rq)
			update_avg_burst(prev);

		rq->nr_switches++;
		rq->curr = next;
		++*switch_count;

		set_task_last_switch_out(prev, wallclock);

		trace_sched_switch(preempt, prev, next);
		rq = context_switch(rq, prev, next); /* unlocks the rq */
		cpu = cpu_of(rq);
	} else {
		update_task_ravg(prev, rq, TASK_UPDATE, wallclock, 0);
		lockdep_unpin_lock(&rq->lock);
		raw_spin_unlock_irq(&rq->lock);
	}

	balance_callback(rq);
}

static inline void sched_submit_work(struct task_struct *tsk)
{
	if (!tsk->state || tsk_is_pi_blocked(tsk))
		return;
	/*
	 * If we are going to sleep and we have plugged IO queued,
	 * make sure to submit it to avoid deadlocks.
	 */
	if (blk_needs_flush_plug(tsk))
		blk_schedule_flush_plug(tsk);
}

asmlinkage __visible void __sched schedule(void)
{
	struct task_struct *tsk = current;

	sched_submit_work(tsk);
	do {
		preempt_disable();
		__schedule(false);
		sched_preempt_enable_no_resched();
	} while (need_resched());
}
EXPORT_SYMBOL(schedule);

#ifdef CONFIG_CONTEXT_TRACKING
asmlinkage __visible void __sched schedule_user(void)
{
	/*
	 * If we come here after a random call to set_need_resched(),
	 * or we have been woken up remotely but the IPI has not yet arrived,
	 * we haven't yet exited the RCU idle mode. Do it here manually until
	 * we find a better solution.
	 *
	 * NB: There are buggy callers of this function.  Ideally we
	 * should warn if prev_state != CONTEXT_USER, but that will trigger
	 * too frequently to make sense yet.
	 */
	enum ctx_state prev_state = exception_enter();
	schedule();
	exception_exit(prev_state);
}
#endif

/**
 * schedule_preempt_disabled - called with preemption disabled
 *
 * Returns with preemption disabled. Note: preempt_count must be 1
 */
void __sched schedule_preempt_disabled(void)
{
	sched_preempt_enable_no_resched();
	schedule();
	preempt_disable();
}

static void __sched notrace preempt_schedule_common(void)
{
	do {
		preempt_disable_notrace();
		__schedule(true);
		preempt_enable_no_resched_notrace();

		/*
		 * Check again in case we missed a preemption opportunity
		 * between schedule and now.
		 */
	} while (need_resched());
}

#ifdef CONFIG_PREEMPT
/*
 * this is the entry point to schedule() from in-kernel preemption
 * off of preempt_enable. Kernel preemptions off return from interrupt
 * occur there and call schedule directly.
 */
asmlinkage __visible void __sched notrace preempt_schedule(void)
{
	/*
	 * If there is a non-zero preempt_count or interrupts are disabled,
	 * we do not want to preempt the current task. Just return..
	 */
	if (likely(!preemptible()))
		return;

	preempt_schedule_common();
}
NOKPROBE_SYMBOL(preempt_schedule);
EXPORT_SYMBOL(preempt_schedule);

/**
 * preempt_schedule_notrace - preempt_schedule called by tracing
 *
 * The tracing infrastructure uses preempt_enable_notrace to prevent
 * recursion and tracing preempt enabling caused by the tracing
 * infrastructure itself. But as tracing can happen in areas coming
 * from userspace or just about to enter userspace, a preempt enable
 * can occur before user_exit() is called. This will cause the scheduler
 * to be called when the system is still in usermode.
 *
 * To prevent this, the preempt_enable_notrace will use this function
 * instead of preempt_schedule() to exit user context if needed before
 * calling the scheduler.
 */
asmlinkage __visible void __sched notrace preempt_schedule_notrace(void)
{
	enum ctx_state prev_ctx;

	if (likely(!preemptible()))
		return;

	do {
		preempt_disable_notrace();
		/*
		 * Needs preempt disabled in case user_exit() is traced
		 * and the tracer calls preempt_enable_notrace() causing
		 * an infinite recursion.
		 */
		prev_ctx = exception_enter();
		__schedule(true);
		exception_exit(prev_ctx);

		preempt_enable_no_resched_notrace();
	} while (need_resched());
}
EXPORT_SYMBOL_GPL(preempt_schedule_notrace);

#endif /* CONFIG_PREEMPT */

/*
 * this is the entry point to schedule() from kernel preemption
 * off of irq context.
 * Note, that this is called and return with irqs disabled. This will
 * protect us against recursive calling from irq.
 */
asmlinkage __visible void __sched preempt_schedule_irq(void)
{
	enum ctx_state prev_state;

	/* Catch callers which need to be fixed */
	BUG_ON(preempt_count() || !irqs_disabled());

	prev_state = exception_enter();

	do {
		preempt_disable();
		local_irq_enable();
		__schedule(true);
		local_irq_disable();
		sched_preempt_enable_no_resched();
	} while (need_resched());

	exception_exit(prev_state);
}

int default_wake_function(wait_queue_t *curr, unsigned mode, int wake_flags,
			  void *key)
{
	return try_to_wake_up(curr->private, mode, wake_flags);
}
EXPORT_SYMBOL(default_wake_function);

#ifdef CONFIG_RT_MUTEXES

/*
 * rt_mutex_setprio - set the current priority of a task
 * @p: task
 * @prio: prio value (kernel-internal form)
 *
 * This function changes the 'effective' priority of a task. It does
 * not touch ->normal_prio like __setscheduler().
 *
 * Used by the rt_mutex code to implement priority inheritance
 * logic. Call site only calls if the priority of the task changed.
 */
void rt_mutex_setprio(struct task_struct *p, int prio)
{
	int oldprio, queued, running, queue_flag = DEQUEUE_SAVE | DEQUEUE_MOVE;
	struct rq *rq;
	const struct sched_class *prev_class;

	BUG_ON(prio > MAX_PRIO);

	rq = __task_rq_lock(p);

	/*
	 * Idle task boosting is a nono in general. There is one
	 * exception, when PREEMPT_RT and NOHZ is active:
	 *
	 * The idle task calls get_next_timer_interrupt() and holds
	 * the timer wheel base->lock on the CPU and another CPU wants
	 * to access the timer (probably to cancel it). We can safely
	 * ignore the boosting request, as the idle CPU runs this code
	 * with interrupts disabled and will complete the lock
	 * protected section without being interrupted. So there is no
	 * real need to boost.
	 */
	if (unlikely(p == rq->idle)) {
		WARN_ON(p != rq->curr);
		WARN_ON(p->pi_blocked_on);
		goto out_unlock;
	}

	trace_sched_pi_setprio(p, prio);
	oldprio = p->prio;

	if (oldprio == prio)
		queue_flag &= ~DEQUEUE_MOVE;

	prev_class = p->sched_class;
	queued = task_on_rq_queued(p);
	running = task_current(rq, p);
	if (queued)
		dequeue_task(rq, p, queue_flag);
	if (running)
		put_prev_task(rq, p);

	/*
	 * Boosting condition are:
	 * 1. -rt task is running and holds mutex A
	 *      --> -dl task blocks on mutex A
	 *
	 * 2. -dl task is running and holds mutex A
	 *      --> -dl task blocks on mutex A and could preempt the
	 *          running task
	 */
	if (dl_prio(prio)) {
		struct task_struct *pi_task = rt_mutex_get_top_task(p);
		if (!dl_prio(p->normal_prio) ||
		    (pi_task && dl_entity_preempt(&pi_task->dl, &p->dl))) {
			p->dl.dl_boosted = 1;
			queue_flag |= ENQUEUE_REPLENISH;
		} else
			p->dl.dl_boosted = 0;
		p->sched_class = &dl_sched_class;
	} else if (rt_prio(prio)) {
		if (dl_prio(oldprio))
			p->dl.dl_boosted = 0;
		if (oldprio < prio)
			queue_flag |= ENQUEUE_HEAD;
		p->sched_class = &rt_sched_class;
	} else {
		if (dl_prio(oldprio))
			p->dl.dl_boosted = 0;
		if (rt_prio(oldprio))
			p->rt.timeout = 0;
		p->sched_class = &fair_sched_class;
	}

	p->prio = prio;

	if (running)
		p->sched_class->set_curr_task(rq);
	if (queued)
		enqueue_task(rq, p, queue_flag);

	check_class_changed(rq, p, prev_class, oldprio);
out_unlock:
	preempt_disable(); /* avoid rq from going away on us */
	__task_rq_unlock(rq);

	balance_callback(rq);
	preempt_enable();
}
#endif

void set_user_nice(struct task_struct *p, long nice)
{
	int old_prio, delta, queued;
	unsigned long flags;
	struct rq *rq;

	if (task_nice(p) == nice || nice < MIN_NICE || nice > MAX_NICE)
		return;
	/*
	 * We have to be careful, if called from sys_setpriority(),
	 * the task might be in the middle of scheduling on another CPU.
	 */
	rq = task_rq_lock(p, &flags);
	/*
	 * The RT priorities are set via sched_setscheduler(), but we still
	 * allow the 'normal' nice value to be set - but as expected
	 * it wont have any effect on scheduling until the task is
	 * SCHED_DEADLINE, SCHED_FIFO or SCHED_RR:
	 */
	if (task_has_dl_policy(p) || task_has_rt_policy(p)) {
		p->static_prio = NICE_TO_PRIO(nice);
		goto out_unlock;
	}
	queued = task_on_rq_queued(p);
	if (queued)
		dequeue_task(rq, p, DEQUEUE_SAVE);

	p->static_prio = NICE_TO_PRIO(nice);
	set_load_weight(p);
	old_prio = p->prio;
	p->prio = effective_prio(p);
	delta = p->prio - old_prio;

	if (queued) {
		enqueue_task(rq, p, ENQUEUE_RESTORE);
		/*
		 * If the task increased its priority or is running and
		 * lowered its priority, then reschedule its CPU:
		 */
		if (delta < 0 || (delta > 0 && task_running(rq, p)))
			resched_curr(rq);
	}
out_unlock:
	task_rq_unlock(rq, p, &flags);
}
EXPORT_SYMBOL(set_user_nice);

/*
 * can_nice - check if a task can reduce its nice value
 * @p: task
 * @nice: nice value
 */
int can_nice(const struct task_struct *p, const int nice)
{
	/* convert nice value [19,-20] to rlimit style value [1,40] */
	int nice_rlim = nice_to_rlimit(nice);

	return (nice_rlim <= task_rlimit(p, RLIMIT_NICE) ||
		capable(CAP_SYS_NICE));
}

#ifdef __ARCH_WANT_SYS_NICE

/*
 * sys_nice - change the priority of the current process.
 * @increment: priority increment
 *
 * sys_setpriority is a more generic, but much slower function that
 * does similar things.
 */
SYSCALL_DEFINE1(nice, int, increment)
{
	long nice, retval;

	/*
	 * Setpriority might change our priority at the same moment.
	 * We don't have to worry. Conceptually one call occurs first
	 * and we have a single winner.
	 */
	increment = clamp(increment, -NICE_WIDTH, NICE_WIDTH);
	nice = task_nice(current) + increment;

	nice = clamp_val(nice, MIN_NICE, MAX_NICE);
	if (increment < 0 && !can_nice(current, nice))
		return -EPERM;

	retval = security_task_setnice(current, nice);
	if (retval)
		return retval;

	set_user_nice(current, nice);
	return 0;
}

#endif

/**
 * task_prio - return the priority value of a given task.
 * @p: the task in question.
 *
 * Return: The priority value as seen by users in /proc.
 * RT tasks are offset by -200. Normal tasks are centered
 * around 0, value goes from -16 to +15.
 */
int task_prio(const struct task_struct *p)
{
	return p->prio - MAX_RT_PRIO;
}

/**
 * idle_cpu - is a given cpu idle currently?
 * @cpu: the processor in question.
 *
 * Return: 1 if the CPU is currently idle. 0 otherwise.
 */
int idle_cpu(int cpu)
{
	struct rq *rq = cpu_rq(cpu);

	if (rq->curr != rq->idle)
		return 0;

	if (rq->nr_running)
		return 0;

#ifdef CONFIG_SMP
	if (!llist_empty(&rq->wake_list))
		return 0;
#endif

	return 1;
}

/**
 * idle_task - return the idle task for a given cpu.
 * @cpu: the processor in question.
 *
 * Return: The idle task for the cpu @cpu.
 */
struct task_struct *idle_task(int cpu)
{
	return cpu_rq(cpu)->idle;
}

/**
 * find_process_by_pid - find a process with a matching PID value.
 * @pid: the pid in question.
 *
 * The task of @pid, if found. %NULL otherwise.
 */
static struct task_struct *find_process_by_pid(pid_t pid)
{
	return pid ? find_task_by_vpid(pid) : current;
}

/*
 * This function initializes the sched_dl_entity of a newly becoming
 * SCHED_DEADLINE task.
 *
 * Only the static values are considered here, the actual runtime and the
 * absolute deadline will be properly calculated when the task is enqueued
 * for the first time with its new policy.
 */
static void
__setparam_dl(struct task_struct *p, const struct sched_attr *attr)
{
	struct sched_dl_entity *dl_se = &p->dl;

	dl_se->dl_runtime = attr->sched_runtime;
	dl_se->dl_deadline = attr->sched_deadline;
	dl_se->dl_period = attr->sched_period ?: dl_se->dl_deadline;
	dl_se->flags = attr->sched_flags;
	dl_se->dl_bw = to_ratio(dl_se->dl_period, dl_se->dl_runtime);

	/*
	 * Changing the parameters of a task is 'tricky' and we're not doing
	 * the correct thing -- also see task_dead_dl() and switched_from_dl().
	 *
	 * What we SHOULD do is delay the bandwidth release until the 0-lag
	 * point. This would include retaining the task_struct until that time
	 * and change dl_overflow() to not immediately decrement the current
	 * amount.
	 *
	 * Instead we retain the current runtime/deadline and let the new
	 * parameters take effect after the current reservation period lapses.
	 * This is safe (albeit pessimistic) because the 0-lag point is always
	 * before the current scheduling deadline.
	 *
	 * We can still have temporary overloads because we do not delay the
	 * change in bandwidth until that time; so admission control is
	 * not on the safe side. It does however guarantee tasks will never
	 * consume more than promised.
	 */
}

/*
 * sched_setparam() passes in -1 for its policy, to let the functions
 * it calls know not to change it.
 */
#define SETPARAM_POLICY	-1

static void __setscheduler_params(struct task_struct *p,
		const struct sched_attr *attr)
{
	int policy = attr->sched_policy;

	if (policy == SETPARAM_POLICY)
		policy = p->policy;

	p->policy = policy;

	if (dl_policy(policy))
		__setparam_dl(p, attr);
	else if (fair_policy(policy))
		p->static_prio = NICE_TO_PRIO(attr->sched_nice);

	/*
	 * __sched_setscheduler() ensures attr->sched_priority == 0 when
	 * !rt_policy. Always setting this ensures that things like
	 * getparam()/getattr() don't report silly values for !rt tasks.
	 */
	p->rt_priority = attr->sched_priority;
	p->normal_prio = normal_prio(p);
	set_load_weight(p);
}

/* Actually do priority change: must hold pi & rq lock. */
static void __setscheduler(struct rq *rq, struct task_struct *p,
			   const struct sched_attr *attr, bool keep_boost)
{
	__setscheduler_params(p, attr);

	/*
	 * Keep a potential priority boosting if called from
	 * sched_setscheduler().
	 */
	if (keep_boost)
		p->prio = rt_mutex_get_effective_prio(p, normal_prio(p));
	else
		p->prio = normal_prio(p);

	if (dl_prio(p->prio))
		p->sched_class = &dl_sched_class;
	else if (rt_prio(p->prio))
		p->sched_class = &rt_sched_class;
	else
		p->sched_class = &fair_sched_class;
}

static void
__getparam_dl(struct task_struct *p, struct sched_attr *attr)
{
	struct sched_dl_entity *dl_se = &p->dl;

	attr->sched_priority = p->rt_priority;
	attr->sched_runtime = dl_se->dl_runtime;
	attr->sched_deadline = dl_se->dl_deadline;
	attr->sched_period = dl_se->dl_period;
	attr->sched_flags = dl_se->flags;
}

/*
 * This function validates the new parameters of a -deadline task.
 * We ask for the deadline not being zero, and greater or equal
 * than the runtime, as well as the period of being zero or
 * greater than deadline. Furthermore, we have to be sure that
 * user parameters are above the internal resolution of 1us (we
 * check sched_runtime only since it is always the smaller one) and
 * below 2^63 ns (we have to check both sched_deadline and
 * sched_period, as the latter can be zero).
 */
static bool
__checkparam_dl(const struct sched_attr *attr)
{
	/* deadline != 0 */
	if (attr->sched_deadline == 0)
		return false;

	/*
	 * Since we truncate DL_SCALE bits, make sure we're at least
	 * that big.
	 */
	if (attr->sched_runtime < (1ULL << DL_SCALE))
		return false;

	/*
	 * Since we use the MSB for wrap-around and sign issues, make
	 * sure it's not set (mind that period can be equal to zero).
	 */
	if (attr->sched_deadline & (1ULL << 63) ||
	    attr->sched_period & (1ULL << 63))
		return false;

	/* runtime <= deadline <= period (if period != 0) */
	if ((attr->sched_period != 0 &&
	     attr->sched_period < attr->sched_deadline) ||
	    attr->sched_deadline < attr->sched_runtime)
		return false;

	return true;
}

/*
 * check the target process has a UID that matches the current process's
 */
static bool check_same_owner(struct task_struct *p)
{
	const struct cred *cred = current_cred(), *pcred;
	bool match;

	rcu_read_lock();
	pcred = __task_cred(p);
	match = (uid_eq(cred->euid, pcred->euid) ||
		 uid_eq(cred->euid, pcred->uid));
	rcu_read_unlock();
	return match;
}

static bool dl_param_changed(struct task_struct *p,
		const struct sched_attr *attr)
{
	struct sched_dl_entity *dl_se = &p->dl;

	if (dl_se->dl_runtime != attr->sched_runtime ||
		dl_se->dl_deadline != attr->sched_deadline ||
		dl_se->dl_period != attr->sched_period ||
		dl_se->flags != attr->sched_flags)
		return true;

	return false;
}

static int __sched_setscheduler(struct task_struct *p,
				const struct sched_attr *attr,
				bool user, bool pi)
{
	int newprio = dl_policy(attr->sched_policy) ? MAX_DL_PRIO - 1 :
		      MAX_RT_PRIO - 1 - attr->sched_priority;
	int retval, oldprio, oldpolicy = -1, queued, running;
	int new_effective_prio, policy = attr->sched_policy;
	unsigned long flags;
	const struct sched_class *prev_class;
	struct rq *rq;
	int reset_on_fork;
	int queue_flags = DEQUEUE_SAVE | DEQUEUE_MOVE;

	/* may grab non-irq protected spin_locks */
	BUG_ON(in_interrupt());
recheck:
	/* double check policy once rq lock held */
	if (policy < 0) {
		reset_on_fork = p->sched_reset_on_fork;
		policy = oldpolicy = p->policy;
	} else {
		reset_on_fork = !!(attr->sched_flags & SCHED_FLAG_RESET_ON_FORK);

		if (!valid_policy(policy))
			return -EINVAL;
	}

	if (attr->sched_flags & ~(SCHED_FLAG_RESET_ON_FORK))
		return -EINVAL;

	/*
	 * Valid priorities for SCHED_FIFO and SCHED_RR are
	 * 1..MAX_USER_RT_PRIO-1, valid priority for SCHED_NORMAL,
	 * SCHED_BATCH and SCHED_IDLE is 0.
	 */
	if ((p->mm && attr->sched_priority > MAX_USER_RT_PRIO-1) ||
	    (!p->mm && attr->sched_priority > MAX_RT_PRIO-1))
		return -EINVAL;
	if ((dl_policy(policy) && !__checkparam_dl(attr)) ||
	    (rt_policy(policy) != (attr->sched_priority != 0)))
		return -EINVAL;

	/*
	 * Allow unprivileged RT tasks to decrease priority:
	 */
	if (user && !capable(CAP_SYS_NICE)) {
		if (fair_policy(policy)) {
			if (attr->sched_nice < task_nice(p) &&
			    !can_nice(p, attr->sched_nice))
				return -EPERM;
		}

		if (rt_policy(policy)) {
			unsigned long rlim_rtprio =
					task_rlimit(p, RLIMIT_RTPRIO);

			/* can't set/change the rt policy */
			if (policy != p->policy && !rlim_rtprio)
				return -EPERM;

			/* can't increase priority */
			if (attr->sched_priority > p->rt_priority &&
			    attr->sched_priority > rlim_rtprio)
				return -EPERM;
		}

		 /*
		  * Can't set/change SCHED_DEADLINE policy at all for now
		  * (safest behavior); in the future we would like to allow
		  * unprivileged DL tasks to increase their relative deadline
		  * or reduce their runtime (both ways reducing utilization)
		  */
		if (dl_policy(policy))
			return -EPERM;

		/*
		 * Treat SCHED_IDLE as nice 20. Only allow a switch to
		 * SCHED_NORMAL if the RLIMIT_NICE would normally permit it.
		 */
		if (idle_policy(p->policy) && !idle_policy(policy)) {
			if (!can_nice(p, task_nice(p)))
				return -EPERM;
		}

		/* can't change other user's priorities */
		if (!check_same_owner(p))
			return -EPERM;

		/* Normal users shall not reset the sched_reset_on_fork flag */
		if (p->sched_reset_on_fork && !reset_on_fork)
			return -EPERM;
	}

	if (user) {
		retval = security_task_setscheduler(p);
		if (retval)
			return retval;
	}

	/*
	 * make sure no PI-waiters arrive (or leave) while we are
	 * changing the priority of the task:
	 *
	 * To be able to change p->policy safely, the appropriate
	 * runqueue lock must be held.
	 */
	rq = task_rq_lock(p, &flags);

	/*
	 * Changing the policy of the stop threads its a very bad idea
	 */
	if (p == rq->stop) {
		task_rq_unlock(rq, p, &flags);
		return -EINVAL;
	}

	/*
	 * If not changing anything there's no need to proceed further,
	 * but store a possible modification of reset_on_fork.
	 */
	if (unlikely(policy == p->policy)) {
		if (fair_policy(policy) && attr->sched_nice != task_nice(p))
			goto change;
		if (rt_policy(policy) && attr->sched_priority != p->rt_priority)
			goto change;
		if (dl_policy(policy) && dl_param_changed(p, attr))
			goto change;

		p->sched_reset_on_fork = reset_on_fork;
		task_rq_unlock(rq, p, &flags);
		return 0;
	}
change:

	if (user) {
#ifdef CONFIG_RT_GROUP_SCHED
		/*
		 * Do not allow realtime tasks into groups that have no runtime
		 * assigned.
		 */
		if (rt_bandwidth_enabled() && rt_policy(policy) &&
				task_group(p)->rt_bandwidth.rt_runtime == 0 &&
				!task_group_is_autogroup(task_group(p))) {
			task_rq_unlock(rq, p, &flags);
			return -EPERM;
		}
#endif
#ifdef CONFIG_SMP
		if (dl_bandwidth_enabled() && dl_policy(policy)) {
			cpumask_t *span = rq->rd->span;

			/*
			 * Don't allow tasks with an affinity mask smaller than
			 * the entire root_domain to become SCHED_DEADLINE. We
			 * will also fail if there's no bandwidth available.
			 */
			if (!cpumask_subset(span, &p->cpus_allowed) ||
			    rq->rd->dl_bw.bw == 0) {
				task_rq_unlock(rq, p, &flags);
				return -EPERM;
			}
		}
#endif
	}

	/* recheck policy now with rq lock held */
	if (unlikely(oldpolicy != -1 && oldpolicy != p->policy)) {
		policy = oldpolicy = -1;
		task_rq_unlock(rq, p, &flags);
		goto recheck;
	}

	/*
	 * If setscheduling to SCHED_DEADLINE (or changing the parameters
	 * of a SCHED_DEADLINE task) we need to check if enough bandwidth
	 * is available.
	 */
	if ((dl_policy(policy) || dl_task(p)) && dl_overflow(p, policy, attr)) {
		task_rq_unlock(rq, p, &flags);
		return -EBUSY;
	}

	p->sched_reset_on_fork = reset_on_fork;
	oldprio = p->prio;

	if (pi) {
		/*
		 * Take priority boosted tasks into account. If the new
		 * effective priority is unchanged, we just store the new
		 * normal parameters and do not touch the scheduler class and
		 * the runqueue. This will be done when the task deboost
		 * itself.
		 */
		new_effective_prio = rt_mutex_get_effective_prio(p, newprio);
		if (new_effective_prio == oldprio)
			queue_flags &= ~DEQUEUE_MOVE;
	}

	queued = task_on_rq_queued(p);
	running = task_current(rq, p);
	if (queued)
		dequeue_task(rq, p, queue_flags);
	if (running)
		put_prev_task(rq, p);

	prev_class = p->sched_class;
	__setscheduler(rq, p, attr, pi);

	if (running)
		p->sched_class->set_curr_task(rq);
	if (queued) {
		/*
		 * We enqueue to tail when the priority of a task is
		 * increased (user space view).
		 */
		if (oldprio < p->prio)
			queue_flags |= ENQUEUE_HEAD;

		enqueue_task(rq, p, queue_flags);
	}

	check_class_changed(rq, p, prev_class, oldprio);
	preempt_disable(); /* avoid rq from going away on us */
	task_rq_unlock(rq, p, &flags);

	if (pi)
		rt_mutex_adjust_pi(p);

	/*
	 * Run balance callbacks after we've adjusted the PI chain.
	 */
	balance_callback(rq);
	preempt_enable();

	return 0;
}

static int _sched_setscheduler(struct task_struct *p, int policy,
			       const struct sched_param *param, bool check)
{
	struct sched_attr attr = {
		.sched_policy   = policy,
		.sched_priority = param->sched_priority,
		.sched_nice	= PRIO_TO_NICE(p->static_prio),
	};

	/* Fixup the legacy SCHED_RESET_ON_FORK hack. */
	if ((policy != SETPARAM_POLICY) && (policy & SCHED_RESET_ON_FORK)) {
		attr.sched_flags |= SCHED_FLAG_RESET_ON_FORK;
		policy &= ~SCHED_RESET_ON_FORK;
		attr.sched_policy = policy;
	}

	return __sched_setscheduler(p, &attr, check, true);
}
/**
 * sched_setscheduler - change the scheduling policy and/or RT priority of a thread.
 * @p: the task in question.
 * @policy: new policy.
 * @param: structure containing the new RT priority.
 *
 * Return: 0 on success. An error code otherwise.
 *
 * NOTE that the task may be already dead.
 */
int sched_setscheduler(struct task_struct *p, int policy,
		       const struct sched_param *param)
{
	return _sched_setscheduler(p, policy, param, true);
}
EXPORT_SYMBOL_GPL(sched_setscheduler);

int sched_setattr(struct task_struct *p, const struct sched_attr *attr)
{
	return __sched_setscheduler(p, attr, true, true);
}
EXPORT_SYMBOL_GPL(sched_setattr);

/**
 * sched_setscheduler_nocheck - change the scheduling policy and/or RT priority of a thread from kernelspace.
 * @p: the task in question.
 * @policy: new policy.
 * @param: structure containing the new RT priority.
 *
 * Just like sched_setscheduler, only don't bother checking if the
 * current context has permission.  For example, this is needed in
 * stop_machine(): we create temporary high priority worker threads,
 * but our caller might not have that capability.
 *
 * Return: 0 on success. An error code otherwise.
 */
int sched_setscheduler_nocheck(struct task_struct *p, int policy,
			       const struct sched_param *param)
{
	return _sched_setscheduler(p, policy, param, false);
}
EXPORT_SYMBOL(sched_setscheduler_nocheck);

static int
do_sched_setscheduler(pid_t pid, int policy, struct sched_param __user *param)
{
	struct sched_param lparam;
	struct task_struct *p;
	int retval;

	if (!param || pid < 0)
		return -EINVAL;
	if (copy_from_user(&lparam, param, sizeof(struct sched_param)))
		return -EFAULT;

	rcu_read_lock();
	retval = -ESRCH;
	p = find_process_by_pid(pid);
	if (p != NULL)
		retval = sched_setscheduler(p, policy, &lparam);
	rcu_read_unlock();

	return retval;
}

/*
 * Mimics kernel/events/core.c perf_copy_attr().
 */
static int sched_copy_attr(struct sched_attr __user *uattr,
			   struct sched_attr *attr)
{
	u32 size;
	int ret;

	if (!access_ok(VERIFY_WRITE, uattr, SCHED_ATTR_SIZE_VER0))
		return -EFAULT;

	/*
	 * zero the full structure, so that a short copy will be nice.
	 */
	memset(attr, 0, sizeof(*attr));

	ret = get_user(size, &uattr->size);
	if (ret)
		return ret;

	if (size > PAGE_SIZE)	/* silly large */
		goto err_size;

	if (!size)		/* abi compat */
		size = SCHED_ATTR_SIZE_VER0;

	if (size < SCHED_ATTR_SIZE_VER0)
		goto err_size;

	/*
	 * If we're handed a bigger struct than we know of,
	 * ensure all the unknown bits are 0 - i.e. new
	 * user-space does not rely on any kernel feature
	 * extensions we dont know about yet.
	 */
	if (size > sizeof(*attr)) {
		unsigned char __user *addr;
		unsigned char __user *end;
		unsigned char val;

		addr = (void __user *)uattr + sizeof(*attr);
		end  = (void __user *)uattr + size;

		for (; addr < end; addr++) {
			ret = get_user(val, addr);
			if (ret)
				return ret;
			if (val)
				goto err_size;
		}
		size = sizeof(*attr);
	}

	ret = copy_from_user(attr, uattr, size);
	if (ret)
		return -EFAULT;

	/*
	 * XXX: do we want to be lenient like existing syscalls; or do we want
	 * to be strict and return an error on out-of-bounds values?
	 */
	attr->sched_nice = clamp(attr->sched_nice, MIN_NICE, MAX_NICE);

	return 0;

err_size:
	put_user(sizeof(*attr), &uattr->size);
	return -E2BIG;
}

/**
 * sys_sched_setscheduler - set/change the scheduler policy and RT priority
 * @pid: the pid in question.
 * @policy: new policy.
 * @param: structure containing the new RT priority.
 *
 * Return: 0 on success. An error code otherwise.
 */
SYSCALL_DEFINE3(sched_setscheduler, pid_t, pid, int, policy,
		struct sched_param __user *, param)
{
	/* negative values for policy are not valid */
	if (policy < 0)
		return -EINVAL;

	return do_sched_setscheduler(pid, policy, param);
}

/**
 * sys_sched_setparam - set/change the RT priority of a thread
 * @pid: the pid in question.
 * @param: structure containing the new RT priority.
 *
 * Return: 0 on success. An error code otherwise.
 */
SYSCALL_DEFINE2(sched_setparam, pid_t, pid, struct sched_param __user *, param)
{
	return do_sched_setscheduler(pid, SETPARAM_POLICY, param);
}

/**
 * sys_sched_setattr - same as above, but with extended sched_attr
 * @pid: the pid in question.
 * @uattr: structure containing the extended parameters.
 * @flags: for future extension.
 */
SYSCALL_DEFINE3(sched_setattr, pid_t, pid, struct sched_attr __user *, uattr,
			       unsigned int, flags)
{
	struct sched_attr attr;
	struct task_struct *p;
	int retval;

	if (!uattr || pid < 0 || flags)
		return -EINVAL;

	retval = sched_copy_attr(uattr, &attr);
	if (retval)
		return retval;

	if ((int)attr.sched_policy < 0)
		return -EINVAL;

	rcu_read_lock();
	retval = -ESRCH;
	p = find_process_by_pid(pid);
	if (p != NULL)
		retval = sched_setattr(p, &attr);
	rcu_read_unlock();

	return retval;
}

/**
 * sys_sched_getscheduler - get the policy (scheduling class) of a thread
 * @pid: the pid in question.
 *
 * Return: On success, the policy of the thread. Otherwise, a negative error
 * code.
 */
SYSCALL_DEFINE1(sched_getscheduler, pid_t, pid)
{
	struct task_struct *p;
	int retval;

	if (pid < 0)
		return -EINVAL;

	retval = -ESRCH;
	rcu_read_lock();
	p = find_process_by_pid(pid);
	if (p) {
		retval = security_task_getscheduler(p);
		if (!retval)
			retval = p->policy
				| (p->sched_reset_on_fork ? SCHED_RESET_ON_FORK : 0);
	}
	rcu_read_unlock();
	return retval;
}

/**
 * sys_sched_getparam - get the RT priority of a thread
 * @pid: the pid in question.
 * @param: structure containing the RT priority.
 *
 * Return: On success, 0 and the RT priority is in @param. Otherwise, an error
 * code.
 */
SYSCALL_DEFINE2(sched_getparam, pid_t, pid, struct sched_param __user *, param)
{
	struct sched_param lp = { .sched_priority = 0 };
	struct task_struct *p;
	int retval;

	if (!param || pid < 0)
		return -EINVAL;

	rcu_read_lock();
	p = find_process_by_pid(pid);
	retval = -ESRCH;
	if (!p)
		goto out_unlock;

	retval = security_task_getscheduler(p);
	if (retval)
		goto out_unlock;

	if (task_has_rt_policy(p))
		lp.sched_priority = p->rt_priority;
	rcu_read_unlock();

	/*
	 * This one might sleep, we cannot do it with a spinlock held ...
	 */
	retval = copy_to_user(param, &lp, sizeof(*param)) ? -EFAULT : 0;

	return retval;

out_unlock:
	rcu_read_unlock();
	return retval;
}

static int sched_read_attr(struct sched_attr __user *uattr,
			   struct sched_attr *attr,
			   unsigned int usize)
{
	int ret;

	if (!access_ok(VERIFY_WRITE, uattr, usize))
		return -EFAULT;

	/*
	 * If we're handed a smaller struct than we know of,
	 * ensure all the unknown bits are 0 - i.e. old
	 * user-space does not get uncomplete information.
	 */
	if (usize < sizeof(*attr)) {
		unsigned char *addr;
		unsigned char *end;

		addr = (void *)attr + usize;
		end  = (void *)attr + sizeof(*attr);

		for (; addr < end; addr++) {
			if (*addr)
				return -EFBIG;
		}

		attr->size = usize;
	}

	ret = copy_to_user(uattr, attr, attr->size);
	if (ret)
		return -EFAULT;

	return 0;
}

/**
 * sys_sched_getattr - similar to sched_getparam, but with sched_attr
 * @pid: the pid in question.
 * @uattr: structure containing the extended parameters.
 * @size: sizeof(attr) for fwd/bwd comp.
 * @flags: for future extension.
 */
SYSCALL_DEFINE4(sched_getattr, pid_t, pid, struct sched_attr __user *, uattr,
		unsigned int, size, unsigned int, flags)
{
	struct sched_attr attr = {
		.size = sizeof(struct sched_attr),
	};
	struct task_struct *p;
	int retval;

	if (!uattr || pid < 0 || size > PAGE_SIZE ||
	    size < SCHED_ATTR_SIZE_VER0 || flags)
		return -EINVAL;

	rcu_read_lock();
	p = find_process_by_pid(pid);
	retval = -ESRCH;
	if (!p)
		goto out_unlock;

	retval = security_task_getscheduler(p);
	if (retval)
		goto out_unlock;

	attr.sched_policy = p->policy;
	if (p->sched_reset_on_fork)
		attr.sched_flags |= SCHED_FLAG_RESET_ON_FORK;
	if (task_has_dl_policy(p))
		__getparam_dl(p, &attr);
	else if (task_has_rt_policy(p))
		attr.sched_priority = p->rt_priority;
	else
		attr.sched_nice = task_nice(p);

	rcu_read_unlock();

	retval = sched_read_attr(uattr, &attr, size);
	return retval;

out_unlock:
	rcu_read_unlock();
	return retval;
}

long sched_setaffinity(pid_t pid, const struct cpumask *in_mask)
{
	cpumask_var_t cpus_allowed, new_mask;
	struct task_struct *p;
	int retval;
	int dest_cpu;
	cpumask_t allowed_mask;

	rcu_read_lock();

	p = find_process_by_pid(pid);
	if (!p) {
		rcu_read_unlock();
		return -ESRCH;
	}

	/* Prevent p going away */
	get_task_struct(p);
	rcu_read_unlock();

	if (p->flags & PF_NO_SETAFFINITY) {
		retval = -EINVAL;
		goto out_put_task;
	}
	if (!alloc_cpumask_var(&cpus_allowed, GFP_KERNEL)) {
		retval = -ENOMEM;
		goto out_put_task;
	}
	if (!alloc_cpumask_var(&new_mask, GFP_KERNEL)) {
		retval = -ENOMEM;
		goto out_free_cpus_allowed;
	}
	retval = -EPERM;
	if (!check_same_owner(p)) {
		rcu_read_lock();
		if (!ns_capable(__task_cred(p)->user_ns, CAP_SYS_NICE)) {
			rcu_read_unlock();
			goto out_free_new_mask;
		}
		rcu_read_unlock();
	}

	retval = security_task_setscheduler(p);
	if (retval)
		goto out_free_new_mask;


	cpuset_cpus_allowed(p, cpus_allowed);
	cpumask_and(new_mask, in_mask, cpus_allowed);

	/*
	 * Since bandwidth control happens on root_domain basis,
	 * if admission test is enabled, we only admit -deadline
	 * tasks allowed to run on all the CPUs in the task's
	 * root_domain.
	 */
#ifdef CONFIG_SMP
	if (task_has_dl_policy(p) && dl_bandwidth_enabled()) {
		rcu_read_lock();
		if (!cpumask_subset(task_rq(p)->rd->span, new_mask)) {
			retval = -EBUSY;
			rcu_read_unlock();
			goto out_free_new_mask;
		}
		rcu_read_unlock();
	}
#endif
again:
	cpumask_andnot(&allowed_mask, new_mask, cpu_isolated_mask);
	dest_cpu = cpumask_any_and(cpu_active_mask, &allowed_mask);
	if (dest_cpu < nr_cpu_ids) {
		retval = __set_cpus_allowed_ptr(p, new_mask, true);
		if (!retval) {
			cpuset_cpus_allowed(p, cpus_allowed);
			if (!cpumask_subset(new_mask, cpus_allowed)) {
				/*
				 * We must have raced with a concurrent cpuset
				 * update. Just reset the cpus_allowed to the
				 * cpuset's cpus_allowed
				 */
				cpumask_copy(new_mask, cpus_allowed);
				goto again;
			}
		}
	} else {
		retval = -EINVAL;
	}

out_free_new_mask:
	free_cpumask_var(new_mask);
out_free_cpus_allowed:
	free_cpumask_var(cpus_allowed);
out_put_task:
	put_task_struct(p);
	return retval;
}

static int get_user_cpu_mask(unsigned long __user *user_mask_ptr, unsigned len,
			     struct cpumask *new_mask)
{
	if (len < cpumask_size())
		cpumask_clear(new_mask);
	else if (len > cpumask_size())
		len = cpumask_size();

	return copy_from_user(new_mask, user_mask_ptr, len) ? -EFAULT : 0;
}

/**
 * sys_sched_setaffinity - set the cpu affinity of a process
 * @pid: pid of the process
 * @len: length in bytes of the bitmask pointed to by user_mask_ptr
 * @user_mask_ptr: user-space pointer to the new cpu mask
 *
 * Return: 0 on success. An error code otherwise.
 */
SYSCALL_DEFINE3(sched_setaffinity, pid_t, pid, unsigned int, len,
		unsigned long __user *, user_mask_ptr)
{
	cpumask_var_t new_mask;
	int retval;

	if (!alloc_cpumask_var(&new_mask, GFP_KERNEL))
		return -ENOMEM;

	retval = get_user_cpu_mask(user_mask_ptr, len, new_mask);
	if (retval == 0)
		retval = sched_setaffinity(pid, new_mask);
	free_cpumask_var(new_mask);
	return retval;
}

long sched_getaffinity(pid_t pid, struct cpumask *mask)
{
	struct task_struct *p;
	unsigned long flags;
	int retval;

	rcu_read_lock();

	retval = -ESRCH;
	p = find_process_by_pid(pid);
	if (!p)
		goto out_unlock;

	retval = security_task_getscheduler(p);
	if (retval)
		goto out_unlock;

	raw_spin_lock_irqsave(&p->pi_lock, flags);
	cpumask_and(mask, &p->cpus_allowed, cpu_active_mask);
	raw_spin_unlock_irqrestore(&p->pi_lock, flags);

out_unlock:
	rcu_read_unlock();

	return retval;
}

/**
 * sys_sched_getaffinity - get the cpu affinity of a process
 * @pid: pid of the process
 * @len: length in bytes of the bitmask pointed to by user_mask_ptr
 * @user_mask_ptr: user-space pointer to hold the current cpu mask
 *
 * Return: 0 on success. An error code otherwise.
 */
SYSCALL_DEFINE3(sched_getaffinity, pid_t, pid, unsigned int, len,
		unsigned long __user *, user_mask_ptr)
{
	int ret;
	cpumask_var_t mask;

	if ((len * BITS_PER_BYTE) < nr_cpu_ids)
		return -EINVAL;
	if (len & (sizeof(unsigned long)-1))
		return -EINVAL;

	if (!alloc_cpumask_var(&mask, GFP_KERNEL))
		return -ENOMEM;

	ret = sched_getaffinity(pid, mask);
	if (ret == 0) {
		size_t retlen = min_t(size_t, len, cpumask_size());

		if (copy_to_user(user_mask_ptr, mask, retlen))
			ret = -EFAULT;
		else
			ret = retlen;
	}
	free_cpumask_var(mask);

	return ret;
}

/**
 * sys_sched_yield - yield the current processor to other threads.
 *
 * This function yields the current CPU to other tasks. If there are no
 * other threads running on this CPU then this function will return.
 *
 * Return: 0.
 */
SYSCALL_DEFINE0(sched_yield)
{
	struct rq *rq = this_rq_lock();

	schedstat_inc(rq, yld_count);
	current->sched_class->yield_task(rq);

	/*
	 * Since we are going to call schedule() anyway, there's
	 * no need to preempt or enable interrupts:
	 */
	__release(rq->lock);
	spin_release(&rq->lock.dep_map, 1, _THIS_IP_);
	do_raw_spin_unlock(&rq->lock);
	sched_preempt_enable_no_resched();

	schedule();

	return 0;
}

int __sched _cond_resched(void)
{
	if (should_resched(0)) {
		preempt_schedule_common();
		return 1;
	}
	return 0;
}
EXPORT_SYMBOL(_cond_resched);

/*
 * __cond_resched_lock() - if a reschedule is pending, drop the given lock,
 * call schedule, and on return reacquire the lock.
 *
 * This works OK both with and without CONFIG_PREEMPT. We do strange low-level
 * operations here to prevent schedule() from being called twice (once via
 * spin_unlock(), once by hand).
 */
int __cond_resched_lock(spinlock_t *lock)
{
	int resched = should_resched(PREEMPT_LOCK_OFFSET);
	int ret = 0;

	lockdep_assert_held(lock);

	if (spin_needbreak(lock) || resched) {
		spin_unlock(lock);
		if (resched)
			preempt_schedule_common();
		else
			cpu_relax();
		ret = 1;
		spin_lock(lock);
	}
	return ret;
}
EXPORT_SYMBOL(__cond_resched_lock);

int __sched __cond_resched_softirq(void)
{
	BUG_ON(!in_softirq());

	if (should_resched(SOFTIRQ_DISABLE_OFFSET)) {
		local_bh_enable();
		preempt_schedule_common();
		local_bh_disable();
		return 1;
	}
	return 0;
}
EXPORT_SYMBOL(__cond_resched_softirq);

/**
 * yield - yield the current processor to other threads.
 *
 * Do not ever use this function, there's a 99% chance you're doing it wrong.
 *
 * The scheduler is at all times free to pick the calling task as the most
 * eligible task to run, if removing the yield() call from your code breaks
 * it, its already broken.
 *
 * Typical broken usage is:
 *
 * while (!event)
 * 	yield();
 *
 * where one assumes that yield() will let 'the other' process run that will
 * make event true. If the current task is a SCHED_FIFO task that will never
 * happen. Never use yield() as a progress guarantee!!
 *
 * If you want to use yield() to wait for something, use wait_event().
 * If you want to use yield() to be 'nice' for others, use cond_resched().
 * If you still want to use yield(), do not!
 */
void __sched yield(void)
{
	set_current_state(TASK_RUNNING);
	sys_sched_yield();
}
EXPORT_SYMBOL(yield);

/**
 * yield_to - yield the current processor to another thread in
 * your thread group, or accelerate that thread toward the
 * processor it's on.
 * @p: target task
 * @preempt: whether task preemption is allowed or not
 *
 * It's the caller's job to ensure that the target task struct
 * can't go away on us before we can do any checks.
 *
 * Return:
 *	true (>0) if we indeed boosted the target task.
 *	false (0) if we failed to boost the target.
 *	-ESRCH if there's no task to yield to.
 */
int __sched yield_to(struct task_struct *p, bool preempt)
{
	struct task_struct *curr = current;
	struct rq *rq, *p_rq;
	unsigned long flags;
	int yielded = 0;

	local_irq_save(flags);
	rq = this_rq();

again:
	p_rq = task_rq(p);
	/*
	 * If we're the only runnable task on the rq and target rq also
	 * has only one task, there's absolutely no point in yielding.
	 */
	if (rq->nr_running == 1 && p_rq->nr_running == 1) {
		yielded = -ESRCH;
		goto out_irq;
	}

	double_rq_lock(rq, p_rq);
	if (task_rq(p) != p_rq) {
		double_rq_unlock(rq, p_rq);
		goto again;
	}

	if (!curr->sched_class->yield_to_task)
		goto out_unlock;

	if (curr->sched_class != p->sched_class)
		goto out_unlock;

	if (task_running(p_rq, p) || p->state)
		goto out_unlock;

	yielded = curr->sched_class->yield_to_task(rq, p, preempt);
	if (yielded) {
		schedstat_inc(rq, yld_count);
		/*
		 * Make p's CPU reschedule; pick_next_entity takes care of
		 * fairness.
		 */
		if (preempt && rq != p_rq)
			resched_curr(p_rq);
	}

out_unlock:
	double_rq_unlock(rq, p_rq);
out_irq:
	local_irq_restore(flags);

	if (yielded > 0)
		schedule();

	return yielded;
}
EXPORT_SYMBOL_GPL(yield_to);

/*
 * This task is about to go to sleep on IO. Increment rq->nr_iowait so
 * that process accounting knows that this is a task in IO wait state.
 */
long __sched io_schedule_timeout(long timeout)
{
	int old_iowait = current->in_iowait;
	struct rq *rq;
	long ret;

	current->in_iowait = 1;
	blk_schedule_flush_plug(current);

	delayacct_blkio_start();
	rq = raw_rq();
	atomic_inc(&rq->nr_iowait);
	ret = schedule_timeout(timeout);
	current->in_iowait = old_iowait;
	atomic_dec(&rq->nr_iowait);
	delayacct_blkio_end();

	return ret;
}
EXPORT_SYMBOL(io_schedule_timeout);

/**
 * sys_sched_get_priority_max - return maximum RT priority.
 * @policy: scheduling class.
 *
 * Return: On success, this syscall returns the maximum
 * rt_priority that can be used by a given scheduling class.
 * On failure, a negative error code is returned.
 */
SYSCALL_DEFINE1(sched_get_priority_max, int, policy)
{
	int ret = -EINVAL;

	switch (policy) {
	case SCHED_FIFO:
	case SCHED_RR:
		ret = MAX_USER_RT_PRIO-1;
		break;
	case SCHED_DEADLINE:
	case SCHED_NORMAL:
	case SCHED_BATCH:
	case SCHED_IDLE:
		ret = 0;
		break;
	}
	return ret;
}

/**
 * sys_sched_get_priority_min - return minimum RT priority.
 * @policy: scheduling class.
 *
 * Return: On success, this syscall returns the minimum
 * rt_priority that can be used by a given scheduling class.
 * On failure, a negative error code is returned.
 */
SYSCALL_DEFINE1(sched_get_priority_min, int, policy)
{
	int ret = -EINVAL;

	switch (policy) {
	case SCHED_FIFO:
	case SCHED_RR:
		ret = 1;
		break;
	case SCHED_DEADLINE:
	case SCHED_NORMAL:
	case SCHED_BATCH:
	case SCHED_IDLE:
		ret = 0;
	}
	return ret;
}

/**
 * sys_sched_rr_get_interval - return the default timeslice of a process.
 * @pid: pid of the process.
 * @interval: userspace pointer to the timeslice value.
 *
 * this syscall writes the default timeslice value of a given process
 * into the user-space timespec buffer. A value of '0' means infinity.
 *
 * Return: On success, 0 and the timeslice is in @interval. Otherwise,
 * an error code.
 */
SYSCALL_DEFINE2(sched_rr_get_interval, pid_t, pid,
		struct timespec __user *, interval)
{
	struct task_struct *p;
	unsigned int time_slice;
	unsigned long flags;
	struct rq *rq;
	int retval;
	struct timespec t;

	if (pid < 0)
		return -EINVAL;

	retval = -ESRCH;
	rcu_read_lock();
	p = find_process_by_pid(pid);
	if (!p)
		goto out_unlock;

	retval = security_task_getscheduler(p);
	if (retval)
		goto out_unlock;

	rq = task_rq_lock(p, &flags);
	time_slice = 0;
	if (p->sched_class->get_rr_interval)
		time_slice = p->sched_class->get_rr_interval(rq, p);
	task_rq_unlock(rq, p, &flags);

	rcu_read_unlock();
	jiffies_to_timespec(time_slice, &t);
	retval = copy_to_user(interval, &t, sizeof(t)) ? -EFAULT : 0;
	return retval;

out_unlock:
	rcu_read_unlock();
	return retval;
}

static const char stat_nam[] = TASK_STATE_TO_CHAR_STR;

void sched_show_task(struct task_struct *p)
{
	unsigned long free = 0;
	int ppid;
	unsigned long state = p->state;

	if (state)
		state = __ffs(state) + 1;
	printk(KERN_INFO "%-15.15s %c", p->comm,
		state < sizeof(stat_nam) - 1 ? stat_nam[state] : '?');
#if BITS_PER_LONG == 32
	if (state == TASK_RUNNING)
		printk(KERN_CONT " running  ");
	else
		printk(KERN_CONT " %08lx ", thread_saved_pc(p));
#else
	if (state == TASK_RUNNING)
		printk(KERN_CONT "  running task    ");
	else
		printk(KERN_CONT " %016lx ", thread_saved_pc(p));
#endif
#ifdef CONFIG_DEBUG_STACK_USAGE
	free = stack_not_used(p);
#endif
	ppid = 0;
	rcu_read_lock();
	if (pid_alive(p))
		ppid = task_pid_nr(rcu_dereference(p->real_parent));
	rcu_read_unlock();
	printk(KERN_CONT "%5lu %5d %6d 0x%08lx\n", free,
		task_pid_nr(p), ppid,
		(unsigned long)task_thread_info(p)->flags);

	print_worker_info(KERN_INFO, p);
	show_stack(p, NULL);
}

void show_state_filter(unsigned long state_filter)
{
	struct task_struct *g, *p;

#if BITS_PER_LONG == 32
	printk(KERN_INFO
		"  task                PC stack   pid father\n");
#else
	printk(KERN_INFO
		"  task                        PC stack   pid father\n");
#endif
	rcu_read_lock();
	for_each_process_thread(g, p) {
		/*
		 * reset the NMI-timeout, listing all files on a slow
		 * console might take a lot of time:
		 * Also, reset softlockup watchdogs on all CPUs, because
		 * another CPU might be blocked waiting for us to process
		 * an IPI.
		 */
		touch_nmi_watchdog();
		touch_all_softlockup_watchdogs();
		if (!state_filter || (p->state & state_filter))
			sched_show_task(p);
	}

	touch_all_softlockup_watchdogs();

#ifdef CONFIG_SCHED_DEBUG
	sysrq_sched_debug_show();
#endif
	rcu_read_unlock();
	/*
	 * Only show locks if all tasks are dumped:
	 */
	if (!state_filter)
		debug_show_all_locks();
}

void init_idle_bootup_task(struct task_struct *idle)
{
	idle->sched_class = &idle_sched_class;
}

/**
 * init_idle - set up an idle thread for a given CPU
 * @idle: task in question
 * @cpu: cpu the idle task belongs to
 * @cpu_up: differentiate between initial boot vs hotplug
 *
 * NOTE: this function does not set the idle thread's NEED_RESCHED
 * flag, to make booting more robust.
 */
void init_idle(struct task_struct *idle, int cpu, bool cpu_up)
{
	struct rq *rq = cpu_rq(cpu);
	unsigned long flags;

	if (!cpu_up)
		init_new_task_load(idle, true);

	raw_spin_lock_irqsave(&idle->pi_lock, flags);
	raw_spin_lock(&rq->lock);

	__sched_fork(0, idle);

	idle->state = TASK_RUNNING;
	idle->se.exec_start = sched_clock();

	kasan_unpoison_task_stack(idle);

#ifdef CONFIG_SMP
	/*
	 * Its possible that init_idle() gets called multiple times on a task,
	 * in that case do_set_cpus_allowed() will not do the right thing.
	 *
	 * And since this is boot we can forgo the serialization.
	 */
	set_cpus_allowed_common(idle, cpumask_of(cpu));
#endif
	/*
	 * We're having a chicken and egg problem, even though we are
	 * holding rq->lock, the cpu isn't yet set to this cpu so the
	 * lockdep check in task_group() will fail.
	 *
	 * Similar case to sched_fork(). / Alternatively we could
	 * use task_rq_lock() here and obtain the other rq->lock.
	 *
	 * Silence PROVE_RCU
	 */
	rcu_read_lock();
	__set_task_cpu(idle, cpu);
	rcu_read_unlock();

	rq->curr = rq->idle = idle;
	idle->on_rq = TASK_ON_RQ_QUEUED;
#ifdef CONFIG_SMP
	idle->on_cpu = 1;
#endif
	raw_spin_unlock(&rq->lock);
	raw_spin_unlock_irqrestore(&idle->pi_lock, flags);

	/* Set the preempt count _outside_ the spinlocks! */
	init_idle_preempt_count(idle, cpu);

	/*
	 * The idle tasks have their own, simple scheduling class:
	 */
	idle->sched_class = &idle_sched_class;
	ftrace_graph_init_idle_task(idle, cpu);
	vtime_init_idle(idle, cpu);
#ifdef CONFIG_SMP
	sprintf(idle->comm, "%s/%d", INIT_TASK_COMM, cpu);
#endif
}

int cpuset_cpumask_can_shrink(const struct cpumask *cur,
			      const struct cpumask *trial)
{
	int ret = 1, trial_cpus;
	struct dl_bw *cur_dl_b;
	unsigned long flags;

	if (!cpumask_weight(cur))
		return ret;

	rcu_read_lock_sched();
	cur_dl_b = dl_bw_of(cpumask_any(cur));
	trial_cpus = cpumask_weight(trial);

	raw_spin_lock_irqsave(&cur_dl_b->lock, flags);
	if (cur_dl_b->bw != -1 &&
	    cur_dl_b->bw * trial_cpus < cur_dl_b->total_bw)
		ret = 0;
	raw_spin_unlock_irqrestore(&cur_dl_b->lock, flags);
	rcu_read_unlock_sched();

	return ret;
}

int task_can_attach(struct task_struct *p,
		    const struct cpumask *cs_cpus_allowed)
{
	int ret = 0;

	/*
	 * Kthreads which disallow setaffinity shouldn't be moved
	 * to a new cpuset; we don't want to change their cpu
	 * affinity and isolating such threads by their set of
	 * allowed nodes is unnecessary.  Thus, cpusets are not
	 * applicable for such threads.  This prevents checking for
	 * success of set_cpus_allowed_ptr() on all attached tasks
	 * before cpus_allowed may be changed.
	 */
	if (p->flags & PF_NO_SETAFFINITY) {
		ret = -EINVAL;
		goto out;
	}

#ifdef CONFIG_SMP
	if (dl_task(p) && !cpumask_intersects(task_rq(p)->rd->span,
					      cs_cpus_allowed)) {
		unsigned int dest_cpu = cpumask_any_and(cpu_active_mask,
							cs_cpus_allowed);
		struct dl_bw *dl_b;
		bool overflow;
		int cpus;
		unsigned long flags;

		rcu_read_lock_sched();
		dl_b = dl_bw_of(dest_cpu);
		raw_spin_lock_irqsave(&dl_b->lock, flags);
		cpus = dl_bw_cpus(dest_cpu);
		overflow = __dl_overflow(dl_b, cpus, 0, p->dl.dl_bw);
		if (overflow)
			ret = -EBUSY;
		else {
			/*
			 * We reserve space for this task in the destination
			 * root_domain, as we can't fail after this point.
			 * We will free resources in the source root_domain
			 * later on (see set_cpus_allowed_dl()).
			 */
			__dl_add(dl_b, p->dl.dl_bw);
		}
		raw_spin_unlock_irqrestore(&dl_b->lock, flags);
		rcu_read_unlock_sched();

	}
#endif
out:
	return ret;
}

#ifdef CONFIG_SMP

#ifdef CONFIG_NUMA_BALANCING
/* Migrate current task p to target_cpu */
int migrate_task_to(struct task_struct *p, int target_cpu)
{
	struct migration_arg arg = { p, target_cpu };
	int curr_cpu = task_cpu(p);

	if (curr_cpu == target_cpu)
		return 0;

	if (!cpumask_test_cpu(target_cpu, tsk_cpus_allowed(p)))
		return -EINVAL;

	/* TODO: This is not properly updating schedstats */

	trace_sched_move_numa(p, curr_cpu, target_cpu);
	return stop_one_cpu(curr_cpu, migration_cpu_stop, &arg);
}

/*
 * Requeue a task on a given node and accurately track the number of NUMA
 * tasks on the runqueues
 */
void sched_setnuma(struct task_struct *p, int nid)
{
	struct rq *rq;
	unsigned long flags;
	bool queued, running;

	rq = task_rq_lock(p, &flags);
	queued = task_on_rq_queued(p);
	running = task_current(rq, p);

	if (queued)
		dequeue_task(rq, p, DEQUEUE_SAVE);
	if (running)
		put_prev_task(rq, p);

	p->numa_preferred_nid = nid;

	if (running)
		p->sched_class->set_curr_task(rq);
	if (queued)
		enqueue_task(rq, p, ENQUEUE_RESTORE);
	task_rq_unlock(rq, p, &flags);
}
#endif /* CONFIG_NUMA_BALANCING */

#ifdef CONFIG_HOTPLUG_CPU
/*
 * Ensures that the idle task is using init_mm right before its cpu goes
 * offline.
 */
void idle_task_exit(void)
{
	struct mm_struct *mm = current->active_mm;

	BUG_ON(cpu_online(smp_processor_id()));

	if (mm != &init_mm) {
		switch_mm(mm, &init_mm, current);
		finish_arch_post_lock_switch();
	}
	mmdrop(mm);
}

/*
 * Since this CPU is going 'away' for a while, fold any nr_active delta
 * we might have. Assumes we're called after migrate_tasks() so that the
 * nr_active count is stable.
 *
 * Also see the comment "Global load-average calculations".
 */
static void calc_load_migrate(struct rq *rq)
{
	long delta = calc_load_fold_active(rq);
	if (delta)
		atomic_long_add(delta, &calc_load_tasks);
}

static void put_prev_task_fake(struct rq *rq, struct task_struct *prev)
{
}

static const struct sched_class fake_sched_class = {
	.put_prev_task = put_prev_task_fake,
};

static struct task_struct fake_task = {
	/*
	 * Avoid pull_{rt,dl}_task()
	 */
	.prio = MAX_PRIO + 1,
	.sched_class = &fake_sched_class,
};

/*
 * Remove a task from the runqueue and pretend that it's migrating. This
 * should prevent migrations for the detached task and disallow further
 * changes to tsk_cpus_allowed.
 */
static void
detach_one_task(struct task_struct *p, struct rq *rq, struct list_head *tasks)
{
	lockdep_assert_held(&rq->lock);

	p->on_rq = TASK_ON_RQ_MIGRATING;
	deactivate_task(rq, p, 0);
	list_add(&p->se.group_node, tasks);
}

static void attach_tasks(struct list_head *tasks, struct rq *rq)
{
	struct task_struct *p;

	lockdep_assert_held(&rq->lock);

	while (!list_empty(tasks)) {
		p = list_first_entry(tasks, struct task_struct, se.group_node);
		list_del_init(&p->se.group_node);

		BUG_ON(task_rq(p) != rq);
		activate_task(rq, p, 0);
		p->on_rq = TASK_ON_RQ_QUEUED;
	}
}

/*
 * Migrate all tasks (not pinned if pinned argument say so) from the rq,
 * sleeping tasks will be migrated by try_to_wake_up()->select_task_rq().
 *
 * Called with rq->lock held even though we'er in stop_machine() and
 * there's no concurrency possible, we hold the required locks anyway
 * because of lock validation efforts.
 */
static void migrate_tasks(struct rq *dead_rq, bool migrate_pinned_tasks)
{
	struct rq *rq = dead_rq;
	struct task_struct *next, *stop = rq->stop;
	int dest_cpu;
	unsigned int num_pinned_kthreads = 1; /* this thread */
	LIST_HEAD(tasks);
	cpumask_t avail_cpus;

	cpumask_andnot(&avail_cpus, cpu_online_mask, cpu_isolated_mask);

	/*
	 * Fudge the rq selection such that the below task selection loop
	 * doesn't get stuck on the currently eligible stop task.
	 *
	 * We're currently inside stop_machine() and the rq is either stuck
	 * in the stop_machine_cpu_stop() loop, or we're executing this code,
	 * either way we should never end up calling schedule() until we're
	 * done here.
	 */
	rq->stop = NULL;

	/*
	 * put_prev_task() and pick_next_task() sched
	 * class method both need to have an up-to-date
	 * value of rq->clock[_task]
	 */
	update_rq_clock(rq);

	for (;;) {
		/*
		 * There's this thread running, bail when that's the only
		 * remaining thread.
		 */
		if (rq->nr_running == 1)
			break;

		/*
		 * pick_next_task assumes pinned rq->lock.
		 */
		lockdep_pin_lock(&rq->lock);
		next = pick_next_task(rq, &fake_task);
		BUG_ON(!next);
		next->sched_class->put_prev_task(rq, next);

		if (!migrate_pinned_tasks && next->flags & PF_KTHREAD &&
			!cpumask_intersects(&avail_cpus, &next->cpus_allowed)) {
			detach_one_task(next, rq, &tasks);
			num_pinned_kthreads += 1;
			lockdep_unpin_lock(&rq->lock);
			continue;
		}

		/*
		 * Rules for changing task_struct::cpus_allowed are holding
		 * both pi_lock and rq->lock, such that holding either
		 * stabilizes the mask.
		 *
		 * Drop rq->lock is not quite as disastrous as it usually is
		 * because !cpu_active at this point, which means load-balance
		 * will not interfere. Also, stop-machine.
		 */
		lockdep_unpin_lock(&rq->lock);
		raw_spin_unlock(&rq->lock);
		raw_spin_lock(&next->pi_lock);
		raw_spin_lock(&rq->lock);

		/*
		 * Since we're inside stop-machine, _nothing_ should have
		 * changed the task, WARN if weird stuff happened, because in
		 * that case the above rq->lock drop is a fail too.
		 * However, during cpu isolation the load balancer might have
		 * interferred since we don't stop all CPUs. Ignore warning for
		 * this case.
		 */
		if (task_rq(next) != rq || !task_on_rq_queued(next)) {
			WARN_ON(migrate_pinned_tasks);
			raw_spin_unlock(&next->pi_lock);
			continue;
		}

		/* Find suitable destination for @next, with force if needed. */
		dest_cpu = select_fallback_rq(dead_rq->cpu, next, false);

		rq = __migrate_task(rq, next, dest_cpu);
		if (rq != dead_rq) {
			raw_spin_unlock(&next->pi_lock);
			raw_spin_unlock(&rq->lock);
			notify_migration(dead_rq->cpu, dest_cpu, true, next);
			rq = dead_rq;
			raw_spin_lock(&next->pi_lock);
			raw_spin_lock(&rq->lock);
		}
		raw_spin_unlock(&next->pi_lock);
	}

	rq->stop = stop;

	if (num_pinned_kthreads > 1)
		attach_tasks(&tasks, rq);
}

static void set_rq_online(struct rq *rq);
static void set_rq_offline(struct rq *rq);

int do_isolation_work_cpu_stop(void *data)
{
	unsigned int cpu = smp_processor_id();
	struct rq *rq = cpu_rq(cpu);

	watchdog_disable(cpu);

	irq_migrate_all_off_this_cpu();

	local_irq_disable();

	sched_ttwu_pending();

	raw_spin_lock(&rq->lock);

	/*
	 * Temporarily mark the rq as offline. This will allow us to
	 * move tasks off the CPU.
	 */
	if (rq->rd) {
		BUG_ON(!cpumask_test_cpu(cpu, rq->rd->span));
		set_rq_offline(rq);
	}

	migrate_tasks(rq, false);

	if (rq->rd)
		set_rq_online(rq);
	raw_spin_unlock(&rq->lock);

	/*
	 * We might have been in tickless state. Clear NOHZ flags to avoid
	 * us being kicked for helping out with balancing
	 */
	nohz_balance_clear_nohz_mask(cpu);

	clear_hmp_request(cpu);
	local_irq_enable();
	return 0;
}

int do_unisolation_work_cpu_stop(void *data)
{
	watchdog_enable(smp_processor_id());
	return 0;
}

static void init_sched_groups_capacity(int cpu, struct sched_domain *sd);

static void sched_update_group_capacities(int cpu)
{
	struct sched_domain *sd;

	mutex_lock(&sched_domains_mutex);
	rcu_read_lock();

	for_each_domain(cpu, sd) {
		int balance_cpu = group_balance_cpu(sd->groups);

		init_sched_groups_capacity(cpu, sd);
		/*
		 * Need to ensure this is also called with balancing
		 * cpu.
		*/
		if (cpu != balance_cpu)
			init_sched_groups_capacity(balance_cpu, sd);
	}

	rcu_read_unlock();
	mutex_unlock(&sched_domains_mutex);
}

static unsigned int cpu_isolation_vote[NR_CPUS];

int sched_isolate_count(const cpumask_t *mask, bool include_offline)
{
	cpumask_t count_mask = CPU_MASK_NONE;

	if (include_offline) {
		cpumask_complement(&count_mask, cpu_online_mask);
		cpumask_or(&count_mask, &count_mask, cpu_isolated_mask);
		cpumask_and(&count_mask, &count_mask, mask);
	} else {
		cpumask_and(&count_mask, mask, cpu_isolated_mask);
	}

	return cpumask_weight(&count_mask);
}

/*
 * 1) CPU is isolated and cpu is offlined:
 *	Unisolate the core.
 * 2) CPU is not isolated and CPU is offlined:
 *	No action taken.
 * 3) CPU is offline and request to isolate
 *	Request ignored.
 * 4) CPU is offline and isolated:
 *	Not a possible state.
 * 5) CPU is online and request to isolate
 *	Normal case: Isolate the CPU
 * 6) CPU is not isolated and comes back online
 *	Nothing to do
 *
 * Note: The client calling sched_isolate_cpu() is repsonsible for ONLY
 * calling sched_unisolate_cpu() on a CPU that the client previously isolated.
 * Client is also responsible for unisolating when a core goes offline
 * (after CPU is marked offline).
 */
int sched_isolate_cpu(int cpu)
{
	struct rq *rq = cpu_rq(cpu);
	cpumask_t avail_cpus;
	int ret_code = 0;
	u64 start_time = 0;

	if (trace_sched_isolate_enabled())
		start_time = sched_clock();

	cpu_maps_update_begin();

	cpumask_andnot(&avail_cpus, cpu_online_mask, cpu_isolated_mask);

	/* We cannot isolate ALL cpus in the system */
	if (cpumask_weight(&avail_cpus) == 1) {
		ret_code = -EINVAL;
		goto out;
	}

	if (!cpu_online(cpu)) {
		ret_code = -EINVAL;
		goto out;
	}

	if (++cpu_isolation_vote[cpu] > 1)
		goto out;

	/*
	 * There is a race between watchdog being enabled by hotplug and
	 * core isolation disabling the watchdog. When a CPU is hotplugged in
	 * and the hotplug lock has been released the watchdog thread might
	 * not have run yet to enable the watchdog.
	 * We have to wait for the watchdog to be enabled before proceeding.
	 */
	if (!watchdog_configured(cpu)) {
		msleep(20);
		if (!watchdog_configured(cpu)) {
			--cpu_isolation_vote[cpu];
			ret_code = -EBUSY;
			goto out;
		}
	}

	set_cpu_isolated(cpu, true);
	cpumask_clear_cpu(cpu, &avail_cpus);

	/* Migrate timers */
	smp_call_function_any(&avail_cpus, hrtimer_quiesce_cpu, &cpu, 1);
	smp_call_function_any(&avail_cpus, timer_quiesce_cpu, &cpu, 1);

	stop_cpus(cpumask_of(cpu), do_isolation_work_cpu_stop, 0);

	calc_load_migrate(rq);
	update_max_interval();
	sched_update_group_capacities(cpu);

out:
	cpu_maps_update_done();
	trace_sched_isolate(cpu, cpumask_bits(cpu_isolated_mask)[0],
			    start_time, 1);
	return ret_code;
}

/*
 * Note: The client calling sched_isolate_cpu() is repsonsible for ONLY
 * calling sched_unisolate_cpu() on a CPU that the client previously isolated.
 * Client is also responsible for unisolating when a core goes offline
 * (after CPU is marked offline).
 */
int sched_unisolate_cpu_unlocked(int cpu)
{
	int ret_code = 0;
	struct rq *rq = cpu_rq(cpu);
	u64 start_time = 0;

	if (trace_sched_isolate_enabled())
		start_time = sched_clock();

	if (!cpu_isolation_vote[cpu]) {
		ret_code = -EINVAL;
		goto out;
	}

	if (--cpu_isolation_vote[cpu])
		goto out;

	if (cpu_online(cpu)) {
		unsigned long flags;

		raw_spin_lock_irqsave(&rq->lock, flags);
		rq->age_stamp = sched_clock_cpu(cpu);
		raw_spin_unlock_irqrestore(&rq->lock, flags);
	}

	set_cpu_isolated(cpu, false);
	update_max_interval();
	sched_update_group_capacities(cpu);

	if (cpu_online(cpu)) {
		stop_cpus(cpumask_of(cpu), do_unisolation_work_cpu_stop, 0);

		/* Kick CPU to immediately do load balancing */
		if (!test_and_set_bit(NOHZ_BALANCE_KICK, nohz_flags(cpu)))
			smp_send_reschedule(cpu);
	}

out:
	trace_sched_isolate(cpu, cpumask_bits(cpu_isolated_mask)[0],
			    start_time, 0);
	return ret_code;
}

int sched_unisolate_cpu(int cpu)
{
	int ret_code;

	cpu_maps_update_begin();
	ret_code = sched_unisolate_cpu_unlocked(cpu);
	cpu_maps_update_done();
	return ret_code;
}

#endif /* CONFIG_HOTPLUG_CPU */

#if defined(CONFIG_SCHED_DEBUG) && defined(CONFIG_SYSCTL)

static struct ctl_table sd_ctl_dir[] = {
	{
		.procname	= "sched_domain",
		.mode		= 0555,
	},
	{}
};

static struct ctl_table sd_ctl_root[] = {
	{
		.procname	= "kernel",
		.mode		= 0555,
		.child		= sd_ctl_dir,
	},
	{}
};

static struct ctl_table *sd_alloc_ctl_entry(int n)
{
	struct ctl_table *entry =
		kcalloc(n, sizeof(struct ctl_table), GFP_KERNEL);

	return entry;
}

static void sd_free_ctl_entry(struct ctl_table **tablep)
{
	struct ctl_table *entry;

	/*
	 * In the intermediate directories, both the child directory and
	 * procname are dynamically allocated and could fail but the mode
	 * will always be set. In the lowest directory the names are
	 * static strings and all have proc handlers.
	 */
	for (entry = *tablep; entry->mode; entry++) {
		if (entry->child)
			sd_free_ctl_entry(&entry->child);
		if (entry->proc_handler == NULL)
			kfree(entry->procname);
	}

	kfree(*tablep);
	*tablep = NULL;
}

static int min_load_idx = 0;
static int max_load_idx = CPU_LOAD_IDX_MAX-1;

static void
set_table_entry(struct ctl_table *entry,
		const char *procname, void *data, int maxlen,
		umode_t mode, proc_handler *proc_handler,
		bool load_idx)
{
	entry->procname = procname;
	entry->data = data;
	entry->maxlen = maxlen;
	entry->mode = mode;
	entry->proc_handler = proc_handler;

	if (load_idx) {
		entry->extra1 = &min_load_idx;
		entry->extra2 = &max_load_idx;
	}
}

static struct ctl_table *
sd_alloc_ctl_energy_table(struct sched_group_energy *sge)
{
	struct ctl_table *table = sd_alloc_ctl_entry(5);

	if (table == NULL)
		return NULL;

	set_table_entry(&table[0], "nr_idle_states", &sge->nr_idle_states,
			sizeof(int), 0644, proc_dointvec_minmax, false);
	set_table_entry(&table[1], "idle_states", &sge->idle_states[0].power,
			sge->nr_idle_states*sizeof(struct idle_state), 0644,
			proc_doulongvec_minmax, false);
	set_table_entry(&table[2], "nr_cap_states", &sge->nr_cap_states,
			sizeof(int), 0644, proc_dointvec_minmax, false);
	set_table_entry(&table[3], "cap_states", &sge->cap_states[0].cap,
			sge->nr_cap_states*sizeof(struct capacity_state), 0644,
			proc_doulongvec_minmax, false);

	return table;
}

static struct ctl_table *
sd_alloc_ctl_group_table(struct sched_group *sg)
{
	struct ctl_table *table = sd_alloc_ctl_entry(2);

	if (table == NULL)
		return NULL;

	table->procname = kstrdup("energy", GFP_KERNEL);
	table->mode = 0555;
	table->child = sd_alloc_ctl_energy_table((struct sched_group_energy *)sg->sge);

	return table;
}

static struct ctl_table *
sd_alloc_ctl_domain_table(struct sched_domain *sd)
{
	struct ctl_table *table;
	unsigned int nr_entries = 14;

	int i = 0;
	struct sched_group *sg = sd->groups;

	if (sg->sge) {
		int nr_sgs = 0;

		do {} while (nr_sgs++, sg = sg->next, sg != sd->groups);

		nr_entries += nr_sgs;
	}

	table = sd_alloc_ctl_entry(nr_entries);

	if (table == NULL)
		return NULL;

	set_table_entry(&table[0], "min_interval", &sd->min_interval,
		sizeof(long), 0644, proc_doulongvec_minmax, false);
	set_table_entry(&table[1], "max_interval", &sd->max_interval,
		sizeof(long), 0644, proc_doulongvec_minmax, false);
	set_table_entry(&table[2], "busy_idx", &sd->busy_idx,
		sizeof(int), 0644, proc_dointvec_minmax, true);
	set_table_entry(&table[3], "idle_idx", &sd->idle_idx,
		sizeof(int), 0644, proc_dointvec_minmax, true);
	set_table_entry(&table[4], "newidle_idx", &sd->newidle_idx,
		sizeof(int), 0644, proc_dointvec_minmax, true);
	set_table_entry(&table[5], "wake_idx", &sd->wake_idx,
		sizeof(int), 0644, proc_dointvec_minmax, true);
	set_table_entry(&table[6], "forkexec_idx", &sd->forkexec_idx,
		sizeof(int), 0644, proc_dointvec_minmax, true);
	set_table_entry(&table[7], "busy_factor", &sd->busy_factor,
		sizeof(int), 0644, proc_dointvec_minmax, false);
	set_table_entry(&table[8], "imbalance_pct", &sd->imbalance_pct,
		sizeof(int), 0644, proc_dointvec_minmax, false);
	set_table_entry(&table[9], "cache_nice_tries",
		&sd->cache_nice_tries,
		sizeof(int), 0644, proc_dointvec_minmax, false);
	set_table_entry(&table[10], "flags", &sd->flags,
		sizeof(int), 0644, proc_dointvec_minmax, false);
	set_table_entry(&table[11], "max_newidle_lb_cost",
		&sd->max_newidle_lb_cost,
		sizeof(long), 0644, proc_doulongvec_minmax, false);
	set_table_entry(&table[12], "name", sd->name,
		CORENAME_MAX_SIZE, 0444, proc_dostring, false);
	sg = sd->groups;
	if (sg->sge) {
		char buf[32];
		struct ctl_table *entry = &table[13];

		do {
			snprintf(buf, 32, "group%d", i);
			entry->procname = kstrdup(buf, GFP_KERNEL);
			entry->mode = 0555;
			entry->child = sd_alloc_ctl_group_table(sg);
		} while (entry++, i++, sg = sg->next, sg != sd->groups);
	}
	/* &table[nr_entries-1] is terminator */

	return table;
}

static struct ctl_table *sd_alloc_ctl_cpu_table(int cpu)
{
	struct ctl_table *entry, *table;
	struct sched_domain *sd;
	int domain_num = 0, i;
	char buf[32];

	for_each_domain(cpu, sd)
		domain_num++;
	entry = table = sd_alloc_ctl_entry(domain_num + 1);
	if (table == NULL)
		return NULL;

	i = 0;
	for_each_domain(cpu, sd) {
		snprintf(buf, 32, "domain%d", i);
		entry->procname = kstrdup(buf, GFP_KERNEL);
		entry->mode = 0555;
		entry->child = sd_alloc_ctl_domain_table(sd);
		entry++;
		i++;
	}
	return table;
}

static struct ctl_table_header *sd_sysctl_header;
static void register_sched_domain_sysctl(void)
{
	int i, cpu_num = num_possible_cpus();
	struct ctl_table *entry = sd_alloc_ctl_entry(cpu_num + 1);
	char buf[32];

	WARN_ON(sd_ctl_dir[0].child);
	sd_ctl_dir[0].child = entry;

	if (entry == NULL)
		return;

	for_each_possible_cpu(i) {
		snprintf(buf, 32, "cpu%d", i);
		entry->procname = kstrdup(buf, GFP_KERNEL);
		entry->mode = 0555;
		entry->child = sd_alloc_ctl_cpu_table(i);
		entry++;
	}

	WARN_ON(sd_sysctl_header);
	sd_sysctl_header = register_sysctl_table(sd_ctl_root);
}

/* may be called multiple times per register */
static void unregister_sched_domain_sysctl(void)
{
	unregister_sysctl_table(sd_sysctl_header);
	sd_sysctl_header = NULL;
	if (sd_ctl_dir[0].child)
		sd_free_ctl_entry(&sd_ctl_dir[0].child);
}
#else
static void register_sched_domain_sysctl(void)
{
}
static void unregister_sched_domain_sysctl(void)
{
}
#endif /* CONFIG_SCHED_DEBUG && CONFIG_SYSCTL */

static void set_rq_online(struct rq *rq)
{
	if (!rq->online) {
		const struct sched_class *class;

		cpumask_set_cpu(rq->cpu, rq->rd->online);
		rq->online = 1;

		for_each_class(class) {
			if (class->rq_online)
				class->rq_online(rq);
		}
	}
}

static void set_rq_offline(struct rq *rq)
{
	if (rq->online) {
		const struct sched_class *class;

		for_each_class(class) {
			if (class->rq_offline)
				class->rq_offline(rq);
		}

		cpumask_clear_cpu(rq->cpu, rq->rd->online);
		rq->online = 0;
	}
}

/*
 * migration_call - callback that gets triggered when a CPU is added.
 * Here we can start up the necessary migration thread for the new CPU.
 */
static int
migration_call(struct notifier_block *nfb, unsigned long action, void *hcpu)
{
	int cpu = (long)hcpu;
	unsigned long flags;
	struct rq *rq = cpu_rq(cpu);

	switch (action & ~CPU_TASKS_FROZEN) {

	case CPU_UP_PREPARE:
		raw_spin_lock_irqsave(&rq->lock, flags);
		set_window_start(rq);
		raw_spin_unlock_irqrestore(&rq->lock, flags);
		rq->calc_load_update = calc_load_update;
		break;

	case CPU_ONLINE:
		/* Update our root-domain */
		raw_spin_lock_irqsave(&rq->lock, flags);
		if (rq->rd) {
			BUG_ON(!cpumask_test_cpu(cpu, rq->rd->span));

			set_rq_online(rq);
		}
		raw_spin_unlock_irqrestore(&rq->lock, flags);
		break;

#ifdef CONFIG_HOTPLUG_CPU
	case CPU_DYING:
		sched_ttwu_pending();
		/* Update our root-domain */
		raw_spin_lock_irqsave(&rq->lock, flags);

		if (rq->rd) {
			BUG_ON(!cpumask_test_cpu(cpu, rq->rd->span));
			set_rq_offline(rq);
		}
		migrate_tasks(rq, true);
		BUG_ON(rq->nr_running != 1); /* the migration thread */
		raw_spin_unlock_irqrestore(&rq->lock, flags);
		break;

	case CPU_DEAD:
		clear_hmp_request(cpu);
		calc_load_migrate(rq);
		break;
#endif
	}

	update_max_interval();

	return NOTIFY_OK;
}

/*
 * Register at high priority so that task migration (migrate_all_tasks)
 * happens before everything else.  This has to be lower priority than
 * the notifier in the perf_event subsystem, though.
 */
static struct notifier_block migration_notifier = {
	.notifier_call = migration_call,
	.priority = CPU_PRI_MIGRATION,
};

static void set_cpu_rq_start_time(void)
{
	int cpu = smp_processor_id();
	struct rq *rq = cpu_rq(cpu);
	rq->age_stamp = sched_clock_cpu(cpu);
}

static int sched_cpu_active(struct notifier_block *nfb,
				      unsigned long action, void *hcpu)
{
	int cpu = (long)hcpu;

	switch (action & ~CPU_TASKS_FROZEN) {
	case CPU_STARTING:
		set_cpu_rq_start_time();
		return NOTIFY_OK;

	case CPU_ONLINE:
		/*
		 * At this point a starting CPU has marked itself as online via
		 * set_cpu_online(). But it might not yet have marked itself
		 * as active, which is essential from here on.
		 */
		set_cpu_active(cpu, true);
		stop_machine_unpark(cpu);
		return NOTIFY_OK;

	case CPU_DOWN_FAILED:
		set_cpu_active(cpu, true);
		return NOTIFY_OK;

	default:
		return NOTIFY_DONE;
	}
}

static int sched_cpu_inactive(struct notifier_block *nfb,
					unsigned long action, void *hcpu)
{
	switch (action & ~CPU_TASKS_FROZEN) {
	case CPU_DOWN_PREPARE:
		set_cpu_active((long)hcpu, false);
		return NOTIFY_OK;
	default:
		return NOTIFY_DONE;
	}
}

static int __init migration_init(void)
{
	void *cpu = (void *)(long)smp_processor_id();
	int err;

	/* Initialize migration for the boot CPU */
	err = migration_call(&migration_notifier, CPU_UP_PREPARE, cpu);
	BUG_ON(err == NOTIFY_BAD);
	migration_call(&migration_notifier, CPU_ONLINE, cpu);
	register_cpu_notifier(&migration_notifier);

	/* Register cpu active notifiers */
	cpu_notifier(sched_cpu_active, CPU_PRI_SCHED_ACTIVE);
	cpu_notifier(sched_cpu_inactive, CPU_PRI_SCHED_INACTIVE);

	return 0;
}
early_initcall(migration_init);

static cpumask_var_t sched_domains_tmpmask; /* sched_domains_mutex */

#ifdef CONFIG_SCHED_DEBUG

static __read_mostly int sched_debug_enabled;

static int __init sched_debug_setup(char *str)
{
	sched_debug_enabled = 1;

	return 0;
}
early_param("sched_debug", sched_debug_setup);

static inline bool sched_debug(void)
{
	return sched_debug_enabled;
}

static int sched_domain_debug_one(struct sched_domain *sd, int cpu, int level,
				  struct cpumask *groupmask)
{
	struct sched_group *group = sd->groups;

	cpumask_clear(groupmask);

	printk(KERN_DEBUG "%*s domain %d: ", level, "", level);

	if (!(sd->flags & SD_LOAD_BALANCE)) {
		printk("does not load-balance\n");
		return -1;
	}

	printk(KERN_CONT "span %*pbl level %s\n",
	       cpumask_pr_args(sched_domain_span(sd)), sd->name);

	if (!cpumask_test_cpu(cpu, sched_domain_span(sd))) {
		printk(KERN_ERR "ERROR: domain->span does not contain "
				"CPU%d\n", cpu);
	}
	if (!cpumask_test_cpu(cpu, sched_group_cpus(group))) {
		printk(KERN_ERR "ERROR: domain->groups does not contain"
				" CPU%d\n", cpu);
	}

	printk(KERN_DEBUG "%*s groups:", level + 1, "");
	do {
		if (!group) {
			printk("\n");
			printk(KERN_ERR "ERROR: group is NULL\n");
			break;
		}

		if (!cpumask_weight(sched_group_cpus(group))) {
			printk(KERN_CONT "\n");
			printk(KERN_ERR "ERROR: empty group\n");
			break;
		}

		if (!(sd->flags & SD_OVERLAP) &&
		    cpumask_intersects(groupmask, sched_group_cpus(group))) {
			printk(KERN_CONT "\n");
			printk(KERN_ERR "ERROR: repeated CPUs\n");
			break;
		}

		cpumask_or(groupmask, groupmask, sched_group_cpus(group));

		printk(KERN_CONT " %*pbl",
		       cpumask_pr_args(sched_group_cpus(group)));
		if (group->sgc->capacity != SCHED_CAPACITY_SCALE) {
			printk(KERN_CONT " (cpu_capacity = %lu)",
				group->sgc->capacity);
		}

		group = group->next;
	} while (group != sd->groups);
	printk(KERN_CONT "\n");

	if (!cpumask_equal(sched_domain_span(sd), groupmask))
		printk(KERN_ERR "ERROR: groups don't span domain->span\n");

	if (sd->parent &&
	    !cpumask_subset(groupmask, sched_domain_span(sd->parent)))
		printk(KERN_ERR "ERROR: parent span is not a superset "
			"of domain->span\n");
	return 0;
}

static void sched_domain_debug(struct sched_domain *sd, int cpu)
{
	int level = 0;

	if (!sched_debug_enabled)
		return;

	if (!sd) {
		printk(KERN_DEBUG "CPU%d attaching NULL sched-domain.\n", cpu);
		return;
	}

	printk(KERN_DEBUG "CPU%d attaching sched-domain:\n", cpu);

	for (;;) {
		if (sched_domain_debug_one(sd, cpu, level, sched_domains_tmpmask))
			break;
		level++;
		sd = sd->parent;
		if (!sd)
			break;
	}
}
#else /* !CONFIG_SCHED_DEBUG */
# define sched_domain_debug(sd, cpu) do { } while (0)
static inline bool sched_debug(void)
{
	return false;
}
#endif /* CONFIG_SCHED_DEBUG */

static int sd_degenerate(struct sched_domain *sd)
{
	if (cpumask_weight(sched_domain_span(sd)) == 1) {
		if (sd->groups->sge)
			sd->flags &= ~SD_LOAD_BALANCE;
		else
			return 1;
	}

	/* Following flags need at least 2 groups */
	if (sd->flags & (SD_LOAD_BALANCE |
			 SD_BALANCE_NEWIDLE |
			 SD_BALANCE_FORK |
			 SD_BALANCE_EXEC |
			 SD_SHARE_CPUCAPACITY |
			 SD_ASYM_CPUCAPACITY |
			 SD_SHARE_PKG_RESOURCES |
			 SD_SHARE_POWERDOMAIN |
			 SD_SHARE_CAP_STATES)) {
		if (sd->groups != sd->groups->next)
			return 0;
	}

	/* Following flags don't use groups */
	if (sd->flags & (SD_WAKE_AFFINE))
		return 0;

	return 1;
}

static int
sd_parent_degenerate(struct sched_domain *sd, struct sched_domain *parent)
{
	unsigned long cflags = sd->flags, pflags = parent->flags;

	if (sd_degenerate(parent))
		return 1;

	if (!cpumask_equal(sched_domain_span(sd), sched_domain_span(parent)))
		return 0;

	/* Flags needing groups don't count if only 1 group in parent */
	if (parent->groups == parent->groups->next) {
		pflags &= ~(SD_LOAD_BALANCE |
				SD_BALANCE_NEWIDLE |
				SD_BALANCE_FORK |
				SD_BALANCE_EXEC |
				SD_ASYM_CPUCAPACITY |
				SD_SHARE_CPUCAPACITY |
				SD_SHARE_PKG_RESOURCES |
				SD_PREFER_SIBLING |
				SD_SHARE_POWERDOMAIN |
				SD_SHARE_CAP_STATES);
		if (parent->groups->sge) {
			parent->flags &= ~SD_LOAD_BALANCE;
			return 0;
		}
		if (nr_node_ids == 1)
			pflags &= ~SD_SERIALIZE;
	}
	if (~cflags & pflags)
		return 0;

	return 1;
}

static void free_rootdomain(struct rcu_head *rcu)
{
	struct root_domain *rd = container_of(rcu, struct root_domain, rcu);

	cpupri_cleanup(&rd->cpupri);
	cpudl_cleanup(&rd->cpudl);
	free_cpumask_var(rd->dlo_mask);
	free_cpumask_var(rd->rto_mask);
	free_cpumask_var(rd->online);
	free_cpumask_var(rd->span);
	kfree(rd);
}

static void rq_attach_root(struct rq *rq, struct root_domain *rd)
{
	struct root_domain *old_rd = NULL;
	unsigned long flags;

	raw_spin_lock_irqsave(&rq->lock, flags);

	if (rq->rd) {
		old_rd = rq->rd;

		if (cpumask_test_cpu(rq->cpu, old_rd->online))
			set_rq_offline(rq);

		cpumask_clear_cpu(rq->cpu, old_rd->span);

		/*
		 * If we dont want to free the old_rd yet then
		 * set old_rd to NULL to skip the freeing later
		 * in this function:
		 */
		if (!atomic_dec_and_test(&old_rd->refcount))
			old_rd = NULL;
	}

	atomic_inc(&rd->refcount);
	rq->rd = rd;

	cpumask_set_cpu(rq->cpu, rd->span);
	if (cpumask_test_cpu(rq->cpu, cpu_active_mask))
		set_rq_online(rq);

	raw_spin_unlock_irqrestore(&rq->lock, flags);

	if (old_rd)
		call_rcu_sched(&old_rd->rcu, free_rootdomain);
}

static int init_rootdomain(struct root_domain *rd)
{
	memset(rd, 0, sizeof(*rd));

	if (!zalloc_cpumask_var(&rd->span, GFP_KERNEL))
		goto out;
	if (!zalloc_cpumask_var(&rd->online, GFP_KERNEL))
		goto free_span;
	if (!zalloc_cpumask_var(&rd->dlo_mask, GFP_KERNEL))
		goto free_online;
	if (!zalloc_cpumask_var(&rd->rto_mask, GFP_KERNEL))
		goto free_dlo_mask;

	init_dl_bw(&rd->dl_bw);
	if (cpudl_init(&rd->cpudl) != 0)
		goto free_dlo_mask;

	if (cpupri_init(&rd->cpupri) != 0)
		goto free_rto_mask;

	init_max_cpu_capacity(&rd->max_cpu_capacity);

	rd->max_cap_orig_cpu = rd->min_cap_orig_cpu = -1;

	return 0;

free_rto_mask:
	free_cpumask_var(rd->rto_mask);
free_dlo_mask:
	free_cpumask_var(rd->dlo_mask);
free_online:
	free_cpumask_var(rd->online);
free_span:
	free_cpumask_var(rd->span);
out:
	return -ENOMEM;
}

/*
 * By default the system creates a single root-domain with all cpus as
 * members (mimicking the global state we have today).
 */
struct root_domain def_root_domain;

static void init_defrootdomain(void)
{
	init_rootdomain(&def_root_domain);

	atomic_set(&def_root_domain.refcount, 1);
}

static struct root_domain *alloc_rootdomain(void)
{
	struct root_domain *rd;

	rd = kmalloc(sizeof(*rd), GFP_KERNEL);
	if (!rd)
		return NULL;

	if (init_rootdomain(rd) != 0) {
		kfree(rd);
		return NULL;
	}

	return rd;
}

static void free_sched_groups(struct sched_group *sg, int free_sgc)
{
	struct sched_group *tmp, *first;

	if (!sg)
		return;

	first = sg;
	do {
		tmp = sg->next;

		if (free_sgc && atomic_dec_and_test(&sg->sgc->ref))
			kfree(sg->sgc);

		kfree(sg);
		sg = tmp;
	} while (sg != first);
}

static void free_sched_domain(struct rcu_head *rcu)
{
	struct sched_domain *sd = container_of(rcu, struct sched_domain, rcu);

	/*
	 * If its an overlapping domain it has private groups, iterate and
	 * nuke them all.
	 */
	if (sd->flags & SD_OVERLAP) {
		free_sched_groups(sd->groups, 1);
	} else if (atomic_dec_and_test(&sd->groups->ref)) {
		kfree(sd->groups->sgc);
		kfree(sd->groups);
	}
	kfree(sd);
}

static void destroy_sched_domain(struct sched_domain *sd, int cpu)
{
	call_rcu(&sd->rcu, free_sched_domain);
}

static void destroy_sched_domains(struct sched_domain *sd, int cpu)
{
	for (; sd; sd = sd->parent)
		destroy_sched_domain(sd, cpu);
}

/*
 * Keep a special pointer to the highest sched_domain that has
 * SD_SHARE_PKG_RESOURCE set (Last Level Cache Domain) for this
 * allows us to avoid some pointer chasing select_idle_sibling().
 *
 * Also keep a unique ID per domain (we use the first cpu number in
 * the cpumask of the domain), this allows us to quickly tell if
 * two cpus are in the same cache domain, see cpus_share_cache().
 */
DEFINE_PER_CPU(struct sched_domain *, sd_llc);
DEFINE_PER_CPU(int, sd_llc_size);
DEFINE_PER_CPU(int, sd_llc_id);
DEFINE_PER_CPU(struct sched_domain *, sd_numa);
DEFINE_PER_CPU(struct sched_domain *, sd_busy);
DEFINE_PER_CPU(struct sched_domain *, sd_asym);
DEFINE_PER_CPU(struct sched_domain *, sd_ea);
DEFINE_PER_CPU(struct sched_domain *, sd_scs);

static void update_top_cache_domain(int cpu)
{
	struct sched_domain *sd;
	struct sched_domain *busy_sd = NULL, *ea_sd = NULL;
	int id = cpu;
	int size = 1;

	sd = highest_flag_domain(cpu, SD_SHARE_PKG_RESOURCES);
	if (sd) {
		id = cpumask_first(sched_domain_span(sd));
		size = cpumask_weight(sched_domain_span(sd));
		busy_sd = sd->parent; /* sd_busy */
	}
	rcu_assign_pointer(per_cpu(sd_busy, cpu), busy_sd);

	rcu_assign_pointer(per_cpu(sd_llc, cpu), sd);
	per_cpu(sd_llc_size, cpu) = size;
	per_cpu(sd_llc_id, cpu) = id;

	sd = lowest_flag_domain(cpu, SD_NUMA);
	rcu_assign_pointer(per_cpu(sd_numa, cpu), sd);

	sd = highest_flag_domain(cpu, SD_ASYM_PACKING);
	rcu_assign_pointer(per_cpu(sd_asym, cpu), sd);

	for_each_domain(cpu, sd) {
		if (sd->groups->sge)
			ea_sd = sd;
		else
			break;
	}
	rcu_assign_pointer(per_cpu(sd_ea, cpu), ea_sd);

	sd = highest_flag_domain(cpu, SD_SHARE_CAP_STATES);
	rcu_assign_pointer(per_cpu(sd_scs, cpu), sd);
}

/*
 * Attach the domain 'sd' to 'cpu' as its base domain. Callers must
 * hold the hotplug lock.
 */
static void
cpu_attach_domain(struct sched_domain *sd, struct root_domain *rd, int cpu)
{
	struct rq *rq = cpu_rq(cpu);
	struct sched_domain *tmp;
	unsigned long next_balance = rq->next_balance;

	/* Remove the sched domains which do not contribute to scheduling. */
	for (tmp = sd; tmp; ) {
		struct sched_domain *parent = tmp->parent;
		if (!parent)
			break;

		if (sd_parent_degenerate(tmp, parent)) {
			tmp->parent = parent->parent;
			if (parent->parent)
				parent->parent->child = tmp;
			/*
			 * Transfer SD_PREFER_SIBLING down in case of a
			 * degenerate parent; the spans match for this
			 * so the property transfers.
			 */
			if (parent->flags & SD_PREFER_SIBLING)
				tmp->flags |= SD_PREFER_SIBLING;
			destroy_sched_domain(parent, cpu);
		} else
			tmp = tmp->parent;
	}

	if (sd && sd_degenerate(sd)) {
		tmp = sd;
		sd = sd->parent;
		destroy_sched_domain(tmp, cpu);
		if (sd)
			sd->child = NULL;
	}

	for (tmp = sd; tmp; ) {
		unsigned long interval;

		interval = msecs_to_jiffies(tmp->balance_interval);
		if (time_after(next_balance, tmp->last_balance + interval))
			next_balance = tmp->last_balance + interval;

		tmp = tmp->parent;
	}
	rq->next_balance = next_balance;

	sched_domain_debug(sd, cpu);

	rq_attach_root(rq, rd);
	tmp = rq->sd;
	rcu_assign_pointer(rq->sd, sd);
	destroy_sched_domains(tmp, cpu);

	update_top_cache_domain(cpu);
}

/* Setup the mask of cpus configured for isolated domains */
static int __init isolated_cpu_setup(char *str)
{
	alloc_bootmem_cpumask_var(&cpu_isolated_map);
	cpulist_parse(str, cpu_isolated_map);
	return 1;
}

__setup("isolcpus=", isolated_cpu_setup);

struct s_data {
	struct sched_domain ** __percpu sd;
	struct root_domain	*rd;
};

enum s_alloc {
	sa_rootdomain,
	sa_sd,
	sa_sd_storage,
	sa_none,
};

/*
 * Build an iteration mask that can exclude certain CPUs from the upwards
 * domain traversal.
 *
 * Only CPUs that can arrive at this group should be considered to continue
 * balancing.
 *
 * Asymmetric node setups can result in situations where the domain tree is of
 * unequal depth, make sure to skip domains that already cover the entire
 * range.
 *
 * In that case build_sched_domains() will have terminated the iteration early
 * and our sibling sd spans will be empty. Domains should always include the
 * cpu they're built on, so check that.
 *
 */
static void build_group_mask(struct sched_domain *sd, struct sched_group *sg)
{
	const struct cpumask *sg_span = sched_group_cpus(sg);
	struct sd_data *sdd = sd->private;
	struct sched_domain *sibling;
	int i;

	for_each_cpu(i, sg_span) {
		sibling = *per_cpu_ptr(sdd->sd, i);

		/*
		 * Can happen in the asymmetric case, where these siblings are
		 * unused. The mask will not be empty because those CPUs that
		 * do have the top domain _should_ span the domain.
		 */
		if (!sibling->child)
			continue;

		/* If we would not end up here, we can't continue from here */
		if (!cpumask_equal(sg_span, sched_domain_span(sibling->child)))
			continue;

		cpumask_set_cpu(i, sched_group_mask(sg));
	}

	/* We must not have empty masks here */
	WARN_ON_ONCE(cpumask_empty(sched_group_mask(sg)));
}

/*
 * Return the canonical balance cpu for this group, this is the first cpu
 * of this group that's also in the iteration mask.
 */
int group_balance_cpu(struct sched_group *sg)
{
	return cpumask_first_and(sched_group_cpus(sg), sched_group_mask(sg));
}

static int
build_overlap_sched_groups(struct sched_domain *sd, int cpu)
{
	struct sched_group *first = NULL, *last = NULL, *groups = NULL, *sg;
	const struct cpumask *span = sched_domain_span(sd);
	struct cpumask *covered = sched_domains_tmpmask;
	struct sd_data *sdd = sd->private;
	struct sched_domain *sibling;
	int i;

	cpumask_clear(covered);

	for_each_cpu(i, span) {
		struct cpumask *sg_span;

		if (cpumask_test_cpu(i, covered))
			continue;

		sibling = *per_cpu_ptr(sdd->sd, i);

		/* See the comment near build_group_mask(). */
		if (!cpumask_test_cpu(i, sched_domain_span(sibling)))
			continue;

		sg = kzalloc_node(sizeof(struct sched_group) + cpumask_size(),
				GFP_KERNEL, cpu_to_node(cpu));

		if (!sg)
			goto fail;

		sg_span = sched_group_cpus(sg);
		if (sibling->child)
			cpumask_copy(sg_span, sched_domain_span(sibling->child));
		else
			cpumask_set_cpu(i, sg_span);

		cpumask_or(covered, covered, sg_span);

		sg->sgc = *per_cpu_ptr(sdd->sgc, i);
		if (atomic_inc_return(&sg->sgc->ref) == 1)
			build_group_mask(sd, sg);

		/*
		 * Initialize sgc->capacity such that even if we mess up the
		 * domains and no possible iteration will get us here, we won't
		 * die on a /0 trap.
		 */
		sg->sgc->capacity = SCHED_CAPACITY_SCALE * cpumask_weight(sg_span);
		sg->sgc->max_capacity = SCHED_CAPACITY_SCALE;
		sg->sgc->min_capacity = SCHED_CAPACITY_SCALE;

		/*
		 * Make sure the first group of this domain contains the
		 * canonical balance cpu. Otherwise the sched_domain iteration
		 * breaks. See update_sg_lb_stats().
		 */
		if ((!groups && cpumask_test_cpu(cpu, sg_span)) ||
		    group_balance_cpu(sg) == cpu)
			groups = sg;

		if (!first)
			first = sg;
		if (last)
			last->next = sg;
		last = sg;
		last->next = first;
	}
	sd->groups = groups;

	return 0;

fail:
	free_sched_groups(first, 0);

	return -ENOMEM;
}

static int get_group(int cpu, struct sd_data *sdd, struct sched_group **sg)
{
	struct sched_domain *sd = *per_cpu_ptr(sdd->sd, cpu);
	struct sched_domain *child = sd->child;

	if (child)
		cpu = cpumask_first(sched_domain_span(child));

	if (sg) {
		*sg = *per_cpu_ptr(sdd->sg, cpu);
		(*sg)->sgc = *per_cpu_ptr(sdd->sgc, cpu);
		atomic_set(&(*sg)->sgc->ref, 1); /* for claim_allocations */
	}

	return cpu;
}

/*
 * build_sched_groups will build a circular linked list of the groups
 * covered by the given span, and will set each group's ->cpumask correctly,
 * and ->cpu_capacity to 0.
 *
 * Assumes the sched_domain tree is fully constructed
 */
static int
build_sched_groups(struct sched_domain *sd, int cpu)
{
	struct sched_group *first = NULL, *last = NULL;
	struct sd_data *sdd = sd->private;
	const struct cpumask *span = sched_domain_span(sd);
	struct cpumask *covered;
	int i;

	get_group(cpu, sdd, &sd->groups);
	atomic_inc(&sd->groups->ref);

	if (cpu != cpumask_first(span))
		return 0;

	lockdep_assert_held(&sched_domains_mutex);
	covered = sched_domains_tmpmask;

	cpumask_clear(covered);

	for_each_cpu(i, span) {
		struct sched_group *sg;
		int group, j;

		if (cpumask_test_cpu(i, covered))
			continue;

		group = get_group(i, sdd, &sg);
		cpumask_setall(sched_group_mask(sg));

		for_each_cpu(j, span) {
			if (get_group(j, sdd, NULL) != group)
				continue;

			cpumask_set_cpu(j, covered);
			cpumask_set_cpu(j, sched_group_cpus(sg));
		}

		if (!first)
			first = sg;
		if (last)
			last->next = sg;
		last = sg;
	}
	last->next = first;

	return 0;
}

/*
 * Initialize sched groups cpu_capacity.
 *
 * cpu_capacity indicates the capacity of sched group, which is used while
 * distributing the load between different sched groups in a sched domain.
 * Typically cpu_capacity for all the groups in a sched domain will be same
 * unless there are asymmetries in the topology. If there are asymmetries,
 * group having more cpu_capacity will pickup more load compared to the
 * group having less cpu_capacity.
 */
static void init_sched_groups_capacity(int cpu, struct sched_domain *sd)
{
	struct sched_group *sg = sd->groups;
	cpumask_t avail_mask;

	WARN_ON(!sg);

	do {
		cpumask_andnot(&avail_mask, sched_group_cpus(sg),
							cpu_isolated_mask);
		sg->group_weight = cpumask_weight(&avail_mask);
		sg = sg->next;
	} while (sg != sd->groups);

	if (cpu != group_balance_cpu(sg))
		return;

	update_group_capacity(sd, cpu);
	atomic_set(&sg->sgc->nr_busy_cpus, sg->group_weight);
}

/*
 * Check that the per-cpu provided sd energy data is consistent for all cpus
 * within the mask.
 */
static inline void check_sched_energy_data(int cpu, sched_domain_energy_f fn,
					   const struct cpumask *cpumask)
{
	const struct sched_group_energy * const sge = fn(cpu);
	struct cpumask mask;
	int i;

	if (cpumask_weight(cpumask) <= 1)
		return;

	cpumask_xor(&mask, cpumask, get_cpu_mask(cpu));

	for_each_cpu(i, &mask) {
		const struct sched_group_energy * const e = fn(i);
		int y;

		BUG_ON(e->nr_idle_states != sge->nr_idle_states);

		for (y = 0; y < (e->nr_idle_states); y++) {
			BUG_ON(e->idle_states[y].power !=
					sge->idle_states[y].power);
		}

		BUG_ON(e->nr_cap_states != sge->nr_cap_states);

		for (y = 0; y < (e->nr_cap_states); y++) {
			BUG_ON(e->cap_states[y].cap != sge->cap_states[y].cap);
			BUG_ON(e->cap_states[y].power !=
					sge->cap_states[y].power);
		}
	}
}

static void init_sched_energy(int cpu, struct sched_domain *sd,
			      sched_domain_energy_f fn)
{
	if (!(fn && fn(cpu)))
		return;

	if (cpu != group_balance_cpu(sd->groups))
		return;

	if (sd->child && !sd->child->groups->sge) {
		pr_err("BUG: EAS setup broken for CPU%d\n", cpu);
#ifdef CONFIG_SCHED_DEBUG
		pr_err("     energy data on %s but not on %s domain\n",
			sd->name, sd->child->name);
#endif
		return;
	}

	check_sched_energy_data(cpu, fn, sched_group_cpus(sd->groups));

	sd->groups->sge = fn(cpu);
}

/*
 * Initializers for schedule domains
 * Non-inlined to reduce accumulated stack pressure in build_sched_domains()
 */

static int default_relax_domain_level = -1;
int sched_domain_level_max;

static int __init setup_relax_domain_level(char *str)
{
	if (kstrtoint(str, 0, &default_relax_domain_level))
		pr_warn("Unable to set relax_domain_level\n");

	return 1;
}
__setup("relax_domain_level=", setup_relax_domain_level);

static void set_domain_attribute(struct sched_domain *sd,
				 struct sched_domain_attr *attr)
{
	int request;

	if (!attr || attr->relax_domain_level < 0) {
		if (default_relax_domain_level < 0)
			return;
		else
			request = default_relax_domain_level;
	} else
		request = attr->relax_domain_level;
	if (request < sd->level) {
		/* turn off idle balance on this domain */
		sd->flags &= ~(SD_BALANCE_WAKE|SD_BALANCE_NEWIDLE);
	} else {
		/* turn on idle balance on this domain */
		sd->flags |= (SD_BALANCE_WAKE|SD_BALANCE_NEWIDLE);
	}
}

static void __sdt_free(const struct cpumask *cpu_map);
static int __sdt_alloc(const struct cpumask *cpu_map);

static void __free_domain_allocs(struct s_data *d, enum s_alloc what,
				 const struct cpumask *cpu_map)
{
	switch (what) {
	case sa_rootdomain:
		if (!atomic_read(&d->rd->refcount))
			free_rootdomain(&d->rd->rcu); /* fall through */
	case sa_sd:
		free_percpu(d->sd); /* fall through */
	case sa_sd_storage:
		__sdt_free(cpu_map); /* fall through */
	case sa_none:
		break;
	}
}

static enum s_alloc __visit_domain_allocation_hell(struct s_data *d,
						   const struct cpumask *cpu_map)
{
	memset(d, 0, sizeof(*d));

	if (__sdt_alloc(cpu_map))
		return sa_sd_storage;
	d->sd = alloc_percpu(struct sched_domain *);
	if (!d->sd)
		return sa_sd_storage;
	d->rd = alloc_rootdomain();
	if (!d->rd)
		return sa_sd;
	return sa_rootdomain;
}

/*
 * NULL the sd_data elements we've used to build the sched_domain and
 * sched_group structure so that the subsequent __free_domain_allocs()
 * will not free the data we're using.
 */
static void claim_allocations(int cpu, struct sched_domain *sd)
{
	struct sd_data *sdd = sd->private;

	WARN_ON_ONCE(*per_cpu_ptr(sdd->sd, cpu) != sd);
	*per_cpu_ptr(sdd->sd, cpu) = NULL;

	if (atomic_read(&(*per_cpu_ptr(sdd->sg, cpu))->ref))
		*per_cpu_ptr(sdd->sg, cpu) = NULL;

	if (atomic_read(&(*per_cpu_ptr(sdd->sgc, cpu))->ref))
		*per_cpu_ptr(sdd->sgc, cpu) = NULL;
}

#ifdef CONFIG_NUMA
static int sched_domains_numa_levels;
enum numa_topology_type sched_numa_topology_type;
static int *sched_domains_numa_distance;
int sched_max_numa_distance;
static struct cpumask ***sched_domains_numa_masks;
static int sched_domains_curr_level;
#endif

/*
 * SD_flags allowed in topology descriptions.
 *
 * These flags are purely descriptive of the topology and do not prescribe
 * behaviour. Behaviour is artificial and mapped in the below sd_init()
 * function:
 *
 *   SD_SHARE_CPUCAPACITY   - describes SMT topologies
 *   SD_SHARE_PKG_RESOURCES - describes shared caches
 *   SD_NUMA                - describes NUMA topologies
 *   SD_SHARE_POWERDOMAIN   - describes shared power domain
 *   SD_ASYM_CPUCAPACITY    - describes mixed capacity topologies
 *   SD_SHARE_CAP_STATES    - describes shared capacity states
 *
 * Odd one out, which beside describing the topology has a quirk also
 * prescribes the desired behaviour that goes along with it:
 *
 * Odd one out:
 * SD_ASYM_PACKING        - describes SMT quirks
 */
#define TOPOLOGY_SD_FLAGS		\
	(SD_SHARE_CPUCAPACITY |		\
	 SD_SHARE_PKG_RESOURCES |	\
	 SD_NUMA |			\
	 SD_ASYM_PACKING |		\
	 SD_ASYM_CPUCAPACITY |		\
	 SD_SHARE_POWERDOMAIN |		\
	 SD_SHARE_CAP_STATES)

static struct sched_domain *
sd_init(struct sched_domain_topology_level *tl,
	struct sched_domain *child, int cpu)
{
	struct sched_domain *sd = *per_cpu_ptr(tl->data.sd, cpu);
	int sd_weight, sd_flags = 0;

#ifdef CONFIG_NUMA
	/*
	 * Ugly hack to pass state to sd_numa_mask()...
	 */
	sched_domains_curr_level = tl->numa_level;
#endif

	sd_weight = cpumask_weight(tl->mask(cpu));

	if (tl->sd_flags)
		sd_flags = (*tl->sd_flags)();
	if (WARN_ONCE(sd_flags & ~TOPOLOGY_SD_FLAGS,
			"wrong sd_flags in topology description\n"))
		sd_flags &= ~TOPOLOGY_SD_FLAGS;

	*sd = (struct sched_domain){
		.min_interval		= sd_weight,
		.max_interval		= 2*sd_weight,
		.busy_factor		= 32,
		.imbalance_pct		= 125,

		.cache_nice_tries	= 0,
		.busy_idx		= 0,
		.idle_idx		= 0,
		.newidle_idx		= 0,
		.wake_idx		= 0,
		.forkexec_idx		= 0,

		.flags			= 1*SD_LOAD_BALANCE
					| 1*SD_BALANCE_NEWIDLE
					| 1*SD_BALANCE_EXEC
					| 1*SD_BALANCE_FORK
					| 0*SD_BALANCE_WAKE
					| 1*SD_WAKE_AFFINE
					| 0*SD_SHARE_CPUCAPACITY
					| 0*SD_SHARE_PKG_RESOURCES
					| 0*SD_SERIALIZE
					| 0*SD_PREFER_SIBLING
					| 0*SD_NUMA
					| sd_flags
					,

		.last_balance		= jiffies,
		.balance_interval	= sd_weight,
		.smt_gain		= 0,
		.max_newidle_lb_cost	= 0,
		.next_decay_max_lb_cost	= jiffies,
		.child			= child,
#ifdef CONFIG_SCHED_DEBUG
		.name			= tl->name,
#endif
	};

	/*
	 * Convert topological properties into behaviour.
	 */

	if (sd->flags & SD_ASYM_CPUCAPACITY) {
		struct sched_domain *t = sd;

		for_each_lower_domain(t)
			t->flags |= SD_BALANCE_WAKE;
	}

	if (sd->flags & SD_SHARE_CPUCAPACITY) {
		sd->flags |= SD_PREFER_SIBLING;
		sd->imbalance_pct = 110;
		sd->smt_gain = 1178; /* ~15% */

	} else if (sd->flags & SD_SHARE_PKG_RESOURCES) {
		sd->imbalance_pct = 117;
		sd->cache_nice_tries = 1;
		sd->busy_idx = 2;

#ifdef CONFIG_NUMA
	} else if (sd->flags & SD_NUMA) {
		sd->cache_nice_tries = 2;
		sd->busy_idx = 3;
		sd->idle_idx = 2;

		sd->flags |= SD_SERIALIZE;
		if (sched_domains_numa_distance[tl->numa_level] > RECLAIM_DISTANCE) {
			sd->flags &= ~(SD_BALANCE_EXEC |
				       SD_BALANCE_FORK |
				       SD_WAKE_AFFINE);
		}

#endif
	} else {
		sd->flags |= SD_PREFER_SIBLING;
		sd->cache_nice_tries = 1;
		sd->busy_idx = 2;
		sd->idle_idx = 1;
	}

	sd->private = &tl->data;

	return sd;
}

/*
 * Topology list, bottom-up.
 */
static struct sched_domain_topology_level default_topology[] = {
#ifdef CONFIG_SCHED_SMT
	{ cpu_smt_mask, cpu_smt_flags, SD_INIT_NAME(SMT) },
#endif
#ifdef CONFIG_SCHED_MC
	{ cpu_coregroup_mask, cpu_core_flags, SD_INIT_NAME(MC) },
#endif
	{ cpu_cpu_mask, SD_INIT_NAME(DIE) },
	{ NULL, },
};

static struct sched_domain_topology_level *sched_domain_topology =
	default_topology;

#define for_each_sd_topology(tl)			\
	for (tl = sched_domain_topology; tl->mask; tl++)

void set_sched_topology(struct sched_domain_topology_level *tl)
{
	sched_domain_topology = tl;
}

#ifdef CONFIG_NUMA

static const struct cpumask *sd_numa_mask(int cpu)
{
	return sched_domains_numa_masks[sched_domains_curr_level][cpu_to_node(cpu)];
}

static void sched_numa_warn(const char *str)
{
	static int done = false;
	int i,j;

	if (done)
		return;

	done = true;

	printk(KERN_WARNING "ERROR: %s\n\n", str);

	for (i = 0; i < nr_node_ids; i++) {
		printk(KERN_WARNING "  ");
		for (j = 0; j < nr_node_ids; j++)
			printk(KERN_CONT "%02d ", node_distance(i,j));
		printk(KERN_CONT "\n");
	}
	printk(KERN_WARNING "\n");
}

bool find_numa_distance(int distance)
{
	int i;

	if (distance == node_distance(0, 0))
		return true;

	for (i = 0; i < sched_domains_numa_levels; i++) {
		if (sched_domains_numa_distance[i] == distance)
			return true;
	}

	return false;
}

/*
 * A system can have three types of NUMA topology:
 * NUMA_DIRECT: all nodes are directly connected, or not a NUMA system
 * NUMA_GLUELESS_MESH: some nodes reachable through intermediary nodes
 * NUMA_BACKPLANE: nodes can reach other nodes through a backplane
 *
 * The difference between a glueless mesh topology and a backplane
 * topology lies in whether communication between not directly
 * connected nodes goes through intermediary nodes (where programs
 * could run), or through backplane controllers. This affects
 * placement of programs.
 *
 * The type of topology can be discerned with the following tests:
 * - If the maximum distance between any nodes is 1 hop, the system
 *   is directly connected.
 * - If for two nodes A and B, located N > 1 hops away from each other,
 *   there is an intermediary node C, which is < N hops away from both
 *   nodes A and B, the system is a glueless mesh.
 */
static void init_numa_topology_type(void)
{
	int a, b, c, n;

	n = sched_max_numa_distance;

	if (sched_domains_numa_levels <= 1) {
		sched_numa_topology_type = NUMA_DIRECT;
		return;
	}

	for_each_online_node(a) {
		for_each_online_node(b) {
			/* Find two nodes furthest removed from each other. */
			if (node_distance(a, b) < n)
				continue;

			/* Is there an intermediary node between a and b? */
			for_each_online_node(c) {
				if (node_distance(a, c) < n &&
				    node_distance(b, c) < n) {
					sched_numa_topology_type =
							NUMA_GLUELESS_MESH;
					return;
				}
			}

			sched_numa_topology_type = NUMA_BACKPLANE;
			return;
		}
	}
}

static void sched_init_numa(void)
{
	int next_distance, curr_distance = node_distance(0, 0);
	struct sched_domain_topology_level *tl;
	int level = 0;
	int i, j, k;

	sched_domains_numa_distance = kzalloc(sizeof(int) * nr_node_ids, GFP_KERNEL);
	if (!sched_domains_numa_distance)
		return;

	/*
	 * O(nr_nodes^2) deduplicating selection sort -- in order to find the
	 * unique distances in the node_distance() table.
	 *
	 * Assumes node_distance(0,j) includes all distances in
	 * node_distance(i,j) in order to avoid cubic time.
	 */
	next_distance = curr_distance;
	for (i = 0; i < nr_node_ids; i++) {
		for (j = 0; j < nr_node_ids; j++) {
			for (k = 0; k < nr_node_ids; k++) {
				int distance = node_distance(i, k);

				if (distance > curr_distance &&
				    (distance < next_distance ||
				     next_distance == curr_distance))
					next_distance = distance;

				/*
				 * While not a strong assumption it would be nice to know
				 * about cases where if node A is connected to B, B is not
				 * equally connected to A.
				 */
				if (sched_debug() && node_distance(k, i) != distance)
					sched_numa_warn("Node-distance not symmetric");

				if (sched_debug() && i && !find_numa_distance(distance))
					sched_numa_warn("Node-0 not representative");
			}
			if (next_distance != curr_distance) {
				sched_domains_numa_distance[level++] = next_distance;
				sched_domains_numa_levels = level;
				curr_distance = next_distance;
			} else break;
		}

		/*
		 * In case of sched_debug() we verify the above assumption.
		 */
		if (!sched_debug())
			break;
	}

	if (!level)
		return;

	/*
	 * 'level' contains the number of unique distances, excluding the
	 * identity distance node_distance(i,i).
	 *
	 * The sched_domains_numa_distance[] array includes the actual distance
	 * numbers.
	 */

	/*
	 * Here, we should temporarily reset sched_domains_numa_levels to 0.
	 * If it fails to allocate memory for array sched_domains_numa_masks[][],
	 * the array will contain less then 'level' members. This could be
	 * dangerous when we use it to iterate array sched_domains_numa_masks[][]
	 * in other functions.
	 *
	 * We reset it to 'level' at the end of this function.
	 */
	sched_domains_numa_levels = 0;

	sched_domains_numa_masks = kzalloc(sizeof(void *) * level, GFP_KERNEL);
	if (!sched_domains_numa_masks)
		return;

	/*
	 * Now for each level, construct a mask per node which contains all
	 * cpus of nodes that are that many hops away from us.
	 */
	for (i = 0; i < level; i++) {
		sched_domains_numa_masks[i] =
			kzalloc(nr_node_ids * sizeof(void *), GFP_KERNEL);
		if (!sched_domains_numa_masks[i])
			return;

		for (j = 0; j < nr_node_ids; j++) {
			struct cpumask *mask = kzalloc(cpumask_size(), GFP_KERNEL);
			if (!mask)
				return;

			sched_domains_numa_masks[i][j] = mask;

			for_each_node(k) {
				if (node_distance(j, k) > sched_domains_numa_distance[i])
					continue;

				cpumask_or(mask, mask, cpumask_of_node(k));
			}
		}
	}

	/* Compute default topology size */
	for (i = 0; sched_domain_topology[i].mask; i++);

	tl = kzalloc((i + level + 1) *
			sizeof(struct sched_domain_topology_level), GFP_KERNEL);
	if (!tl)
		return;

	/*
	 * Copy the default topology bits..
	 */
	for (i = 0; sched_domain_topology[i].mask; i++)
		tl[i] = sched_domain_topology[i];

	/*
	 * .. and append 'j' levels of NUMA goodness.
	 */
	for (j = 0; j < level; i++, j++) {
		tl[i] = (struct sched_domain_topology_level){
			.mask = sd_numa_mask,
			.sd_flags = cpu_numa_flags,
			.flags = SDTL_OVERLAP,
			.numa_level = j,
			SD_INIT_NAME(NUMA)
		};
	}

	sched_domain_topology = tl;

	sched_domains_numa_levels = level;
	sched_max_numa_distance = sched_domains_numa_distance[level - 1];

	init_numa_topology_type();
}

static void sched_domains_numa_masks_set(int cpu)
{
	int i, j;
	int node = cpu_to_node(cpu);

	for (i = 0; i < sched_domains_numa_levels; i++) {
		for (j = 0; j < nr_node_ids; j++) {
			if (node_distance(j, node) <= sched_domains_numa_distance[i])
				cpumask_set_cpu(cpu, sched_domains_numa_masks[i][j]);
		}
	}
}

static void sched_domains_numa_masks_clear(int cpu)
{
	int i, j;
	for (i = 0; i < sched_domains_numa_levels; i++) {
		for (j = 0; j < nr_node_ids; j++)
			cpumask_clear_cpu(cpu, sched_domains_numa_masks[i][j]);
	}
}

/*
 * Update sched_domains_numa_masks[level][node] array when new cpus
 * are onlined.
 */
static int sched_domains_numa_masks_update(struct notifier_block *nfb,
					   unsigned long action,
					   void *hcpu)
{
	int cpu = (long)hcpu;

	switch (action & ~CPU_TASKS_FROZEN) {
	case CPU_ONLINE:
		sched_domains_numa_masks_set(cpu);
		break;

	case CPU_DEAD:
		sched_domains_numa_masks_clear(cpu);
		break;

	default:
		return NOTIFY_DONE;
	}

	return NOTIFY_OK;
}
#else
static inline void sched_init_numa(void)
{
}

static int sched_domains_numa_masks_update(struct notifier_block *nfb,
					   unsigned long action,
					   void *hcpu)
{
	return 0;
}
#endif /* CONFIG_NUMA */

static int __sdt_alloc(const struct cpumask *cpu_map)
{
	struct sched_domain_topology_level *tl;
	int j;

	for_each_sd_topology(tl) {
		struct sd_data *sdd = &tl->data;

		sdd->sd = alloc_percpu(struct sched_domain *);
		if (!sdd->sd)
			return -ENOMEM;

		sdd->sg = alloc_percpu(struct sched_group *);
		if (!sdd->sg)
			return -ENOMEM;

		sdd->sgc = alloc_percpu(struct sched_group_capacity *);
		if (!sdd->sgc)
			return -ENOMEM;

		for_each_cpu(j, cpu_map) {
			struct sched_domain *sd;
			struct sched_group *sg;
			struct sched_group_capacity *sgc;

			sd = kzalloc_node(sizeof(struct sched_domain) + cpumask_size(),
					GFP_KERNEL, cpu_to_node(j));
			if (!sd)
				return -ENOMEM;

			*per_cpu_ptr(sdd->sd, j) = sd;

			sg = kzalloc_node(sizeof(struct sched_group) + cpumask_size(),
					GFP_KERNEL, cpu_to_node(j));
			if (!sg)
				return -ENOMEM;

			sg->next = sg;

			*per_cpu_ptr(sdd->sg, j) = sg;

			sgc = kzalloc_node(sizeof(struct sched_group_capacity) + cpumask_size(),
					GFP_KERNEL, cpu_to_node(j));
			if (!sgc)
				return -ENOMEM;

			*per_cpu_ptr(sdd->sgc, j) = sgc;
		}
	}

	return 0;
}

static void __sdt_free(const struct cpumask *cpu_map)
{
	struct sched_domain_topology_level *tl;
	int j;

	for_each_sd_topology(tl) {
		struct sd_data *sdd = &tl->data;

		for_each_cpu(j, cpu_map) {
			struct sched_domain *sd;

			if (sdd->sd) {
				sd = *per_cpu_ptr(sdd->sd, j);
				if (sd && (sd->flags & SD_OVERLAP))
					free_sched_groups(sd->groups, 0);
				kfree(*per_cpu_ptr(sdd->sd, j));
			}

			if (sdd->sg)
				kfree(*per_cpu_ptr(sdd->sg, j));
			if (sdd->sgc)
				kfree(*per_cpu_ptr(sdd->sgc, j));
		}
		free_percpu(sdd->sd);
		sdd->sd = NULL;
		free_percpu(sdd->sg);
		sdd->sg = NULL;
		free_percpu(sdd->sgc);
		sdd->sgc = NULL;
	}
}

struct sched_domain *build_sched_domain(struct sched_domain_topology_level *tl,
		const struct cpumask *cpu_map, struct sched_domain_attr *attr,
		struct sched_domain *child, int cpu)
{
	struct sched_domain *sd = sd_init(tl, child, cpu);

	cpumask_and(sched_domain_span(sd), cpu_map, tl->mask(cpu));
	if (child) {
		sd->level = child->level + 1;
		sched_domain_level_max = max(sched_domain_level_max, sd->level);
		child->parent = sd;

		if (!cpumask_subset(sched_domain_span(child),
				    sched_domain_span(sd))) {
			pr_err("BUG: arch topology borken\n");
#ifdef CONFIG_SCHED_DEBUG
			pr_err("     the %s domain not a subset of the %s domain\n",
					child->name, sd->name);
#endif
#ifdef CONFIG_PANIC_ON_SCHED_BUG
			BUG();
#endif
			/* Fixup, ensure @sd has at least @child cpus. */
			cpumask_or(sched_domain_span(sd),
				   sched_domain_span(sd),
				   sched_domain_span(child));
		}

	}
	set_domain_attribute(sd, attr);

	return sd;
}

/*
 * Build sched domains for a given set of cpus and attach the sched domains
 * to the individual cpus
 */
static int build_sched_domains(const struct cpumask *cpu_map,
			       struct sched_domain_attr *attr)
{
	enum s_alloc alloc_state;
	struct sched_domain *sd;
	struct s_data d;
	int i, ret = -ENOMEM;

	alloc_state = __visit_domain_allocation_hell(&d, cpu_map);
	if (alloc_state != sa_rootdomain)
		goto error;

	/* Set up domains for cpus specified by the cpu_map. */
	for_each_cpu(i, cpu_map) {
		struct sched_domain_topology_level *tl;

		sd = NULL;
		for_each_sd_topology(tl) {
			sd = build_sched_domain(tl, cpu_map, attr, sd, i);
			if (tl == sched_domain_topology)
				*per_cpu_ptr(d.sd, i) = sd;
			if (tl->flags & SDTL_OVERLAP || sched_feat(FORCE_SD_OVERLAP))
				sd->flags |= SD_OVERLAP;
		}
	}

	/* Build the groups for the domains */
	for_each_cpu(i, cpu_map) {
		for (sd = *per_cpu_ptr(d.sd, i); sd; sd = sd->parent) {
			sd->span_weight = cpumask_weight(sched_domain_span(sd));
			if (sd->flags & SD_OVERLAP) {
				if (build_overlap_sched_groups(sd, i))
					goto error;
			} else {
				if (build_sched_groups(sd, i))
					goto error;
			}
		}
	}

	/* Calculate CPU capacity for physical packages and nodes */
	for (i = nr_cpumask_bits-1; i >= 0; i--) {
		struct sched_domain_topology_level *tl = sched_domain_topology;

		if (!cpumask_test_cpu(i, cpu_map))
			continue;

		for (sd = *per_cpu_ptr(d.sd, i); sd; sd = sd->parent, tl++) {
			if (energy_aware())
				init_sched_energy(i, sd, tl->energy);
			claim_allocations(i, sd);
			init_sched_groups_capacity(i, sd);
		}
	}

	/* Attach the domains */
	rcu_read_lock();
	for_each_cpu(i, cpu_map) {
		int max_cpu = READ_ONCE(d.rd->max_cap_orig_cpu);
		int min_cpu = READ_ONCE(d.rd->min_cap_orig_cpu);

		if ((max_cpu < 0) || (cpu_rq(i)->cpu_capacity_orig >
		    cpu_rq(max_cpu)->cpu_capacity_orig))
			WRITE_ONCE(d.rd->max_cap_orig_cpu, i);

		if ((min_cpu < 0) || (cpu_rq(i)->cpu_capacity_orig <
		    cpu_rq(min_cpu)->cpu_capacity_orig))
			WRITE_ONCE(d.rd->min_cap_orig_cpu, i);

		sd = *per_cpu_ptr(d.sd, i);

		cpu_attach_domain(sd, d.rd, i);
	}
	rcu_read_unlock();

	ret = 0;
error:
	__free_domain_allocs(&d, alloc_state, cpu_map);
	return ret;
}

static cpumask_var_t *doms_cur;	/* current sched domains */
static int ndoms_cur;		/* number of sched domains in 'doms_cur' */
static struct sched_domain_attr *dattr_cur;
				/* attribues of custom domains in 'doms_cur' */

/*
 * Special case: If a kmalloc of a doms_cur partition (array of
 * cpumask) fails, then fallback to a single sched domain,
 * as determined by the single cpumask fallback_doms.
 */
static cpumask_var_t fallback_doms;

/*
 * arch_update_cpu_topology lets virtualized architectures update the
 * cpu core maps. It is supposed to return 1 if the topology changed
 * or 0 if it stayed the same.
 */
int __weak arch_update_cpu_topology(void)
{
	return 0;
}

cpumask_var_t *alloc_sched_domains(unsigned int ndoms)
{
	int i;
	cpumask_var_t *doms;

	doms = kmalloc(sizeof(*doms) * ndoms, GFP_KERNEL);
	if (!doms)
		return NULL;
	for (i = 0; i < ndoms; i++) {
		if (!alloc_cpumask_var(&doms[i], GFP_KERNEL)) {
			free_sched_domains(doms, i);
			return NULL;
		}
	}
	return doms;
}

void free_sched_domains(cpumask_var_t doms[], unsigned int ndoms)
{
	unsigned int i;
	for (i = 0; i < ndoms; i++)
		free_cpumask_var(doms[i]);
	kfree(doms);
}

/*
 * Set up scheduler domains and groups. Callers must hold the hotplug lock.
 * For now this just excludes isolated cpus, but could be used to
 * exclude other special cases in the future.
 */
static int init_sched_domains(const struct cpumask *cpu_map)
{
	int err;

	arch_update_cpu_topology();
	ndoms_cur = 1;
	doms_cur = alloc_sched_domains(ndoms_cur);
	if (!doms_cur)
		doms_cur = &fallback_doms;
	cpumask_andnot(doms_cur[0], cpu_map, cpu_isolated_map);
	err = build_sched_domains(doms_cur[0], NULL);
	register_sched_domain_sysctl();

	return err;
}

/*
 * Detach sched domains from a group of cpus specified in cpu_map
 * These cpus will now be attached to the NULL domain
 */
static void detach_destroy_domains(const struct cpumask *cpu_map)
{
	int i;

	rcu_read_lock();
	for_each_cpu(i, cpu_map)
		cpu_attach_domain(NULL, &def_root_domain, i);
	rcu_read_unlock();
}

/* handle null as "default" */
static int dattrs_equal(struct sched_domain_attr *cur, int idx_cur,
			struct sched_domain_attr *new, int idx_new)
{
	struct sched_domain_attr tmp;

	/* fast path */
	if (!new && !cur)
		return 1;

	tmp = SD_ATTR_INIT;
	return !memcmp(cur ? (cur + idx_cur) : &tmp,
			new ? (new + idx_new) : &tmp,
			sizeof(struct sched_domain_attr));
}

/*
 * Partition sched domains as specified by the 'ndoms_new'
 * cpumasks in the array doms_new[] of cpumasks. This compares
 * doms_new[] to the current sched domain partitioning, doms_cur[].
 * It destroys each deleted domain and builds each new domain.
 *
 * 'doms_new' is an array of cpumask_var_t's of length 'ndoms_new'.
 * The masks don't intersect (don't overlap.) We should setup one
 * sched domain for each mask. CPUs not in any of the cpumasks will
 * not be load balanced. If the same cpumask appears both in the
 * current 'doms_cur' domains and in the new 'doms_new', we can leave
 * it as it is.
 *
 * The passed in 'doms_new' should be allocated using
 * alloc_sched_domains.  This routine takes ownership of it and will
 * free_sched_domains it when done with it. If the caller failed the
 * alloc call, then it can pass in doms_new == NULL && ndoms_new == 1,
 * and partition_sched_domains() will fallback to the single partition
 * 'fallback_doms', it also forces the domains to be rebuilt.
 *
 * If doms_new == NULL it will be replaced with cpu_online_mask.
 * ndoms_new == 0 is a special case for destroying existing domains,
 * and it will not create the default domain.
 *
 * Call with hotplug lock held
 */
void partition_sched_domains(int ndoms_new, cpumask_var_t doms_new[],
			     struct sched_domain_attr *dattr_new)
{
	int i, j, n;
	int new_topology;

	mutex_lock(&sched_domains_mutex);

	/* always unregister in case we don't destroy any domains */
	unregister_sched_domain_sysctl();

	/* Let architecture update cpu core mappings. */
	new_topology = arch_update_cpu_topology();

	n = doms_new ? ndoms_new : 0;

	/* Destroy deleted domains */
	for (i = 0; i < ndoms_cur; i++) {
		for (j = 0; j < n && !new_topology; j++) {
			if (cpumask_equal(doms_cur[i], doms_new[j])
			    && dattrs_equal(dattr_cur, i, dattr_new, j))
				goto match1;
		}
		/* no match - a current sched domain not in new doms_new[] */
		detach_destroy_domains(doms_cur[i]);
match1:
		;
	}

	n = ndoms_cur;
	if (doms_new == NULL) {
		n = 0;
		doms_new = &fallback_doms;
		cpumask_andnot(doms_new[0], cpu_active_mask, cpu_isolated_map);
		WARN_ON_ONCE(dattr_new);
	}

	/* Build new domains */
	for (i = 0; i < ndoms_new; i++) {
		for (j = 0; j < n && !new_topology; j++) {
			if (cpumask_equal(doms_new[i], doms_cur[j])
			    && dattrs_equal(dattr_new, i, dattr_cur, j))
				goto match2;
		}
		/* no match - add a new doms_new */
		build_sched_domains(doms_new[i], dattr_new ? dattr_new + i : NULL);
match2:
		;
	}

	/* Remember the new sched domains */
	if (doms_cur != &fallback_doms)
		free_sched_domains(doms_cur, ndoms_cur);
	kfree(dattr_cur);	/* kfree(NULL) is safe */
	doms_cur = doms_new;
	dattr_cur = dattr_new;
	ndoms_cur = ndoms_new;

	register_sched_domain_sysctl();

	mutex_unlock(&sched_domains_mutex);
}

static int num_cpus_frozen;	/* used to mark begin/end of suspend/resume */

/*
 * Update cpusets according to cpu_active mask.  If cpusets are
 * disabled, cpuset_update_active_cpus() becomes a simple wrapper
 * around partition_sched_domains().
 *
 * If we come here as part of a suspend/resume, don't touch cpusets because we
 * want to restore it back to its original state upon resume anyway.
 */
static int cpuset_cpu_active(struct notifier_block *nfb, unsigned long action,
			     void *hcpu)
{
	switch (action) {
	case CPU_ONLINE_FROZEN:
	case CPU_DOWN_FAILED_FROZEN:

		/*
		 * num_cpus_frozen tracks how many CPUs are involved in suspend
		 * resume sequence. As long as this is not the last online
		 * operation in the resume sequence, just build a single sched
		 * domain, ignoring cpusets.
		 */
		partition_sched_domains(1, NULL, NULL);
		if (--num_cpus_frozen)
			break;

		/*
		 * This is the last CPU online operation. So fall through and
		 * restore the original sched domains by considering the
		 * cpuset configurations.
		 */
		cpuset_force_rebuild();

	case CPU_ONLINE:
		cpuset_update_active_cpus(true);
		break;
	default:
		return NOTIFY_DONE;
	}
	return NOTIFY_OK;
}

static int cpuset_cpu_inactive(struct notifier_block *nfb, unsigned long action,
			       void *hcpu)
{
	unsigned long flags;
	long cpu = (long)hcpu;
	struct dl_bw *dl_b;
	bool overflow;
	int cpus;

	switch (action) {
	case CPU_DOWN_PREPARE:
		rcu_read_lock_sched();
		dl_b = dl_bw_of(cpu);

		raw_spin_lock_irqsave(&dl_b->lock, flags);
		cpus = dl_bw_cpus(cpu);
		overflow = __dl_overflow(dl_b, cpus, 0, 0);
		raw_spin_unlock_irqrestore(&dl_b->lock, flags);

		rcu_read_unlock_sched();

		if (overflow)
			return notifier_from_errno(-EBUSY);
		cpuset_update_active_cpus(false);
		break;
	case CPU_DOWN_PREPARE_FROZEN:
		num_cpus_frozen++;
		partition_sched_domains(1, NULL, NULL);
		break;
	default:
		return NOTIFY_DONE;
	}
	return NOTIFY_OK;
}

void __init sched_init_smp(void)
{
	cpumask_var_t non_isolated_cpus;

	alloc_cpumask_var(&non_isolated_cpus, GFP_KERNEL);
	alloc_cpumask_var(&fallback_doms, GFP_KERNEL);

	sched_init_numa();

	/*
	 * There's no userspace yet to cause hotplug operations; hence all the
	 * cpu masks are stable and all blatant races in the below code cannot
	 * happen.
	 */
	mutex_lock(&sched_domains_mutex);
	init_sched_domains(cpu_active_mask);
	cpumask_andnot(non_isolated_cpus, cpu_possible_mask, cpu_isolated_map);
	if (cpumask_empty(non_isolated_cpus))
		cpumask_set_cpu(smp_processor_id(), non_isolated_cpus);
	mutex_unlock(&sched_domains_mutex);

	hotcpu_notifier(sched_domains_numa_masks_update, CPU_PRI_SCHED_ACTIVE);
	hotcpu_notifier(cpuset_cpu_active, CPU_PRI_CPUSET_ACTIVE);
	hotcpu_notifier(cpuset_cpu_inactive, CPU_PRI_CPUSET_INACTIVE);

	update_cluster_topology();

	init_hrtick();

	/* Move init over to a non-isolated CPU */
	if (set_cpus_allowed_ptr(current, non_isolated_cpus) < 0)
		BUG();
	sched_init_granularity();
	free_cpumask_var(non_isolated_cpus);

	init_sched_rt_class();
	init_sched_dl_class();
}
#else
void __init sched_init_smp(void)
{
	sched_init_granularity();
}
#endif /* CONFIG_SMP */


int in_sched_functions(unsigned long addr)
{
	return in_lock_functions(addr) ||
		(addr >= (unsigned long)__sched_text_start
		&& addr < (unsigned long)__sched_text_end);
}

#ifdef CONFIG_CGROUP_SCHED
/*
 * Default task group.
 * Every task in system belongs to this group at bootup.
 */
struct task_group root_task_group;
LIST_HEAD(task_groups);
#endif

DECLARE_PER_CPU(cpumask_var_t, load_balance_mask);

void __init sched_init(void)
{
	int i, j;
	unsigned long alloc_size = 0, ptr;

#ifdef CONFIG_SCHED_HMP
	pr_info("HMP scheduling enabled.\n");
#endif

	BUG_ON(num_possible_cpus() > BITS_PER_LONG);

	sched_boost_parse_dt();
	init_clusters();

#ifdef CONFIG_FAIR_GROUP_SCHED
	alloc_size += 2 * nr_cpu_ids * sizeof(void **);
#endif
#ifdef CONFIG_RT_GROUP_SCHED
	alloc_size += 2 * nr_cpu_ids * sizeof(void **);
#endif
	if (alloc_size) {
		ptr = (unsigned long)kzalloc(alloc_size, GFP_NOWAIT);

#ifdef CONFIG_FAIR_GROUP_SCHED
		root_task_group.se = (struct sched_entity **)ptr;
		ptr += nr_cpu_ids * sizeof(void **);

		root_task_group.cfs_rq = (struct cfs_rq **)ptr;
		ptr += nr_cpu_ids * sizeof(void **);

#endif /* CONFIG_FAIR_GROUP_SCHED */
#ifdef CONFIG_RT_GROUP_SCHED
		root_task_group.rt_se = (struct sched_rt_entity **)ptr;
		ptr += nr_cpu_ids * sizeof(void **);

		root_task_group.rt_rq = (struct rt_rq **)ptr;
		ptr += nr_cpu_ids * sizeof(void **);

#endif /* CONFIG_RT_GROUP_SCHED */
	}
#ifdef CONFIG_CPUMASK_OFFSTACK
	for_each_possible_cpu(i) {
		per_cpu(load_balance_mask, i) = (cpumask_var_t)kzalloc_node(
			cpumask_size(), GFP_KERNEL, cpu_to_node(i));
	}
#endif /* CONFIG_CPUMASK_OFFSTACK */

	init_rt_bandwidth(&def_rt_bandwidth,
			global_rt_period(), global_rt_runtime());
	init_dl_bandwidth(&def_dl_bandwidth,
			global_rt_period(), global_rt_runtime());

#ifdef CONFIG_SMP
	init_defrootdomain();
#endif

#ifdef CONFIG_RT_GROUP_SCHED
	init_rt_bandwidth(&root_task_group.rt_bandwidth,
			global_rt_period(), global_rt_runtime());
#endif /* CONFIG_RT_GROUP_SCHED */

#ifdef CONFIG_CGROUP_SCHED
	list_add(&root_task_group.list, &task_groups);
	INIT_LIST_HEAD(&root_task_group.children);
	INIT_LIST_HEAD(&root_task_group.siblings);
	autogroup_init(&init_task);

#endif /* CONFIG_CGROUP_SCHED */

	for_each_possible_cpu(i) {
		struct rq *rq;

		rq = cpu_rq(i);
		raw_spin_lock_init(&rq->lock);
		rq->nr_running = 0;
		rq->calc_load_active = 0;
		rq->calc_load_update = jiffies + LOAD_FREQ;
		init_cfs_rq(&rq->cfs);
		init_rt_rq(&rq->rt);
		init_dl_rq(&rq->dl);
#ifdef CONFIG_FAIR_GROUP_SCHED
		root_task_group.shares = ROOT_TASK_GROUP_LOAD;
		INIT_LIST_HEAD(&rq->leaf_cfs_rq_list);
		rq->tmp_alone_branch = &rq->leaf_cfs_rq_list;
		/*
		 * How much cpu bandwidth does root_task_group get?
		 *
		 * In case of task-groups formed thr' the cgroup filesystem, it
		 * gets 100% of the cpu resources in the system. This overall
		 * system cpu resource is divided among the tasks of
		 * root_task_group and its child task-groups in a fair manner,
		 * based on each entity's (task or task-group's) weight
		 * (se->load.weight).
		 *
		 * In other words, if root_task_group has 10 tasks of weight
		 * 1024) and two child groups A0 and A1 (of weight 1024 each),
		 * then A0's share of the cpu resource is:
		 *
		 *	A0's bandwidth = 1024 / (10*1024 + 1024 + 1024) = 8.33%
		 *
		 * We achieve this by letting root_task_group's tasks sit
		 * directly in rq->cfs (i.e root_task_group->se[] = NULL).
		 */
		init_cfs_bandwidth(&root_task_group.cfs_bandwidth);
		init_tg_cfs_entry(&root_task_group, &rq->cfs, NULL, i, NULL);
#endif /* CONFIG_FAIR_GROUP_SCHED */

		rq->rt.rt_runtime = def_rt_bandwidth.rt_runtime;
#ifdef CONFIG_RT_GROUP_SCHED
		init_tg_rt_entry(&root_task_group, &rq->rt, NULL, i, NULL);
#endif

		for (j = 0; j < CPU_LOAD_IDX_MAX; j++)
			rq->cpu_load[j] = 0;

		rq->last_load_update_tick = jiffies;

#ifdef CONFIG_SMP
		rq->sd = NULL;
		rq->rd = NULL;
		rq->cpu_capacity = rq->cpu_capacity_orig = SCHED_CAPACITY_SCALE;
		rq->balance_callback = NULL;
		rq->active_balance = 0;
		rq->next_balance = jiffies;
		rq->push_cpu = 0;
		rq->push_task = NULL;
		rq->cpu = i;
		rq->online = 0;
		rq->idle_stamp = 0;
		rq->avg_idle = 2*sysctl_sched_migration_cost;
#ifdef CONFIG_SCHED_HMP
		cpumask_set_cpu(i, &rq->freq_domain_cpumask);
		rq->hmp_stats.cumulative_runnable_avg = 0;
		rq->window_start = 0;
		rq->hmp_stats.nr_big_tasks = 0;
		rq->hmp_flags = 0;
		rq->cur_irqload = 0;
		rq->avg_irqload = 0;
		rq->irqload_ts = 0;
		rq->static_cpu_pwr_cost = 0;
		rq->cc.cycles = 1;
		rq->cc.time = 1;
		rq->cstate = 0;
		rq->wakeup_latency = 0;
		rq->wakeup_energy = 0;

		/*
		 * All cpus part of same cluster by default. This avoids the
		 * need to check for rq->cluster being non-NULL in hot-paths
		 * like select_best_cpu()
		 */
		rq->cluster = &init_cluster;
		rq->curr_runnable_sum = rq->prev_runnable_sum = 0;
		rq->nt_curr_runnable_sum = rq->nt_prev_runnable_sum = 0;
		memset(&rq->grp_time, 0, sizeof(struct group_cpu_time));
		rq->old_busy_time = 0;
		rq->old_estimated_time = 0;
		rq->old_busy_time_group = 0;
		rq->hmp_stats.pred_demands_sum = 0;
		rq->curr_table = 0;
		rq->prev_top = 0;
		rq->curr_top = 0;

		for (j = 0; j < NUM_TRACKED_WINDOWS; j++) {
			memset(&rq->load_subs[j], 0,
					sizeof(struct load_subtractions));

			rq->top_tasks[j] = kcalloc(NUM_LOAD_INDICES,
						sizeof(u8), GFP_NOWAIT);

			/* No other choice */
			BUG_ON(!rq->top_tasks[j]);

			clear_top_tasks_bitmap(rq->top_tasks_bitmap[j]);
		}
#endif
		rq->max_idle_balance_cost = sysctl_sched_migration_cost;

		INIT_LIST_HEAD(&rq->cfs_tasks);

		rq_attach_root(rq, &def_root_domain);
#ifdef CONFIG_NO_HZ_COMMON
		rq->nohz_flags = 0;
#endif
#ifdef CONFIG_NO_HZ_FULL
		rq->last_sched_tick = 0;
#endif
#endif
		init_rq_hrtick(rq);
		atomic_set(&rq->nr_iowait, 0);
	}

	i = alloc_related_thread_groups();
	BUG_ON(i);

	set_hmp_defaults();

	set_load_weight(&init_task);

#ifdef CONFIG_PREEMPT_NOTIFIERS
	INIT_HLIST_HEAD(&init_task.preempt_notifiers);
#endif

	/*
	 * The boot idle thread does lazy MMU switching as well:
	 */
	atomic_inc(&init_mm.mm_count);
	enter_lazy_tlb(&init_mm, current);

	/*
	 * During early bootup we pretend to be a normal task:
	 */
	current->sched_class = &fair_sched_class;

	/*
	 * Make us the idle thread. Technically, schedule() should not be
	 * called from this thread, however somewhere below it might be,
	 * but because we are the idle thread, we just pick up running again
	 * when this runqueue becomes "idle".
	 */
	init_idle(current, smp_processor_id(), false);

	calc_load_update = jiffies + LOAD_FREQ;

#ifdef CONFIG_SMP
	zalloc_cpumask_var(&sched_domains_tmpmask, GFP_NOWAIT);
	/* May be allocated at isolcpus cmdline parse time */
	if (cpu_isolated_map == NULL)
		zalloc_cpumask_var(&cpu_isolated_map, GFP_NOWAIT);
	idle_thread_set_boot_cpu();
	set_cpu_rq_start_time();
#endif
	init_sched_fair_class();

	scheduler_running = 1;
}

#ifdef CONFIG_DEBUG_ATOMIC_SLEEP
static inline int preempt_count_equals(int preempt_offset)
{
	int nested = preempt_count() + rcu_preempt_depth();

	return (nested == preempt_offset);
}

static int __might_sleep_init_called;
int __init __might_sleep_init(void)
{
	__might_sleep_init_called = 1;
	return 0;
}
early_initcall(__might_sleep_init);

void __might_sleep(const char *file, int line, int preempt_offset)
{
	/*
	 * Blocking primitives will set (and therefore destroy) current->state,
	 * since we will exit with TASK_RUNNING make sure we enter with it,
	 * otherwise we will destroy state.
	 */
	WARN_ONCE(current->state != TASK_RUNNING && current->task_state_change,
			"do not call blocking ops when !TASK_RUNNING; "
			"state=%lx set at [<%p>] %pS\n",
			current->state,
			(void *)current->task_state_change,
			(void *)current->task_state_change);

	___might_sleep(file, line, preempt_offset);
}
EXPORT_SYMBOL(__might_sleep);

void ___might_sleep(const char *file, int line, int preempt_offset)
{
	static unsigned long prev_jiffy;	/* ratelimiting */
	unsigned long preempt_disable_ip;

	rcu_sleep_check(); /* WARN_ON_ONCE() by default, no rate limit reqd. */
	if ((preempt_count_equals(preempt_offset) && !irqs_disabled() &&
	     !is_idle_task(current)) || oops_in_progress)
		return;
	if (system_state != SYSTEM_RUNNING &&
	    (!__might_sleep_init_called || system_state != SYSTEM_BOOTING))
		return;
	if (time_before(jiffies, prev_jiffy + HZ) && prev_jiffy)
		return;
	prev_jiffy = jiffies;

	/* Save this before calling printk(), since that will clobber it */
	preempt_disable_ip = get_preempt_disable_ip(current);

	printk(KERN_ERR
		"BUG: sleeping function called from invalid context at %s:%d\n",
			file, line);
	printk(KERN_ERR
		"in_atomic(): %d, irqs_disabled(): %d, pid: %d, name: %s\n",
			in_atomic(), irqs_disabled(),
			current->pid, current->comm);

	if (task_stack_end_corrupted(current))
		printk(KERN_EMERG "Thread overran stack, or stack corrupted\n");

	debug_show_held_locks(current);
	if (irqs_disabled())
		print_irqtrace_events(current);
	if (IS_ENABLED(CONFIG_DEBUG_PREEMPT)
	    && !preempt_count_equals(preempt_offset)) {
		pr_err("Preemption disabled at:");
		print_ip_sym(preempt_disable_ip);
		pr_cont("\n");
	}
#ifdef CONFIG_PANIC_ON_SCHED_BUG
	BUG();
#endif
	dump_stack();
}
EXPORT_SYMBOL(___might_sleep);
#endif

#ifdef CONFIG_MAGIC_SYSRQ
void normalize_rt_tasks(void)
{
	struct task_struct *g, *p;
	struct sched_attr attr = {
		.sched_policy = SCHED_NORMAL,
	};

	read_lock(&tasklist_lock);
	for_each_process_thread(g, p) {
		/*
		 * Only normalize user tasks:
		 */
		if (p->flags & PF_KTHREAD)
			continue;

		p->se.exec_start		= 0;
#ifdef CONFIG_SCHEDSTATS
		p->se.statistics.wait_start	= 0;
		p->se.statistics.sleep_start	= 0;
		p->se.statistics.block_start	= 0;
#endif

		if (!dl_task(p) && !rt_task(p)) {
			/*
			 * Renice negative nice level userspace
			 * tasks back to 0:
			 */
			if (task_nice(p) < 0)
				set_user_nice(p, 0);
			continue;
		}

		__sched_setscheduler(p, &attr, false, false);
	}
	read_unlock(&tasklist_lock);
}

#endif /* CONFIG_MAGIC_SYSRQ */

#if defined(CONFIG_IA64) || defined(CONFIG_KGDB_KDB)
/*
 * These functions are only useful for the IA64 MCA handling, or kdb.
 *
 * They can only be called when the whole system has been
 * stopped - every CPU needs to be quiescent, and no scheduling
 * activity can take place. Using them for anything else would
 * be a serious bug, and as a result, they aren't even visible
 * under any other configuration.
 */

/**
 * curr_task - return the current task for a given cpu.
 * @cpu: the processor in question.
 *
 * ONLY VALID WHEN THE WHOLE SYSTEM IS STOPPED!
 *
 * Return: The current task for @cpu.
 */
struct task_struct *curr_task(int cpu)
{
	return cpu_curr(cpu);
}

#endif /* defined(CONFIG_IA64) || defined(CONFIG_KGDB_KDB) */

#ifdef CONFIG_IA64
/**
 * set_curr_task - set the current task for a given cpu.
 * @cpu: the processor in question.
 * @p: the task pointer to set.
 *
 * Description: This function must only be used when non-maskable interrupts
 * are serviced on a separate stack. It allows the architecture to switch the
 * notion of the current task on a cpu in a non-blocking manner. This function
 * must be called with all CPU's synchronized, and interrupts disabled, the
 * and caller must save the original value of the current task (see
 * curr_task() above) and restore that value before reenabling interrupts and
 * re-starting the system.
 *
 * ONLY VALID WHEN THE WHOLE SYSTEM IS STOPPED!
 */
void set_curr_task(int cpu, struct task_struct *p)
{
	cpu_curr(cpu) = p;
}

#endif

#ifdef CONFIG_CGROUP_SCHED
/* task_group_lock serializes the addition/removal of task groups */
static DEFINE_SPINLOCK(task_group_lock);

static void sched_free_group(struct task_group *tg)
{
	free_fair_sched_group(tg);
	free_rt_sched_group(tg);
	autogroup_free(tg);
	kfree(tg);
}

/* allocate runqueue etc for a new task group */
struct task_group *sched_create_group(struct task_group *parent)
{
	struct task_group *tg;

	tg = kzalloc(sizeof(*tg), GFP_KERNEL);
	if (!tg)
		return ERR_PTR(-ENOMEM);

	if (!alloc_fair_sched_group(tg, parent))
		goto err;

	if (!alloc_rt_sched_group(tg, parent))
		goto err;

	return tg;

err:
	sched_free_group(tg);
	return ERR_PTR(-ENOMEM);
}

void sched_online_group(struct task_group *tg, struct task_group *parent)
{
	unsigned long flags;

	spin_lock_irqsave(&task_group_lock, flags);
	list_add_rcu(&tg->list, &task_groups);

	WARN_ON(!parent); /* root should already exist */

	tg->parent = parent;
	INIT_LIST_HEAD(&tg->children);
	list_add_rcu(&tg->siblings, &parent->children);
	spin_unlock_irqrestore(&task_group_lock, flags);
}

/* rcu callback to free various structures associated with a task group */
static void sched_free_group_rcu(struct rcu_head *rhp)
{
	/* now it should be safe to free those cfs_rqs */
	sched_free_group(container_of(rhp, struct task_group, rcu));
}

void sched_destroy_group(struct task_group *tg)
{
	/* wait for possible concurrent references to cfs_rqs complete */
	call_rcu(&tg->rcu, sched_free_group_rcu);
}

void sched_offline_group(struct task_group *tg)
{
	unsigned long flags;

	/* end participation in shares distribution */
	unregister_fair_sched_group(tg);

	spin_lock_irqsave(&task_group_lock, flags);
	list_del_rcu(&tg->list);
	list_del_rcu(&tg->siblings);
	spin_unlock_irqrestore(&task_group_lock, flags);
}

/* change task's runqueue when it moves between groups.
 *	The caller of this function should have put the task in its new group
 *	by now. This function just updates tsk->se.cfs_rq and tsk->se.parent to
 *	reflect its new group.
 */
void sched_move_task(struct task_struct *tsk)
{
	struct task_group *tg;
	int queued, running;
	unsigned long flags;
	struct rq *rq;

	rq = task_rq_lock(tsk, &flags);

	running = task_current(rq, tsk);
	queued = task_on_rq_queued(tsk);

	if (queued)
		dequeue_task(rq, tsk, DEQUEUE_SAVE | DEQUEUE_MOVE);
	if (unlikely(running))
		put_prev_task(rq, tsk);

	/*
	 * All callers are synchronized by task_rq_lock(); we do not use RCU
	 * which is pointless here. Thus, we pass "true" to task_css_check()
	 * to prevent lockdep warnings.
	 */
	tg = container_of(task_css_check(tsk, cpu_cgrp_id, true),
			  struct task_group, css);
	tg = autogroup_task_group(tsk, tg);
	tsk->sched_task_group = tg;

#ifdef CONFIG_FAIR_GROUP_SCHED
	if (tsk->sched_class->task_move_group)
		tsk->sched_class->task_move_group(tsk);
	else
#endif
		set_task_rq(tsk, task_cpu(tsk));

	if (unlikely(running))
		tsk->sched_class->set_curr_task(rq);
	if (queued)
		enqueue_task(rq, tsk, ENQUEUE_RESTORE | ENQUEUE_MOVE);

	task_rq_unlock(rq, tsk, &flags);
}
#endif /* CONFIG_CGROUP_SCHED */

#ifdef CONFIG_RT_GROUP_SCHED
/*
 * Ensure that the real time constraints are schedulable.
 */
static DEFINE_MUTEX(rt_constraints_mutex);

/* Must be called with tasklist_lock held */
static inline int tg_has_rt_tasks(struct task_group *tg)
{
	struct task_struct *g, *p;

	/*
	 * Autogroups do not have RT tasks; see autogroup_create().
	 */
	if (task_group_is_autogroup(tg))
		return 0;

	for_each_process_thread(g, p) {
		if (rt_task(p) && task_group(p) == tg)
			return 1;
	}

	return 0;
}

struct rt_schedulable_data {
	struct task_group *tg;
	u64 rt_period;
	u64 rt_runtime;
};

static int tg_rt_schedulable(struct task_group *tg, void *data)
{
	struct rt_schedulable_data *d = data;
	struct task_group *child;
	unsigned long total, sum = 0;
	u64 period, runtime;

	period = ktime_to_ns(tg->rt_bandwidth.rt_period);
	runtime = tg->rt_bandwidth.rt_runtime;

	if (tg == d->tg) {
		period = d->rt_period;
		runtime = d->rt_runtime;
	}

	/*
	 * Cannot have more runtime than the period.
	 */
	if (runtime > period && runtime != RUNTIME_INF)
		return -EINVAL;

	/*
	 * Ensure we don't starve existing RT tasks.
	 */
	if (rt_bandwidth_enabled() && !runtime && tg_has_rt_tasks(tg))
		return -EBUSY;

	total = to_ratio(period, runtime);

	/*
	 * Nobody can have more than the global setting allows.
	 */
	if (total > to_ratio(global_rt_period(), global_rt_runtime()))
		return -EINVAL;

	/*
	 * The sum of our children's runtime should not exceed our own.
	 */
	list_for_each_entry_rcu(child, &tg->children, siblings) {
		period = ktime_to_ns(child->rt_bandwidth.rt_period);
		runtime = child->rt_bandwidth.rt_runtime;

		if (child == d->tg) {
			period = d->rt_period;
			runtime = d->rt_runtime;
		}

		sum += to_ratio(period, runtime);
	}

	if (sum > total)
		return -EINVAL;

	return 0;
}

static int __rt_schedulable(struct task_group *tg, u64 period, u64 runtime)
{
	int ret;

	struct rt_schedulable_data data = {
		.tg = tg,
		.rt_period = period,
		.rt_runtime = runtime,
	};

	rcu_read_lock();
	ret = walk_tg_tree(tg_rt_schedulable, tg_nop, &data);
	rcu_read_unlock();

	return ret;
}

static int tg_set_rt_bandwidth(struct task_group *tg,
		u64 rt_period, u64 rt_runtime)
{
	int i, err = 0;

	/*
	 * Disallowing the root group RT runtime is BAD, it would disallow the
	 * kernel creating (and or operating) RT threads.
	 */
	if (tg == &root_task_group && rt_runtime == 0)
		return -EINVAL;

	/* No period doesn't make any sense. */
	if (rt_period == 0)
		return -EINVAL;

	mutex_lock(&rt_constraints_mutex);
	read_lock(&tasklist_lock);
	err = __rt_schedulable(tg, rt_period, rt_runtime);
	if (err)
		goto unlock;

	raw_spin_lock_irq(&tg->rt_bandwidth.rt_runtime_lock);
	tg->rt_bandwidth.rt_period = ns_to_ktime(rt_period);
	tg->rt_bandwidth.rt_runtime = rt_runtime;

	for_each_possible_cpu(i) {
		struct rt_rq *rt_rq = tg->rt_rq[i];

		raw_spin_lock(&rt_rq->rt_runtime_lock);
		rt_rq->rt_runtime = rt_runtime;
		raw_spin_unlock(&rt_rq->rt_runtime_lock);
	}
	raw_spin_unlock_irq(&tg->rt_bandwidth.rt_runtime_lock);
unlock:
	read_unlock(&tasklist_lock);
	mutex_unlock(&rt_constraints_mutex);

	return err;
}

static int sched_group_set_rt_runtime(struct task_group *tg, long rt_runtime_us)
{
	u64 rt_runtime, rt_period;

	rt_period = ktime_to_ns(tg->rt_bandwidth.rt_period);
	rt_runtime = (u64)rt_runtime_us * NSEC_PER_USEC;
	if (rt_runtime_us < 0)
		rt_runtime = RUNTIME_INF;

	return tg_set_rt_bandwidth(tg, rt_period, rt_runtime);
}

static long sched_group_rt_runtime(struct task_group *tg)
{
	u64 rt_runtime_us;

	if (tg->rt_bandwidth.rt_runtime == RUNTIME_INF)
		return -1;

	rt_runtime_us = tg->rt_bandwidth.rt_runtime;
	do_div(rt_runtime_us, NSEC_PER_USEC);
	return rt_runtime_us;
}

static int sched_group_set_rt_period(struct task_group *tg, u64 rt_period_us)
{
	u64 rt_runtime, rt_period;

	rt_period = rt_period_us * NSEC_PER_USEC;
	rt_runtime = tg->rt_bandwidth.rt_runtime;

	return tg_set_rt_bandwidth(tg, rt_period, rt_runtime);
}

static long sched_group_rt_period(struct task_group *tg)
{
	u64 rt_period_us;

	rt_period_us = ktime_to_ns(tg->rt_bandwidth.rt_period);
	do_div(rt_period_us, NSEC_PER_USEC);
	return rt_period_us;
}
#endif /* CONFIG_RT_GROUP_SCHED */

#ifdef CONFIG_RT_GROUP_SCHED
static int sched_rt_global_constraints(void)
{
	int ret = 0;

	mutex_lock(&rt_constraints_mutex);
	read_lock(&tasklist_lock);
	ret = __rt_schedulable(NULL, 0, 0);
	read_unlock(&tasklist_lock);
	mutex_unlock(&rt_constraints_mutex);

	return ret;
}

static int sched_rt_can_attach(struct task_group *tg, struct task_struct *tsk)
{
	/* Don't accept realtime tasks when there is no way for them to run */
	if (rt_task(tsk) && tg->rt_bandwidth.rt_runtime == 0)
		return 0;

	return 1;
}

#else /* !CONFIG_RT_GROUP_SCHED */
static int sched_rt_global_constraints(void)
{
	unsigned long flags;
	int i, ret = 0;

	raw_spin_lock_irqsave(&def_rt_bandwidth.rt_runtime_lock, flags);
	for_each_possible_cpu(i) {
		struct rt_rq *rt_rq = &cpu_rq(i)->rt;

		raw_spin_lock(&rt_rq->rt_runtime_lock);
		rt_rq->rt_runtime = global_rt_runtime();
		raw_spin_unlock(&rt_rq->rt_runtime_lock);
	}
	raw_spin_unlock_irqrestore(&def_rt_bandwidth.rt_runtime_lock, flags);

	return ret;
}
#endif /* CONFIG_RT_GROUP_SCHED */

static int sched_dl_global_validate(void)
{
	u64 runtime = global_rt_runtime();
	u64 period = global_rt_period();
	u64 new_bw = to_ratio(period, runtime);
	struct dl_bw *dl_b;
	int cpu, ret = 0;
	unsigned long flags;

	/*
	 * Here we want to check the bandwidth not being set to some
	 * value smaller than the currently allocated bandwidth in
	 * any of the root_domains.
	 *
	 * FIXME: Cycling on all the CPUs is overdoing, but simpler than
	 * cycling on root_domains... Discussion on different/better
	 * solutions is welcome!
	 */
	for_each_possible_cpu(cpu) {
		rcu_read_lock_sched();
		dl_b = dl_bw_of(cpu);

		raw_spin_lock_irqsave(&dl_b->lock, flags);
		if (new_bw < dl_b->total_bw)
			ret = -EBUSY;
		raw_spin_unlock_irqrestore(&dl_b->lock, flags);

		rcu_read_unlock_sched();

		if (ret)
			break;
	}

	return ret;
}

static void sched_dl_do_global(void)
{
	u64 new_bw = -1;
	struct dl_bw *dl_b;
	int cpu;
	unsigned long flags;

	def_dl_bandwidth.dl_period = global_rt_period();
	def_dl_bandwidth.dl_runtime = global_rt_runtime();

	if (global_rt_runtime() != RUNTIME_INF)
		new_bw = to_ratio(global_rt_period(), global_rt_runtime());

	/*
	 * FIXME: As above...
	 */
	for_each_possible_cpu(cpu) {
		rcu_read_lock_sched();
		dl_b = dl_bw_of(cpu);

		raw_spin_lock_irqsave(&dl_b->lock, flags);
		dl_b->bw = new_bw;
		raw_spin_unlock_irqrestore(&dl_b->lock, flags);

		rcu_read_unlock_sched();
	}
}

static int sched_rt_global_validate(void)
{
	if (sysctl_sched_rt_period <= 0)
		return -EINVAL;

	if ((sysctl_sched_rt_runtime != RUNTIME_INF) &&
		(sysctl_sched_rt_runtime > sysctl_sched_rt_period))
		return -EINVAL;

	return 0;
}

static void sched_rt_do_global(void)
{
	def_rt_bandwidth.rt_runtime = global_rt_runtime();
	def_rt_bandwidth.rt_period = ns_to_ktime(global_rt_period());
}

int sched_rt_handler(struct ctl_table *table, int write,
		void __user *buffer, size_t *lenp,
		loff_t *ppos)
{
	int old_period, old_runtime;
	static DEFINE_MUTEX(mutex);
	int ret;

	mutex_lock(&mutex);
	old_period = sysctl_sched_rt_period;
	old_runtime = sysctl_sched_rt_runtime;

	ret = proc_dointvec(table, write, buffer, lenp, ppos);

	if (!ret && write) {
		ret = sched_rt_global_validate();
		if (ret)
			goto undo;

		ret = sched_dl_global_validate();
		if (ret)
			goto undo;

		ret = sched_rt_global_constraints();
		if (ret)
			goto undo;

		sched_rt_do_global();
		sched_dl_do_global();
	}
	if (0) {
undo:
		sysctl_sched_rt_period = old_period;
		sysctl_sched_rt_runtime = old_runtime;
	}
	mutex_unlock(&mutex);

	return ret;
}

int sched_rr_handler(struct ctl_table *table, int write,
		void __user *buffer, size_t *lenp,
		loff_t *ppos)
{
	int ret;
	static DEFINE_MUTEX(mutex);

	mutex_lock(&mutex);
	ret = proc_dointvec(table, write, buffer, lenp, ppos);
	/* make sure that internally we keep jiffies */
	/* also, writing zero resets timeslice to default */
	if (!ret && write) {
		sched_rr_timeslice = sched_rr_timeslice <= 0 ?
			RR_TIMESLICE : msecs_to_jiffies(sched_rr_timeslice);
	}
	mutex_unlock(&mutex);
	return ret;
}

#ifdef CONFIG_CGROUP_SCHED

inline struct task_group *css_tg(struct cgroup_subsys_state *css)
{
	return css ? container_of(css, struct task_group, css) : NULL;
}

static struct cgroup_subsys_state *
cpu_cgroup_css_alloc(struct cgroup_subsys_state *parent_css)
{
	struct task_group *parent = css_tg(parent_css);
	struct task_group *tg;

	if (!parent) {
		/* This is early initialization for the top cgroup */
		return &root_task_group.css;
	}

	tg = sched_create_group(parent);
	if (IS_ERR(tg))
		return ERR_PTR(-ENOMEM);

	return &tg->css;
}

/* Expose task group only after completing cgroup initialization */
static int cpu_cgroup_css_online(struct cgroup_subsys_state *css)
{
	struct task_group *tg = css_tg(css);
	struct task_group *parent = css_tg(css->parent);

	if (parent)
		sched_online_group(tg, parent);
	return 0;
}

static void cpu_cgroup_css_released(struct cgroup_subsys_state *css)
{
	struct task_group *tg = css_tg(css);

	sched_offline_group(tg);
}

static void cpu_cgroup_css_free(struct cgroup_subsys_state *css)
{
	struct task_group *tg = css_tg(css);

	/*
	 * Relies on the RCU grace period between css_released() and this.
	 */
	sched_free_group(tg);
}

static void cpu_cgroup_fork(struct task_struct *task, void *private)
{
	sched_move_task(task);
}

static int cpu_cgroup_can_attach(struct cgroup_taskset *tset)
{
	struct task_struct *task;
	struct cgroup_subsys_state *css;

	cgroup_taskset_for_each(task, css, tset) {
#ifdef CONFIG_RT_GROUP_SCHED
		if (!sched_rt_can_attach(css_tg(css), task))
			return -EINVAL;
#else
		/* We don't support RT-tasks being in separate groups */
		if (task->sched_class != &fair_sched_class)
			return -EINVAL;
#endif
	}
	return 0;
}

static void cpu_cgroup_attach(struct cgroup_taskset *tset)
{
	struct task_struct *task;
	struct cgroup_subsys_state *css;

	cgroup_taskset_for_each(task, css, tset)
		sched_move_task(task);
}

#ifdef CONFIG_FAIR_GROUP_SCHED
static int cpu_shares_write_u64(struct cgroup_subsys_state *css,
				struct cftype *cftype, u64 shareval)
{
	return sched_group_set_shares(css_tg(css), scale_load(shareval));
}

static u64 cpu_shares_read_u64(struct cgroup_subsys_state *css,
			       struct cftype *cft)
{
	struct task_group *tg = css_tg(css);

	return (u64) scale_load_down(tg->shares);
}

#ifdef CONFIG_CFS_BANDWIDTH
static DEFINE_MUTEX(cfs_constraints_mutex);

const u64 max_cfs_quota_period = 1 * NSEC_PER_SEC; /* 1s */
const u64 min_cfs_quota_period = 1 * NSEC_PER_MSEC; /* 1ms */

static int __cfs_schedulable(struct task_group *tg, u64 period, u64 runtime);

static int tg_set_cfs_bandwidth(struct task_group *tg, u64 period, u64 quota)
{
	int i, ret = 0, runtime_enabled, runtime_was_enabled;
	struct cfs_bandwidth *cfs_b = &tg->cfs_bandwidth;

	if (tg == &root_task_group)
		return -EINVAL;

	/*
	 * Ensure we have at some amount of bandwidth every period.  This is
	 * to prevent reaching a state of large arrears when throttled via
	 * entity_tick() resulting in prolonged exit starvation.
	 */
	if (quota < min_cfs_quota_period || period < min_cfs_quota_period)
		return -EINVAL;

	/*
	 * Likewise, bound things on the otherside by preventing insane quota
	 * periods.  This also allows us to normalize in computing quota
	 * feasibility.
	 */
	if (period > max_cfs_quota_period)
		return -EINVAL;

	/*
	 * Prevent race between setting of cfs_rq->runtime_enabled and
	 * unthrottle_offline_cfs_rqs().
	 */
	get_online_cpus();
	mutex_lock(&cfs_constraints_mutex);
	ret = __cfs_schedulable(tg, period, quota);
	if (ret)
		goto out_unlock;

	runtime_enabled = quota != RUNTIME_INF;
	runtime_was_enabled = cfs_b->quota != RUNTIME_INF;
	/*
	 * If we need to toggle cfs_bandwidth_used, off->on must occur
	 * before making related changes, and on->off must occur afterwards
	 */
	if (runtime_enabled && !runtime_was_enabled)
		cfs_bandwidth_usage_inc();
	raw_spin_lock_irq(&cfs_b->lock);
	cfs_b->period = ns_to_ktime(period);
	cfs_b->quota = quota;

	__refill_cfs_bandwidth_runtime(cfs_b);
	/* restart the period timer (if active) to handle new period expiry */
	if (runtime_enabled)
		start_cfs_bandwidth(cfs_b);
	raw_spin_unlock_irq(&cfs_b->lock);

	for_each_online_cpu(i) {
		struct cfs_rq *cfs_rq = tg->cfs_rq[i];
		struct rq *rq = cfs_rq->rq;

		raw_spin_lock_irq(&rq->lock);
		cfs_rq->runtime_enabled = runtime_enabled;
		cfs_rq->runtime_remaining = 0;

		if (cfs_rq->throttled)
			unthrottle_cfs_rq(cfs_rq);
		raw_spin_unlock_irq(&rq->lock);
	}
	if (runtime_was_enabled && !runtime_enabled)
		cfs_bandwidth_usage_dec();
out_unlock:
	mutex_unlock(&cfs_constraints_mutex);
	put_online_cpus();

	return ret;
}

int tg_set_cfs_quota(struct task_group *tg, long cfs_quota_us)
{
	u64 quota, period;

	period = ktime_to_ns(tg->cfs_bandwidth.period);
	if (cfs_quota_us < 0)
		quota = RUNTIME_INF;
	else
		quota = (u64)cfs_quota_us * NSEC_PER_USEC;

	return tg_set_cfs_bandwidth(tg, period, quota);
}

long tg_get_cfs_quota(struct task_group *tg)
{
	u64 quota_us;

	if (tg->cfs_bandwidth.quota == RUNTIME_INF)
		return -1;

	quota_us = tg->cfs_bandwidth.quota;
	do_div(quota_us, NSEC_PER_USEC);

	return quota_us;
}

int tg_set_cfs_period(struct task_group *tg, long cfs_period_us)
{
	u64 quota, period;

	period = (u64)cfs_period_us * NSEC_PER_USEC;
	quota = tg->cfs_bandwidth.quota;

	return tg_set_cfs_bandwidth(tg, period, quota);
}

long tg_get_cfs_period(struct task_group *tg)
{
	u64 cfs_period_us;

	cfs_period_us = ktime_to_ns(tg->cfs_bandwidth.period);
	do_div(cfs_period_us, NSEC_PER_USEC);

	return cfs_period_us;
}

static s64 cpu_cfs_quota_read_s64(struct cgroup_subsys_state *css,
				  struct cftype *cft)
{
	return tg_get_cfs_quota(css_tg(css));
}

static int cpu_cfs_quota_write_s64(struct cgroup_subsys_state *css,
				   struct cftype *cftype, s64 cfs_quota_us)
{
	return tg_set_cfs_quota(css_tg(css), cfs_quota_us);
}

static u64 cpu_cfs_period_read_u64(struct cgroup_subsys_state *css,
				   struct cftype *cft)
{
	return tg_get_cfs_period(css_tg(css));
}

static int cpu_cfs_period_write_u64(struct cgroup_subsys_state *css,
				    struct cftype *cftype, u64 cfs_period_us)
{
	return tg_set_cfs_period(css_tg(css), cfs_period_us);
}

struct cfs_schedulable_data {
	struct task_group *tg;
	u64 period, quota;
};

/*
 * normalize group quota/period to be quota/max_period
 * note: units are usecs
 */
static u64 normalize_cfs_quota(struct task_group *tg,
			       struct cfs_schedulable_data *d)
{
	u64 quota, period;

	if (tg == d->tg) {
		period = d->period;
		quota = d->quota;
	} else {
		period = tg_get_cfs_period(tg);
		quota = tg_get_cfs_quota(tg);
	}

	/* note: these should typically be equivalent */
	if (quota == RUNTIME_INF || quota == -1)
		return RUNTIME_INF;

	return to_ratio(period, quota);
}

static int tg_cfs_schedulable_down(struct task_group *tg, void *data)
{
	struct cfs_schedulable_data *d = data;
	struct cfs_bandwidth *cfs_b = &tg->cfs_bandwidth;
	s64 quota = 0, parent_quota = -1;

	if (!tg->parent) {
		quota = RUNTIME_INF;
	} else {
		struct cfs_bandwidth *parent_b = &tg->parent->cfs_bandwidth;

		quota = normalize_cfs_quota(tg, d);
		parent_quota = parent_b->hierarchical_quota;

		/*
		 * ensure max(child_quota) <= parent_quota, inherit when no
		 * limit is set
		 */
		if (quota == RUNTIME_INF)
			quota = parent_quota;
		else if (parent_quota != RUNTIME_INF && quota > parent_quota)
			return -EINVAL;
	}
	cfs_b->hierarchical_quota = quota;

	return 0;
}

static int __cfs_schedulable(struct task_group *tg, u64 period, u64 quota)
{
	int ret;
	struct cfs_schedulable_data data = {
		.tg = tg,
		.period = period,
		.quota = quota,
	};

	if (quota != RUNTIME_INF) {
		do_div(data.period, NSEC_PER_USEC);
		do_div(data.quota, NSEC_PER_USEC);
	}

	rcu_read_lock();
	ret = walk_tg_tree(tg_cfs_schedulable_down, tg_nop, &data);
	rcu_read_unlock();

	return ret;
}

static int cpu_stats_show(struct seq_file *sf, void *v)
{
	struct task_group *tg = css_tg(seq_css(sf));
	struct cfs_bandwidth *cfs_b = &tg->cfs_bandwidth;

	seq_printf(sf, "nr_periods %d\n", cfs_b->nr_periods);
	seq_printf(sf, "nr_throttled %d\n", cfs_b->nr_throttled);
	seq_printf(sf, "throttled_time %llu\n", cfs_b->throttled_time);

	return 0;
}
#endif /* CONFIG_CFS_BANDWIDTH */
#endif /* CONFIG_FAIR_GROUP_SCHED */

#ifdef CONFIG_RT_GROUP_SCHED
static int cpu_rt_runtime_write(struct cgroup_subsys_state *css,
				struct cftype *cft, s64 val)
{
	return sched_group_set_rt_runtime(css_tg(css), val);
}

static s64 cpu_rt_runtime_read(struct cgroup_subsys_state *css,
			       struct cftype *cft)
{
	return sched_group_rt_runtime(css_tg(css));
}

static int cpu_rt_period_write_uint(struct cgroup_subsys_state *css,
				    struct cftype *cftype, u64 rt_period_us)
{
	return sched_group_set_rt_period(css_tg(css), rt_period_us);
}

static u64 cpu_rt_period_read_uint(struct cgroup_subsys_state *css,
				   struct cftype *cft)
{
	return sched_group_rt_period(css_tg(css));
}
#endif /* CONFIG_RT_GROUP_SCHED */

static struct cftype cpu_files[] = {
#ifdef CONFIG_SCHED_HMP
	{
		.name = "upmigrate_discourage",
		.read_u64 = cpu_upmigrate_discourage_read_u64,
		.write_u64 = cpu_upmigrate_discourage_write_u64,
	},
#endif
#ifdef CONFIG_FAIR_GROUP_SCHED
	{
		.name = "shares",
		.read_u64 = cpu_shares_read_u64,
		.write_u64 = cpu_shares_write_u64,
	},
#endif
#ifdef CONFIG_CFS_BANDWIDTH
	{
		.name = "cfs_quota_us",
		.read_s64 = cpu_cfs_quota_read_s64,
		.write_s64 = cpu_cfs_quota_write_s64,
	},
	{
		.name = "cfs_period_us",
		.read_u64 = cpu_cfs_period_read_u64,
		.write_u64 = cpu_cfs_period_write_u64,
	},
	{
		.name = "stat",
		.seq_show = cpu_stats_show,
	},
#endif
#ifdef CONFIG_RT_GROUP_SCHED
	{
		.name = "rt_runtime_us",
		.read_s64 = cpu_rt_runtime_read,
		.write_s64 = cpu_rt_runtime_write,
	},
	{
		.name = "rt_period_us",
		.read_u64 = cpu_rt_period_read_uint,
		.write_u64 = cpu_rt_period_write_uint,
	},
#endif
	{ }	/* terminate */
};

struct cgroup_subsys cpu_cgrp_subsys = {
	.css_alloc	= cpu_cgroup_css_alloc,
	.css_online	= cpu_cgroup_css_online,
	.css_released	= cpu_cgroup_css_released,
	.css_free	= cpu_cgroup_css_free,
	.fork		= cpu_cgroup_fork,
	.can_attach	= cpu_cgroup_can_attach,
	.attach		= cpu_cgroup_attach,
	.legacy_cftypes	= cpu_files,
	.early_init	= 1,
};

#endif	/* CONFIG_CGROUP_SCHED */

void dump_cpu_task(int cpu)
{
	pr_info("Task dump for CPU %d:\n", cpu);
	sched_show_task(cpu_curr(cpu));
}<|MERGE_RESOLUTION|>--- conflicted
+++ resolved
@@ -3235,14 +3235,8 @@
 	sched_clock_tick();
 
 	raw_spin_lock(&rq->lock);
-<<<<<<< HEAD
 	old_load = task_load(curr);
 	set_window_start(rq);
-=======
-	walt_set_window_start(rq);
-	walt_update_task_ravg(rq->curr, rq, TASK_UPDATE,
-			walt_ktime_clock(), 0);
->>>>>>> 89074de6
 	update_rq_clock(rq);
 	curr->sched_class->task_tick(rq, curr, 0);
 	update_cpu_load_active(rq);
