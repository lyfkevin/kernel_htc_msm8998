/*
 * Completely Fair Scheduling (CFS) Class (SCHED_NORMAL/SCHED_BATCH)
 *
 *  Copyright (C) 2007 Red Hat, Inc., Ingo Molnar <mingo@redhat.com>
 *
 *  Interactivity improvements by Mike Galbraith
 *  (C) 2007 Mike Galbraith <efault@gmx.de>
 *
 *  Various enhancements by Dmitry Adamushko.
 *  (C) 2007 Dmitry Adamushko <dmitry.adamushko@gmail.com>
 *
 *  Group scheduling enhancements by Srivatsa Vaddagiri
 *  Copyright IBM Corporation, 2007
 *  Author: Srivatsa Vaddagiri <vatsa@linux.vnet.ibm.com>
 *
 *  Scaled math optimizations by Thomas Gleixner
 *  Copyright (C) 2007, Thomas Gleixner <tglx@linutronix.de>
 *
 *  Adaptive scheduling granularity, math enhancements by Peter Zijlstra
 *  Copyright (C) 2007 Red Hat, Inc., Peter Zijlstra
 */

#include <linux/latencytop.h>
#include <linux/sched.h>
#include <linux/cpumask.h>
#include <linux/cpuidle.h>
#include <linux/slab.h>
#include <linux/profile.h>
#include <linux/interrupt.h>
#include <linux/mempolicy.h>
#include <linux/migrate.h>
#include <linux/task_work.h>
#include <linux/module.h>

#include "sched.h"
#include <trace/events/sched.h>
#include "tune.h"
/*
 * Targeted preemption latency for CPU-bound tasks:
 * (default: 6ms * (1 + ilog(ncpus)), units: nanoseconds)
 *
 * NOTE: this latency value is not the same as the concept of
 * 'timeslice length' - timeslices in CFS are of variable length
 * and have no persistent notion like in traditional, time-slice
 * based scheduling concepts.
 *
 * (to see the precise effective timeslice length of your workload,
 *  run vmstat and monitor the context-switches (cs) field)
 */
unsigned int sysctl_sched_latency = 6000000ULL;
unsigned int normalized_sysctl_sched_latency = 6000000ULL;

unsigned int sysctl_sched_sync_hint_enable = 1;
unsigned int sysctl_sched_initial_task_util = 0;
unsigned int sysctl_sched_cstate_aware = 1;

/*
 * The initial- and re-scaling of tunables is configurable
 * (default SCHED_TUNABLESCALING_LOG = *(1+ilog(ncpus))
 *
 * Options are:
 * SCHED_TUNABLESCALING_NONE - unscaled, always *1
 * SCHED_TUNABLESCALING_LOG - scaled logarithmical, *1+ilog(ncpus)
 * SCHED_TUNABLESCALING_LINEAR - scaled linear, *ncpus
 */
enum sched_tunable_scaling sysctl_sched_tunable_scaling
	= SCHED_TUNABLESCALING_LOG;

/*
 * Minimal preemption granularity for CPU-bound tasks:
 * (default: 0.75 msec * (1 + ilog(ncpus)), units: nanoseconds)
 */
unsigned int sysctl_sched_min_granularity = 750000ULL;
unsigned int normalized_sysctl_sched_min_granularity = 750000ULL;

/*
 * is kept at sysctl_sched_latency / sysctl_sched_min_granularity
 */
static unsigned int sched_nr_latency = 8;

/*
 * After fork, child runs first. If set to 0 (default) then
 * parent will (try to) run first.
 */
unsigned int sysctl_sched_child_runs_first __read_mostly;

/*
 * SCHED_OTHER wake-up granularity.
 * (default: 1 msec * (1 + ilog(ncpus)), units: nanoseconds)
 *
 * This option delays the preemption effects of decoupled workloads
 * and reduces their over-scheduling. Synchronous workloads will still
 * have immediate wakeup/sleep latencies.
 */
unsigned int sysctl_sched_wakeup_granularity = 1000000UL;
unsigned int normalized_sysctl_sched_wakeup_granularity = 1000000UL;

const_debug unsigned int sysctl_sched_migration_cost = 500000UL;

/*
 * The exponential sliding  window over which load is averaged for shares
 * distribution.
 * (default: 10msec)
 */
unsigned int __read_mostly sysctl_sched_shares_window = 10000000UL;

#ifdef CONFIG_CFS_BANDWIDTH
/*
 * Amount of runtime to allocate from global (tg) to local (per-cfs_rq) pool
 * each time a cfs_rq requests quota.
 *
 * Note: in the case that the slice exceeds the runtime remaining (either due
 * to consumption or the quota being specified to be smaller than the slice)
 * we will always only issue the remaining available time.
 *
 * default: 5 msec, units: microseconds
  */
unsigned int sysctl_sched_cfs_bandwidth_slice = 5000UL;
#endif

/*
 * The margin used when comparing utilization with CPU capacity:
 * util * margin < capacity * 1024
 */
unsigned int capacity_margin = 1280; /* ~20% */

static inline void update_load_add(struct load_weight *lw, unsigned long inc)
{
	lw->weight += inc;
	lw->inv_weight = 0;
}

static inline void update_load_sub(struct load_weight *lw, unsigned long dec)
{
	lw->weight -= dec;
	lw->inv_weight = 0;
}

static inline void update_load_set(struct load_weight *lw, unsigned long w)
{
	lw->weight = w;
	lw->inv_weight = 0;
}

/*
 * Increase the granularity value when there are more CPUs,
 * because with more CPUs the 'effective latency' as visible
 * to users decreases. But the relationship is not linear,
 * so pick a second-best guess by going with the log2 of the
 * number of CPUs.
 *
 * This idea comes from the SD scheduler of Con Kolivas:
 */
static unsigned int get_update_sysctl_factor(void)
{
	unsigned int cpus = min_t(unsigned int, num_online_cpus(), 8);
	unsigned int factor;

	switch (sysctl_sched_tunable_scaling) {
	case SCHED_TUNABLESCALING_NONE:
		factor = 1;
		break;
	case SCHED_TUNABLESCALING_LINEAR:
		factor = cpus;
		break;
	case SCHED_TUNABLESCALING_LOG:
	default:
		factor = 1 + ilog2(cpus);
		break;
	}

	return factor;
}

static void update_sysctl(void)
{
	unsigned int factor = get_update_sysctl_factor();

#define SET_SYSCTL(name) \
	(sysctl_##name = (factor) * normalized_sysctl_##name)
	SET_SYSCTL(sched_min_granularity);
	SET_SYSCTL(sched_latency);
	SET_SYSCTL(sched_wakeup_granularity);
#undef SET_SYSCTL
}

void sched_init_granularity(void)
{
	update_sysctl();
}

#define WMULT_CONST	(~0U)
#define WMULT_SHIFT	32

static void __update_inv_weight(struct load_weight *lw)
{
	unsigned long w;

	if (likely(lw->inv_weight))
		return;

	w = scale_load_down(lw->weight);

	if (BITS_PER_LONG > 32 && unlikely(w >= WMULT_CONST))
		lw->inv_weight = 1;
	else if (unlikely(!w))
		lw->inv_weight = WMULT_CONST;
	else
		lw->inv_weight = WMULT_CONST / w;
}

/*
 * delta_exec * weight / lw.weight
 *   OR
 * (delta_exec * (weight * lw->inv_weight)) >> WMULT_SHIFT
 *
 * Either weight := NICE_0_LOAD and lw \e prio_to_wmult[], in which case
 * we're guaranteed shift stays positive because inv_weight is guaranteed to
 * fit 32 bits, and NICE_0_LOAD gives another 10 bits; therefore shift >= 22.
 *
 * Or, weight =< lw.weight (because lw.weight is the runqueue weight), thus
 * weight/lw.weight <= 1, and therefore our shift will also be positive.
 */
static u64 __calc_delta(u64 delta_exec, unsigned long weight, struct load_weight *lw)
{
	u64 fact = scale_load_down(weight);
	int shift = WMULT_SHIFT;

	__update_inv_weight(lw);

	if (unlikely(fact >> 32)) {
		while (fact >> 32) {
			fact >>= 1;
			shift--;
		}
	}

	/* hint to use a 32x32->64 mul */
	fact = (u64)(u32)fact * lw->inv_weight;

	while (fact >> 32) {
		fact >>= 1;
		shift--;
	}

	return mul_u64_u32_shr(delta_exec, fact, shift);
}

#ifdef CONFIG_SMP
static int active_load_balance_cpu_stop(void *data);
#endif

const struct sched_class fair_sched_class;

/**************************************************************
 * CFS operations on generic schedulable entities:
 */

#ifdef CONFIG_FAIR_GROUP_SCHED

/* cpu runqueue to which this cfs_rq is attached */
static inline struct rq *rq_of(struct cfs_rq *cfs_rq)
{
	return cfs_rq->rq;
}

/* An entity is a task if it doesn't "own" a runqueue */
#define entity_is_task(se)	(!se->my_q)

static inline struct task_struct *task_of(struct sched_entity *se)
{
#ifdef CONFIG_SCHED_DEBUG
	WARN_ON_ONCE(!entity_is_task(se));
#endif
	return container_of(se, struct task_struct, se);
}

/* Walk up scheduling entities hierarchy */
#define for_each_sched_entity(se) \
		for (; se; se = se->parent)

static inline struct cfs_rq *task_cfs_rq(struct task_struct *p)
{
	return p->se.cfs_rq;
}

/* runqueue on which this entity is (to be) queued */
static inline struct cfs_rq *cfs_rq_of(struct sched_entity *se)
{
	return se->cfs_rq;
}

/* runqueue "owned" by this group */
static inline struct cfs_rq *group_cfs_rq(struct sched_entity *grp)
{
	return grp->my_q;
}

static inline void list_add_leaf_cfs_rq(struct cfs_rq *cfs_rq)
{
	if (!cfs_rq->on_list) {
		struct rq *rq = rq_of(cfs_rq);
		int cpu = cpu_of(rq);
		/*
		 * Ensure we either appear before our parent (if already
		 * enqueued) or force our parent to appear after us when it is
		 * enqueued. The fact that we always enqueue bottom-up
		 * reduces this to two cases and a special case for the root
		 * cfs_rq. Furthermore, it also means that we will always reset
		 * tmp_alone_branch either when the branch is connected
		 * to a tree or when we reach the beg of the tree
		 */
		if (cfs_rq->tg->parent &&
		    cfs_rq->tg->parent->cfs_rq[cpu]->on_list) {
			/*
			 * If parent is already on the list, we add the child
			 * just before. Thanks to circular linked property of
			 * the list, this means to put the child at the tail
			 * of the list that starts by parent.
			 */
			list_add_tail_rcu(&cfs_rq->leaf_cfs_rq_list,
				&(cfs_rq->tg->parent->cfs_rq[cpu]->leaf_cfs_rq_list));
			/*
			 * The branch is now connected to its tree so we can
			 * reset tmp_alone_branch to the beginning of the
			 * list.
			 */
			rq->tmp_alone_branch = &rq->leaf_cfs_rq_list;
		} else if (!cfs_rq->tg->parent) {
			/*
			 * cfs rq without parent should be put
			 * at the tail of the list.
			 */
			list_add_tail_rcu(&cfs_rq->leaf_cfs_rq_list,
				&rq->leaf_cfs_rq_list);
			/*
			 * We have reach the beg of a tree so we can reset
			 * tmp_alone_branch to the beginning of the list.
			 */
			rq->tmp_alone_branch = &rq->leaf_cfs_rq_list;
		} else {
			/*
			 * The parent has not already been added so we want to
			 * make sure that it will be put after us.
			 * tmp_alone_branch points to the beg of the branch
			 * where we will add parent.
			 */
			list_add_rcu(&cfs_rq->leaf_cfs_rq_list,
				rq->tmp_alone_branch);
			/*
			 * update tmp_alone_branch to points to the new beg
			 * of the branch
			 */
			rq->tmp_alone_branch = &cfs_rq->leaf_cfs_rq_list;
		}

		cfs_rq->on_list = 1;
	}
}

static inline void list_del_leaf_cfs_rq(struct cfs_rq *cfs_rq)
{
	if (cfs_rq->on_list) {
		list_del_rcu(&cfs_rq->leaf_cfs_rq_list);
		cfs_rq->on_list = 0;
	}
}

/* Iterate thr' all leaf cfs_rq's on a runqueue */
#define for_each_leaf_cfs_rq(rq, cfs_rq) \
	list_for_each_entry_rcu(cfs_rq, &rq->leaf_cfs_rq_list, leaf_cfs_rq_list)

/* Do the two (enqueued) entities belong to the same group ? */
static inline struct cfs_rq *
is_same_group(struct sched_entity *se, struct sched_entity *pse)
{
	if (se->cfs_rq == pse->cfs_rq)
		return se->cfs_rq;

	return NULL;
}

static inline struct sched_entity *parent_entity(struct sched_entity *se)
{
	return se->parent;
}

static void
find_matching_se(struct sched_entity **se, struct sched_entity **pse)
{
	int se_depth, pse_depth;

	/*
	 * preemption test can be made between sibling entities who are in the
	 * same cfs_rq i.e who have a common parent. Walk up the hierarchy of
	 * both tasks until we find their ancestors who are siblings of common
	 * parent.
	 */

	/* First walk up until both entities are at same depth */
	se_depth = (*se)->depth;
	pse_depth = (*pse)->depth;

	while (se_depth > pse_depth) {
		se_depth--;
		*se = parent_entity(*se);
	}

	while (pse_depth > se_depth) {
		pse_depth--;
		*pse = parent_entity(*pse);
	}

	while (!is_same_group(*se, *pse)) {
		*se = parent_entity(*se);
		*pse = parent_entity(*pse);
	}
}

#else	/* !CONFIG_FAIR_GROUP_SCHED */

static inline struct task_struct *task_of(struct sched_entity *se)
{
	return container_of(se, struct task_struct, se);
}

static inline struct rq *rq_of(struct cfs_rq *cfs_rq)
{
	return container_of(cfs_rq, struct rq, cfs);
}

#define entity_is_task(se)	1

#define for_each_sched_entity(se) \
		for (; se; se = NULL)

static inline struct cfs_rq *task_cfs_rq(struct task_struct *p)
{
	return &task_rq(p)->cfs;
}

static inline struct cfs_rq *cfs_rq_of(struct sched_entity *se)
{
	struct task_struct *p = task_of(se);
	struct rq *rq = task_rq(p);

	return &rq->cfs;
}

/* runqueue "owned" by this group */
static inline struct cfs_rq *group_cfs_rq(struct sched_entity *grp)
{
	return NULL;
}

static inline void list_add_leaf_cfs_rq(struct cfs_rq *cfs_rq)
{
}

static inline void list_del_leaf_cfs_rq(struct cfs_rq *cfs_rq)
{
}

#define for_each_leaf_cfs_rq(rq, cfs_rq) \
		for (cfs_rq = &rq->cfs; cfs_rq; cfs_rq = NULL)

static inline struct sched_entity *parent_entity(struct sched_entity *se)
{
	return NULL;
}

static inline void
find_matching_se(struct sched_entity **se, struct sched_entity **pse)
{
}

#endif	/* CONFIG_FAIR_GROUP_SCHED */

static __always_inline
void account_cfs_rq_runtime(struct cfs_rq *cfs_rq, u64 delta_exec);

/**************************************************************
 * Scheduling class tree data structure manipulation methods:
 */

static inline u64 max_vruntime(u64 max_vruntime, u64 vruntime)
{
	s64 delta = (s64)(vruntime - max_vruntime);
	if (delta > 0)
		max_vruntime = vruntime;

	return max_vruntime;
}

static inline u64 min_vruntime(u64 min_vruntime, u64 vruntime)
{
	s64 delta = (s64)(vruntime - min_vruntime);
	if (delta < 0)
		min_vruntime = vruntime;

	return min_vruntime;
}

static inline int entity_before(struct sched_entity *a,
				struct sched_entity *b)
{
	return (s64)(a->vruntime - b->vruntime) < 0;
}

static void update_min_vruntime(struct cfs_rq *cfs_rq)
{
	u64 vruntime = cfs_rq->min_vruntime;

	if (cfs_rq->curr)
		vruntime = cfs_rq->curr->vruntime;

	if (cfs_rq->rb_leftmost) {
		struct sched_entity *se = rb_entry(cfs_rq->rb_leftmost,
						   struct sched_entity,
						   run_node);

		if (!cfs_rq->curr)
			vruntime = se->vruntime;
		else
			vruntime = min_vruntime(vruntime, se->vruntime);
	}

	/* ensure we never gain time by being placed backwards. */
	cfs_rq->min_vruntime = max_vruntime(cfs_rq->min_vruntime, vruntime);
#ifndef CONFIG_64BIT
	smp_wmb();
	cfs_rq->min_vruntime_copy = cfs_rq->min_vruntime;
#endif
}

/*
 * Enqueue an entity into the rb-tree:
 */
static void __enqueue_entity(struct cfs_rq *cfs_rq, struct sched_entity *se)
{
	struct rb_node **link = &cfs_rq->tasks_timeline.rb_node;
	struct rb_node *parent = NULL;
	struct sched_entity *entry;
	int leftmost = 1;

	/*
	 * Find the right place in the rbtree:
	 */
	while (*link) {
		parent = *link;
		entry = rb_entry(parent, struct sched_entity, run_node);
		/*
		 * We dont care about collisions. Nodes with
		 * the same key stay together.
		 */
		if (entity_before(se, entry)) {
			link = &parent->rb_left;
		} else {
			link = &parent->rb_right;
			leftmost = 0;
		}
	}

	/*
	 * Maintain a cache of leftmost tree entries (it is frequently
	 * used):
	 */
	if (leftmost)
		cfs_rq->rb_leftmost = &se->run_node;

	rb_link_node(&se->run_node, parent, link);
	rb_insert_color(&se->run_node, &cfs_rq->tasks_timeline);
}

static void __dequeue_entity(struct cfs_rq *cfs_rq, struct sched_entity *se)
{
	if (cfs_rq->rb_leftmost == &se->run_node) {
		struct rb_node *next_node;

		next_node = rb_next(&se->run_node);
		cfs_rq->rb_leftmost = next_node;
	}

	rb_erase(&se->run_node, &cfs_rq->tasks_timeline);
}

struct sched_entity *__pick_first_entity(struct cfs_rq *cfs_rq)
{
	struct rb_node *left = cfs_rq->rb_leftmost;

	if (!left)
		return NULL;

	return rb_entry(left, struct sched_entity, run_node);
}

static struct sched_entity *__pick_next_entity(struct sched_entity *se)
{
	struct rb_node *next = rb_next(&se->run_node);

	if (!next)
		return NULL;

	return rb_entry(next, struct sched_entity, run_node);
}

#ifdef CONFIG_SCHED_DEBUG
struct sched_entity *__pick_last_entity(struct cfs_rq *cfs_rq)
{
	struct rb_node *last = rb_last(&cfs_rq->tasks_timeline);

	if (!last)
		return NULL;

	return rb_entry(last, struct sched_entity, run_node);
}

/**************************************************************
 * Scheduling class statistics methods:
 */

int sched_proc_update_handler(struct ctl_table *table, int write,
		void __user *buffer, size_t *lenp,
		loff_t *ppos)
{
	int ret = proc_dointvec_minmax(table, write, buffer, lenp, ppos);
	unsigned int factor = get_update_sysctl_factor();

	if (ret || !write)
		return ret;

	sched_nr_latency = DIV_ROUND_UP(sysctl_sched_latency,
					sysctl_sched_min_granularity);

#define WRT_SYSCTL(name) \
	(normalized_sysctl_##name = sysctl_##name / (factor))
	WRT_SYSCTL(sched_min_granularity);
	WRT_SYSCTL(sched_latency);
	WRT_SYSCTL(sched_wakeup_granularity);
#undef WRT_SYSCTL

	return 0;
}
#endif

/*
 * delta /= w
 */
static inline u64 calc_delta_fair(u64 delta, struct sched_entity *se)
{
	if (unlikely(se->load.weight != NICE_0_LOAD))
		delta = __calc_delta(delta, NICE_0_LOAD, &se->load);

	return delta;
}

/*
 * The idea is to set a period in which each task runs once.
 *
 * When there are too many tasks (sched_nr_latency) we have to stretch
 * this period because otherwise the slices get too small.
 *
 * p = (nr <= nl) ? l : l*nr/nl
 */
static u64 __sched_period(unsigned long nr_running)
{
	if (unlikely(nr_running > sched_nr_latency))
		return nr_running * sysctl_sched_min_granularity;
	else
		return sysctl_sched_latency;
}

/*
 * We calculate the wall-time slice from the period by taking a part
 * proportional to the weight.
 *
 * s = p*P[w/rw]
 */
static u64 sched_slice(struct cfs_rq *cfs_rq, struct sched_entity *se)
{
	u64 slice = __sched_period(cfs_rq->nr_running + !se->on_rq);

	for_each_sched_entity(se) {
		struct load_weight *load;
		struct load_weight lw;

		cfs_rq = cfs_rq_of(se);
		load = &cfs_rq->load;

		if (unlikely(!se->on_rq)) {
			lw = cfs_rq->load;

			update_load_add(&lw, se->load.weight);
			load = &lw;
		}
		slice = __calc_delta(slice, se->load.weight, load);
	}
	return slice;
}

/*
 * We calculate the vruntime slice of a to-be-inserted task.
 *
 * vs = s/w
 */
static u64 sched_vslice(struct cfs_rq *cfs_rq, struct sched_entity *se)
{
	return calc_delta_fair(sched_slice(cfs_rq, se), se);
}

#ifdef CONFIG_SMP
static int select_idle_sibling(struct task_struct *p, int prev_cpu, int cpu);
static unsigned long task_h_load(struct task_struct *p);

/*
 * We choose a half-life close to 1 scheduling period.
 * Note: The tables runnable_avg_yN_inv and runnable_avg_yN_sum are
 * dependent on this value.
 */
#define LOAD_AVG_PERIOD 32
#define LOAD_AVG_MAX 47742 /* maximum possible load avg */
#define LOAD_AVG_MAX_N 345 /* number of full periods to produce LOAD_AVG_MAX */

/* Give new sched_entity start runnable values to heavy its load in infant time */
void init_entity_runnable_average(struct sched_entity *se)
{
	struct sched_avg *sa = &se->avg;

	sa->last_update_time = 0;
	/*
	 * sched_avg's period_contrib should be strictly less then 1024, so
	 * we give it 1023 to make sure it is almost a period (1024us), and
	 * will definitely be update (after enqueue).
	 */
	sa->period_contrib = 1023;
	/*
	 * Tasks are intialized with full load to be seen as heavy tasks until
	 * they get a chance to stabilize to their real load level.
	 * Group entities are intialized with zero load to reflect the fact that
	 * nothing has been attached to the task group yet.
	 */
	if (entity_is_task(se))
		sa->load_avg = scale_load_down(se->load.weight);
	sa->load_sum = sa->load_avg * LOAD_AVG_MAX;
	/*
	 * In previous Android versions, we used to have:
	 * 	sa->util_avg =  sched_freq() ?
	 * 		sysctl_sched_initial_task_util :
	 *		scale_load_down(SCHED_LOAD_SCALE);
	 * 	sa->util_sum = sa->util_avg * LOAD_AVG_MAX;
	 * However, that functionality has been moved to enqueue.
	 * It is unclear if we should restore this in enqueue.
	 */
	/*
	 * At this point, util_avg won't be used in select_task_rq_fair anyway
	 */
	sa->util_avg = 0;
	sa->util_sum = 0;
	/* when this task enqueue'ed, it will contribute to its cfs_rq's load_avg */
}

static inline u64 cfs_rq_clock_task(struct cfs_rq *cfs_rq);
static void attach_entity_cfs_rq(struct sched_entity *se);

/*
 * With new tasks being created, their initial util_avgs are extrapolated
 * based on the cfs_rq's current util_avg:
 *
 *   util_avg = cfs_rq->util_avg / (cfs_rq->load_avg + 1) * se.load.weight
 *
 * However, in many cases, the above util_avg does not give a desired
 * value. Moreover, the sum of the util_avgs may be divergent, such
 * as when the series is a harmonic series.
 *
 * To solve this problem, we also cap the util_avg of successive tasks to
 * only 1/2 of the left utilization budget:
 *
 *   util_avg_cap = (1024 - cfs_rq->avg.util_avg) / 2^n
 *
 * where n denotes the nth task.
 *
 * For example, a simplest series from the beginning would be like:
 *
 *  task  util_avg: 512, 256, 128,  64,  32,   16,    8, ...
 * cfs_rq util_avg: 512, 768, 896, 960, 992, 1008, 1016, ...
 *
 * Finally, that extrapolated util_avg is clamped to the cap (util_avg_cap)
 * if util_avg > util_avg_cap.
 */
void post_init_entity_util_avg(struct sched_entity *se)
{
	struct cfs_rq *cfs_rq = cfs_rq_of(se);
	struct sched_avg *sa = &se->avg;
	long cap = (long)(SCHED_CAPACITY_SCALE - cfs_rq->avg.util_avg) / 2;

	if (cap > 0) {
		if (cfs_rq->avg.util_avg != 0) {
			sa->util_avg  = cfs_rq->avg.util_avg * se->load.weight;
			sa->util_avg /= (cfs_rq->avg.load_avg + 1);

			if (sa->util_avg > cap)
				sa->util_avg = cap;
		} else {
			sa->util_avg = cap;
		}
		/*
		 * If we wish to restore tuning via setting initial util,
		 * this is where we should do it.
		 */
		sa->util_sum = sa->util_avg * LOAD_AVG_MAX;
	}

	if (entity_is_task(se)) {
		struct task_struct *p = task_of(se);
		if (p->sched_class != &fair_sched_class) {
			/*
			 * For !fair tasks do:
			 *
			update_cfs_rq_load_avg(now, cfs_rq, false);
			attach_entity_load_avg(cfs_rq, se);
			switched_from_fair(rq, p);
			 *
			 * such that the next switched_to_fair() has the
			 * expected state.
			 */
			se->avg.last_update_time = cfs_rq_clock_task(cfs_rq);
			return;
		}
	}

	attach_entity_cfs_rq(se);
}

#else
void init_entity_runnable_average(struct sched_entity *se)
{
}
void post_init_entity_util_avg(struct sched_entity *se)
{
}
static void update_tg_load_avg(struct cfs_rq *cfs_rq, int force)
{
}
#endif /* CONFIG_SMP */

/*
 * Update the current task's runtime statistics.
 */
static void update_curr(struct cfs_rq *cfs_rq)
{
	struct sched_entity *curr = cfs_rq->curr;
	u64 now = rq_clock_task(rq_of(cfs_rq));
	u64 delta_exec;

	if (unlikely(!curr))
		return;

	delta_exec = now - curr->exec_start;
	if (unlikely((s64)delta_exec <= 0))
		return;

	curr->exec_start = now;

	schedstat_set(curr->statistics.exec_max,
		      max(delta_exec, curr->statistics.exec_max));

	curr->sum_exec_runtime += delta_exec;
	schedstat_add(cfs_rq, exec_clock, delta_exec);

	curr->vruntime += calc_delta_fair(delta_exec, curr);
	update_min_vruntime(cfs_rq);

	if (entity_is_task(curr)) {
		struct task_struct *curtask = task_of(curr);

		trace_sched_stat_runtime(curtask, delta_exec, curr->vruntime);
		cpuacct_charge(curtask, delta_exec);
		account_group_exec_runtime(curtask, delta_exec);
	}

	account_cfs_rq_runtime(cfs_rq, delta_exec);
}

static void update_curr_fair(struct rq *rq)
{
	update_curr(cfs_rq_of(&rq->curr->se));
}

#ifdef CONFIG_SCHEDSTATS
static inline void
update_stats_wait_start(struct cfs_rq *cfs_rq, struct sched_entity *se)
{
	u64 wait_start = rq_clock(rq_of(cfs_rq));

	if (entity_is_task(se) && task_on_rq_migrating(task_of(se)) &&
	    likely(wait_start > se->statistics.wait_start))
		wait_start -= se->statistics.wait_start;

	se->statistics.wait_start = wait_start;
}

static void
update_stats_wait_end(struct cfs_rq *cfs_rq, struct sched_entity *se)
{
	struct task_struct *p;
	u64 delta = rq_clock(rq_of(cfs_rq)) - se->statistics.wait_start;

	if (entity_is_task(se)) {
		p = task_of(se);
		if (task_on_rq_migrating(p)) {
			/*
			 * Preserve migrating task's wait time so wait_start
			 * time stamp can be adjusted to accumulate wait time
			 * prior to migration.
			 */
			se->statistics.wait_start = delta;
			return;
		}
		trace_sched_stat_wait(p, delta);
	}

	se->statistics.wait_max = max(se->statistics.wait_max, delta);
	se->statistics.wait_count++;
	se->statistics.wait_sum += delta;
	se->statistics.wait_start = 0;
}
#else
static inline void
update_stats_wait_start(struct cfs_rq *cfs_rq, struct sched_entity *se)
{
}

static inline void
update_stats_wait_end(struct cfs_rq *cfs_rq, struct sched_entity *se)
{
}
#endif

/*
 * Task is being enqueued - update stats:
 */
static void update_stats_enqueue(struct cfs_rq *cfs_rq, struct sched_entity *se)
{
	/*
	 * Are we enqueueing a waiting task? (for current tasks
	 * a dequeue/enqueue event is a NOP)
	 */
	if (se != cfs_rq->curr)
		update_stats_wait_start(cfs_rq, se);
}

static inline void
update_stats_dequeue(struct cfs_rq *cfs_rq, struct sched_entity *se)
{
	/*
	 * Mark the end of the wait period if dequeueing a
	 * waiting task:
	 */
	if (se != cfs_rq->curr)
		update_stats_wait_end(cfs_rq, se);
}

/*
 * We are picking a new current task - update its stats:
 */
static inline void
update_stats_curr_start(struct cfs_rq *cfs_rq, struct sched_entity *se)
{
	/*
	 * We are starting a new run period:
	 */
	se->exec_start = rq_clock_task(rq_of(cfs_rq));
}

/**************************************************
 * Scheduling class queueing methods:
 */

#ifdef CONFIG_NUMA_BALANCING
/*
 * Approximate time to scan a full NUMA task in ms. The task scan period is
 * calculated based on the tasks virtual memory size and
 * numa_balancing_scan_size.
 */
unsigned int sysctl_numa_balancing_scan_period_min = 1000;
unsigned int sysctl_numa_balancing_scan_period_max = 60000;

/* Portion of address space to scan in MB */
unsigned int sysctl_numa_balancing_scan_size = 256;

/* Scan @scan_size MB every @scan_period after an initial @scan_delay in ms */
unsigned int sysctl_numa_balancing_scan_delay = 1000;

static unsigned int task_nr_scan_windows(struct task_struct *p)
{
	unsigned long rss = 0;
	unsigned long nr_scan_pages;

	/*
	 * Calculations based on RSS as non-present and empty pages are skipped
	 * by the PTE scanner and NUMA hinting faults should be trapped based
	 * on resident pages
	 */
	nr_scan_pages = sysctl_numa_balancing_scan_size << (20 - PAGE_SHIFT);
	rss = get_mm_rss(p->mm);
	if (!rss)
		rss = nr_scan_pages;

	rss = round_up(rss, nr_scan_pages);
	return rss / nr_scan_pages;
}

/* For sanitys sake, never scan more PTEs than MAX_SCAN_WINDOW MB/sec. */
#define MAX_SCAN_WINDOW 2560

static unsigned int task_scan_min(struct task_struct *p)
{
	unsigned int scan_size = READ_ONCE(sysctl_numa_balancing_scan_size);
	unsigned int scan, floor;
	unsigned int windows = 1;

	if (scan_size < MAX_SCAN_WINDOW)
		windows = MAX_SCAN_WINDOW / scan_size;
	floor = 1000 / windows;

	scan = sysctl_numa_balancing_scan_period_min / task_nr_scan_windows(p);
	return max_t(unsigned int, floor, scan);
}

static unsigned int task_scan_max(struct task_struct *p)
{
	unsigned int smin = task_scan_min(p);
	unsigned int smax;

	/* Watch for min being lower than max due to floor calculations */
	smax = sysctl_numa_balancing_scan_period_max / task_nr_scan_windows(p);
	return max(smin, smax);
}

static void account_numa_enqueue(struct rq *rq, struct task_struct *p)
{
	rq->nr_numa_running += (p->numa_preferred_nid != -1);
	rq->nr_preferred_running += (p->numa_preferred_nid == task_node(p));
}

static void account_numa_dequeue(struct rq *rq, struct task_struct *p)
{
	rq->nr_numa_running -= (p->numa_preferred_nid != -1);
	rq->nr_preferred_running -= (p->numa_preferred_nid == task_node(p));
}

struct numa_group {
	atomic_t refcount;

	spinlock_t lock; /* nr_tasks, tasks */
	int nr_tasks;
	pid_t gid;

	struct rcu_head rcu;
	nodemask_t active_nodes;
	unsigned long total_faults;
	/*
	 * Faults_cpu is used to decide whether memory should move
	 * towards the CPU. As a consequence, these stats are weighted
	 * more by CPU use than by memory faults.
	 */
	unsigned long *faults_cpu;
	unsigned long faults[0];
};

/* Shared or private faults. */
#define NR_NUMA_HINT_FAULT_TYPES 2

/* Memory and CPU locality */
#define NR_NUMA_HINT_FAULT_STATS (NR_NUMA_HINT_FAULT_TYPES * 2)

/* Averaged statistics, and temporary buffers. */
#define NR_NUMA_HINT_FAULT_BUCKETS (NR_NUMA_HINT_FAULT_STATS * 2)

pid_t task_numa_group_id(struct task_struct *p)
{
	return p->numa_group ? p->numa_group->gid : 0;
}

/*
 * The averaged statistics, shared & private, memory & cpu,
 * occupy the first half of the array. The second half of the
 * array is for current counters, which are averaged into the
 * first set by task_numa_placement.
 */
static inline int task_faults_idx(enum numa_faults_stats s, int nid, int priv)
{
	return NR_NUMA_HINT_FAULT_TYPES * (s * nr_node_ids + nid) + priv;
}

static inline unsigned long task_faults(struct task_struct *p, int nid)
{
	if (!p->numa_faults)
		return 0;

	return p->numa_faults[task_faults_idx(NUMA_MEM, nid, 0)] +
		p->numa_faults[task_faults_idx(NUMA_MEM, nid, 1)];
}

static inline unsigned long group_faults(struct task_struct *p, int nid)
{
	if (!p->numa_group)
		return 0;

	return p->numa_group->faults[task_faults_idx(NUMA_MEM, nid, 0)] +
		p->numa_group->faults[task_faults_idx(NUMA_MEM, nid, 1)];
}

static inline unsigned long group_faults_cpu(struct numa_group *group, int nid)
{
	return group->faults_cpu[task_faults_idx(NUMA_MEM, nid, 0)] +
		group->faults_cpu[task_faults_idx(NUMA_MEM, nid, 1)];
}

/* Handle placement on systems where not all nodes are directly connected. */
static unsigned long score_nearby_nodes(struct task_struct *p, int nid,
					int maxdist, bool task)
{
	unsigned long score = 0;
	int node;

	/*
	 * All nodes are directly connected, and the same distance
	 * from each other. No need for fancy placement algorithms.
	 */
	if (sched_numa_topology_type == NUMA_DIRECT)
		return 0;

	/*
	 * This code is called for each node, introducing N^2 complexity,
	 * which should be ok given the number of nodes rarely exceeds 8.
	 */
	for_each_online_node(node) {
		unsigned long faults;
		int dist = node_distance(nid, node);

		/*
		 * The furthest away nodes in the system are not interesting
		 * for placement; nid was already counted.
		 */
		if (dist == sched_max_numa_distance || node == nid)
			continue;

		/*
		 * On systems with a backplane NUMA topology, compare groups
		 * of nodes, and move tasks towards the group with the most
		 * memory accesses. When comparing two nodes at distance
		 * "hoplimit", only nodes closer by than "hoplimit" are part
		 * of each group. Skip other nodes.
		 */
		if (sched_numa_topology_type == NUMA_BACKPLANE &&
					dist > maxdist)
			continue;

		/* Add up the faults from nearby nodes. */
		if (task)
			faults = task_faults(p, node);
		else
			faults = group_faults(p, node);

		/*
		 * On systems with a glueless mesh NUMA topology, there are
		 * no fixed "groups of nodes". Instead, nodes that are not
		 * directly connected bounce traffic through intermediate
		 * nodes; a numa_group can occupy any set of nodes.
		 * The further away a node is, the less the faults count.
		 * This seems to result in good task placement.
		 */
		if (sched_numa_topology_type == NUMA_GLUELESS_MESH) {
			faults *= (sched_max_numa_distance - dist);
			faults /= (sched_max_numa_distance - LOCAL_DISTANCE);
		}

		score += faults;
	}

	return score;
}

/*
 * These return the fraction of accesses done by a particular task, or
 * task group, on a particular numa node.  The group weight is given a
 * larger multiplier, in order to group tasks together that are almost
 * evenly spread out between numa nodes.
 */
static inline unsigned long task_weight(struct task_struct *p, int nid,
					int dist)
{
	unsigned long faults, total_faults;

	if (!p->numa_faults)
		return 0;

	total_faults = p->total_numa_faults;

	if (!total_faults)
		return 0;

	faults = task_faults(p, nid);
	faults += score_nearby_nodes(p, nid, dist, true);

	return 1000 * faults / total_faults;
}

static inline unsigned long group_weight(struct task_struct *p, int nid,
					 int dist)
{
	unsigned long faults, total_faults;

	if (!p->numa_group)
		return 0;

	total_faults = p->numa_group->total_faults;

	if (!total_faults)
		return 0;

	faults = group_faults(p, nid);
	faults += score_nearby_nodes(p, nid, dist, false);

	return 1000 * faults / total_faults;
}

bool should_numa_migrate_memory(struct task_struct *p, struct page * page,
				int src_nid, int dst_cpu)
{
	struct numa_group *ng = p->numa_group;
	int dst_nid = cpu_to_node(dst_cpu);
	int last_cpupid, this_cpupid;

	this_cpupid = cpu_pid_to_cpupid(dst_cpu, current->pid);

	/*
	 * Multi-stage node selection is used in conjunction with a periodic
	 * migration fault to build a temporal task<->page relation. By using
	 * a two-stage filter we remove short/unlikely relations.
	 *
	 * Using P(p) ~ n_p / n_t as per frequentist probability, we can equate
	 * a task's usage of a particular page (n_p) per total usage of this
	 * page (n_t) (in a given time-span) to a probability.
	 *
	 * Our periodic faults will sample this probability and getting the
	 * same result twice in a row, given these samples are fully
	 * independent, is then given by P(n)^2, provided our sample period
	 * is sufficiently short compared to the usage pattern.
	 *
	 * This quadric squishes small probabilities, making it less likely we
	 * act on an unlikely task<->page relation.
	 */
	last_cpupid = page_cpupid_xchg_last(page, this_cpupid);
	if (!cpupid_pid_unset(last_cpupid) &&
				cpupid_to_nid(last_cpupid) != dst_nid)
		return false;

	/* Always allow migrate on private faults */
	if (cpupid_match_pid(p, last_cpupid))
		return true;

	/* A shared fault, but p->numa_group has not been set up yet. */
	if (!ng)
		return true;

	/*
	 * Do not migrate if the destination is not a node that
	 * is actively used by this numa group.
	 */
	if (!node_isset(dst_nid, ng->active_nodes))
		return false;

	/*
	 * Source is a node that is not actively used by this
	 * numa group, while the destination is. Migrate.
	 */
	if (!node_isset(src_nid, ng->active_nodes))
		return true;

	/*
	 * Both source and destination are nodes in active
	 * use by this numa group. Maximize memory bandwidth
	 * by migrating from more heavily used groups, to less
	 * heavily used ones, spreading the load around.
	 * Use a 1/4 hysteresis to avoid spurious page movement.
	 */
	return group_faults(p, dst_nid) < (group_faults(p, src_nid) * 3 / 4);
}

static unsigned long weighted_cpuload(const int cpu);
static unsigned long source_load(int cpu, int type);
static unsigned long target_load(int cpu, int type);
static unsigned long capacity_of(int cpu);
static long effective_load(struct task_group *tg, int cpu, long wl, long wg);

/* Cached statistics for all CPUs within a node */
struct numa_stats {
	unsigned long nr_running;
	unsigned long load;

	/* Total compute capacity of CPUs on a node */
	unsigned long compute_capacity;

	/* Approximate capacity in terms of runnable tasks on a node */
	unsigned long task_capacity;
	int has_free_capacity;
};

/*
 * XXX borrowed from update_sg_lb_stats
 */
static void update_numa_stats(struct numa_stats *ns, int nid)
{
	int smt, cpu, cpus = 0;
	unsigned long capacity;

	memset(ns, 0, sizeof(*ns));
	for_each_cpu(cpu, cpumask_of_node(nid)) {
		struct rq *rq = cpu_rq(cpu);

		ns->nr_running += rq->nr_running;
		ns->load += weighted_cpuload(cpu);
		ns->compute_capacity += capacity_of(cpu);

		cpus++;
	}

	/*
	 * If we raced with hotplug and there are no CPUs left in our mask
	 * the @ns structure is NULL'ed and task_numa_compare() will
	 * not find this node attractive.
	 *
	 * We'll either bail at !has_free_capacity, or we'll detect a huge
	 * imbalance and bail there.
	 */
	if (!cpus)
		return;

	/* smt := ceil(cpus / capacity), assumes: 1 < smt_power < 2 */
	smt = DIV_ROUND_UP(SCHED_CAPACITY_SCALE * cpus, ns->compute_capacity);
	capacity = cpus / smt; /* cores */

	ns->task_capacity = min_t(unsigned, capacity,
		DIV_ROUND_CLOSEST(ns->compute_capacity, SCHED_CAPACITY_SCALE));
	ns->has_free_capacity = (ns->nr_running < ns->task_capacity);
}

struct task_numa_env {
	struct task_struct *p;

	int src_cpu, src_nid;
	int dst_cpu, dst_nid;

	struct numa_stats src_stats, dst_stats;

	int imbalance_pct;
	int dist;

	struct task_struct *best_task;
	long best_imp;
	int best_cpu;
};

static void task_numa_assign(struct task_numa_env *env,
			     struct task_struct *p, long imp)
{
	if (env->best_task)
		put_task_struct(env->best_task);

	env->best_task = p;
	env->best_imp = imp;
	env->best_cpu = env->dst_cpu;
}

static bool load_too_imbalanced(long src_load, long dst_load,
				struct task_numa_env *env)
{
	long imb, old_imb;
	long orig_src_load, orig_dst_load;
	long src_capacity, dst_capacity;

	/*
	 * The load is corrected for the CPU capacity available on each node.
	 *
	 * src_load        dst_load
	 * ------------ vs ---------
	 * src_capacity    dst_capacity
	 */
	src_capacity = env->src_stats.compute_capacity;
	dst_capacity = env->dst_stats.compute_capacity;

	/* We care about the slope of the imbalance, not the direction. */
	if (dst_load < src_load)
		swap(dst_load, src_load);

	/* Is the difference below the threshold? */
	imb = dst_load * src_capacity * 100 -
	      src_load * dst_capacity * env->imbalance_pct;
	if (imb <= 0)
		return false;

	/*
	 * The imbalance is above the allowed threshold.
	 * Compare it with the old imbalance.
	 */
	orig_src_load = env->src_stats.load;
	orig_dst_load = env->dst_stats.load;

	if (orig_dst_load < orig_src_load)
		swap(orig_dst_load, orig_src_load);

	old_imb = orig_dst_load * src_capacity * 100 -
		  orig_src_load * dst_capacity * env->imbalance_pct;

	/* Would this change make things worse? */
	return (imb > old_imb);
}

/*
 * This checks if the overall compute and NUMA accesses of the system would
 * be improved if the source tasks was migrated to the target dst_cpu taking
 * into account that it might be best if task running on the dst_cpu should
 * be exchanged with the source task
 */
static void task_numa_compare(struct task_numa_env *env,
			      long taskimp, long groupimp)
{
	struct rq *src_rq = cpu_rq(env->src_cpu);
	struct rq *dst_rq = cpu_rq(env->dst_cpu);
	struct task_struct *cur;
	long src_load, dst_load;
	long load;
	long imp = env->p->numa_group ? groupimp : taskimp;
	long moveimp = imp;
	int dist = env->dist;
	bool assigned = false;

	rcu_read_lock();

	raw_spin_lock_irq(&dst_rq->lock);
	cur = dst_rq->curr;
	/*
	 * No need to move the exiting task or idle task.
	 */
	if ((cur->flags & PF_EXITING) || is_idle_task(cur))
		cur = NULL;
	else {
		/*
		 * The task_struct must be protected here to protect the
		 * p->numa_faults access in the task_weight since the
		 * numa_faults could already be freed in the following path:
		 * finish_task_switch()
		 *     --> put_task_struct()
		 *         --> __put_task_struct()
		 *             --> task_numa_free()
		 */
		get_task_struct(cur);
	}

	raw_spin_unlock_irq(&dst_rq->lock);

	/*
	 * Because we have preemption enabled we can get migrated around and
	 * end try selecting ourselves (current == env->p) as a swap candidate.
	 */
	if (cur == env->p)
		goto unlock;

	/*
	 * "imp" is the fault differential for the source task between the
	 * source and destination node. Calculate the total differential for
	 * the source task and potential destination task. The more negative
	 * the value is, the more rmeote accesses that would be expected to
	 * be incurred if the tasks were swapped.
	 */
	if (cur) {
		/* Skip this swap candidate if cannot move to the source cpu */
		if (!cpumask_test_cpu(env->src_cpu, tsk_cpus_allowed(cur)))
			goto unlock;

		/*
		 * If dst and source tasks are in the same NUMA group, or not
		 * in any group then look only at task weights.
		 */
		if (cur->numa_group == env->p->numa_group) {
			imp = taskimp + task_weight(cur, env->src_nid, dist) -
			      task_weight(cur, env->dst_nid, dist);
			/*
			 * Add some hysteresis to prevent swapping the
			 * tasks within a group over tiny differences.
			 */
			if (cur->numa_group)
				imp -= imp/16;
		} else {
			/*
			 * Compare the group weights. If a task is all by
			 * itself (not part of a group), use the task weight
			 * instead.
			 */
			if (cur->numa_group)
				imp += group_weight(cur, env->src_nid, dist) -
				       group_weight(cur, env->dst_nid, dist);
			else
				imp += task_weight(cur, env->src_nid, dist) -
				       task_weight(cur, env->dst_nid, dist);
		}
	}

	if (imp <= env->best_imp && moveimp <= env->best_imp)
		goto unlock;

	if (!cur) {
		/* Is there capacity at our destination? */
		if (env->src_stats.nr_running <= env->src_stats.task_capacity &&
		    !env->dst_stats.has_free_capacity)
			goto unlock;

		goto balance;
	}

	/* Balance doesn't matter much if we're running a task per cpu */
	if (imp > env->best_imp && src_rq->nr_running == 1 &&
			dst_rq->nr_running == 1)
		goto assign;

	/*
	 * In the overloaded case, try and keep the load balanced.
	 */
balance:
	load = task_h_load(env->p);
	dst_load = env->dst_stats.load + load;
	src_load = env->src_stats.load - load;

	if (moveimp > imp && moveimp > env->best_imp) {
		/*
		 * If the improvement from just moving env->p direction is
		 * better than swapping tasks around, check if a move is
		 * possible. Store a slightly smaller score than moveimp,
		 * so an actually idle CPU will win.
		 */
		if (!load_too_imbalanced(src_load, dst_load, env)) {
			imp = moveimp - 1;
			put_task_struct(cur);
			cur = NULL;
			goto assign;
		}
	}

	if (imp <= env->best_imp)
		goto unlock;

	if (cur) {
		load = task_h_load(cur);
		dst_load -= load;
		src_load += load;
	}

	if (load_too_imbalanced(src_load, dst_load, env))
		goto unlock;

	/*
	 * One idle CPU per node is evaluated for a task numa move.
	 * Call select_idle_sibling to maybe find a better one.
	 */
	if (!cur)
		env->dst_cpu = select_idle_sibling(env->p, env->src_cpu,
						   env->dst_cpu);

assign:
	assigned = true;
	task_numa_assign(env, cur, imp);
unlock:
	rcu_read_unlock();
	/*
	 * The dst_rq->curr isn't assigned. The protection for task_struct is
	 * finished.
	 */
	if (cur && !assigned)
		put_task_struct(cur);
}

static void task_numa_find_cpu(struct task_numa_env *env,
				long taskimp, long groupimp)
{
	int cpu;

	for_each_cpu(cpu, cpumask_of_node(env->dst_nid)) {
		/* Skip this CPU if the source task cannot migrate */
		if (!cpumask_test_cpu(cpu, tsk_cpus_allowed(env->p)))
			continue;

		env->dst_cpu = cpu;
		task_numa_compare(env, taskimp, groupimp);
	}
}

/* Only move tasks to a NUMA node less busy than the current node. */
static bool numa_has_capacity(struct task_numa_env *env)
{
	struct numa_stats *src = &env->src_stats;
	struct numa_stats *dst = &env->dst_stats;

	if (src->has_free_capacity && !dst->has_free_capacity)
		return false;

	/*
	 * Only consider a task move if the source has a higher load
	 * than the destination, corrected for CPU capacity on each node.
	 *
	 *      src->load                dst->load
	 * --------------------- vs ---------------------
	 * src->compute_capacity    dst->compute_capacity
	 */
	if (src->load * dst->compute_capacity * env->imbalance_pct >

	    dst->load * src->compute_capacity * 100)
		return true;

	return false;
}

static int task_numa_migrate(struct task_struct *p)
{
	struct task_numa_env env = {
		.p = p,

		.src_cpu = task_cpu(p),
		.src_nid = task_node(p),

		.imbalance_pct = 112,

		.best_task = NULL,
		.best_imp = 0,
		.best_cpu = -1
	};
	struct sched_domain *sd;
	unsigned long taskweight, groupweight;
	int nid, ret, dist;
	long taskimp, groupimp;

	/*
	 * Pick the lowest SD_NUMA domain, as that would have the smallest
	 * imbalance and would be the first to start moving tasks about.
	 *
	 * And we want to avoid any moving of tasks about, as that would create
	 * random movement of tasks -- counter the numa conditions we're trying
	 * to satisfy here.
	 */
	rcu_read_lock();
	sd = rcu_dereference(per_cpu(sd_numa, env.src_cpu));
	if (sd)
		env.imbalance_pct = 100 + (sd->imbalance_pct - 100) / 2;
	rcu_read_unlock();

	/*
	 * Cpusets can break the scheduler domain tree into smaller
	 * balance domains, some of which do not cross NUMA boundaries.
	 * Tasks that are "trapped" in such domains cannot be migrated
	 * elsewhere, so there is no point in (re)trying.
	 */
	if (unlikely(!sd)) {
		p->numa_preferred_nid = task_node(p);
		return -EINVAL;
	}

	env.dst_nid = p->numa_preferred_nid;
	dist = env.dist = node_distance(env.src_nid, env.dst_nid);
	taskweight = task_weight(p, env.src_nid, dist);
	groupweight = group_weight(p, env.src_nid, dist);
	update_numa_stats(&env.src_stats, env.src_nid);
	taskimp = task_weight(p, env.dst_nid, dist) - taskweight;
	groupimp = group_weight(p, env.dst_nid, dist) - groupweight;
	update_numa_stats(&env.dst_stats, env.dst_nid);

	/* Try to find a spot on the preferred nid. */
	if (numa_has_capacity(&env))
		task_numa_find_cpu(&env, taskimp, groupimp);

	/*
	 * Look at other nodes in these cases:
	 * - there is no space available on the preferred_nid
	 * - the task is part of a numa_group that is interleaved across
	 *   multiple NUMA nodes; in order to better consolidate the group,
	 *   we need to check other locations.
	 */
	if (env.best_cpu == -1 || (p->numa_group &&
			nodes_weight(p->numa_group->active_nodes) > 1)) {
		for_each_online_node(nid) {
			if (nid == env.src_nid || nid == p->numa_preferred_nid)
				continue;

			dist = node_distance(env.src_nid, env.dst_nid);
			if (sched_numa_topology_type == NUMA_BACKPLANE &&
						dist != env.dist) {
				taskweight = task_weight(p, env.src_nid, dist);
				groupweight = group_weight(p, env.src_nid, dist);
			}

			/* Only consider nodes where both task and groups benefit */
			taskimp = task_weight(p, nid, dist) - taskweight;
			groupimp = group_weight(p, nid, dist) - groupweight;
			if (taskimp < 0 && groupimp < 0)
				continue;

			env.dist = dist;
			env.dst_nid = nid;
			update_numa_stats(&env.dst_stats, env.dst_nid);
			if (numa_has_capacity(&env))
				task_numa_find_cpu(&env, taskimp, groupimp);
		}
	}

	/*
	 * If the task is part of a workload that spans multiple NUMA nodes,
	 * and is migrating into one of the workload's active nodes, remember
	 * this node as the task's preferred numa node, so the workload can
	 * settle down.
	 * A task that migrated to a second choice node will be better off
	 * trying for a better one later. Do not set the preferred node here.
	 */
	if (p->numa_group) {
		if (env.best_cpu == -1)
			nid = env.src_nid;
		else
			nid = env.dst_nid;

		if (node_isset(nid, p->numa_group->active_nodes))
			sched_setnuma(p, env.dst_nid);
	}

	/* No better CPU than the current one was found. */
	if (env.best_cpu == -1)
		return -EAGAIN;

	/*
	 * Reset the scan period if the task is being rescheduled on an
	 * alternative node to recheck if the tasks is now properly placed.
	 */
	p->numa_scan_period = task_scan_min(p);

	if (env.best_task == NULL) {
		ret = migrate_task_to(p, env.best_cpu);
		if (ret != 0)
			trace_sched_stick_numa(p, env.src_cpu, env.best_cpu);
		return ret;
	}

	ret = migrate_swap(p, env.best_task);
	if (ret != 0)
		trace_sched_stick_numa(p, env.src_cpu, task_cpu(env.best_task));
	put_task_struct(env.best_task);
	return ret;
}

/* Attempt to migrate a task to a CPU on the preferred node. */
static void numa_migrate_preferred(struct task_struct *p)
{
	unsigned long interval = HZ;

	/* This task has no NUMA fault statistics yet */
	if (unlikely(p->numa_preferred_nid == -1 || !p->numa_faults))
		return;

	/* Periodically retry migrating the task to the preferred node */
	interval = min(interval, msecs_to_jiffies(p->numa_scan_period) / 16);
	p->numa_migrate_retry = jiffies + interval;

	/* Success if task is already running on preferred CPU */
	if (task_node(p) == p->numa_preferred_nid)
		return;

	/* Otherwise, try migrate to a CPU on the preferred node */
	task_numa_migrate(p);
}

/*
 * Find the nodes on which the workload is actively running. We do this by
 * tracking the nodes from which NUMA hinting faults are triggered. This can
 * be different from the set of nodes where the workload's memory is currently
 * located.
 *
 * The bitmask is used to make smarter decisions on when to do NUMA page
 * migrations, To prevent flip-flopping, and excessive page migrations, nodes
 * are added when they cause over 6/16 of the maximum number of faults, but
 * only removed when they drop below 3/16.
 */
static void update_numa_active_node_mask(struct numa_group *numa_group)
{
	unsigned long faults, max_faults = 0;
	int nid;

	for_each_online_node(nid) {
		faults = group_faults_cpu(numa_group, nid);
		if (faults > max_faults)
			max_faults = faults;
	}

	for_each_online_node(nid) {
		faults = group_faults_cpu(numa_group, nid);
		if (!node_isset(nid, numa_group->active_nodes)) {
			if (faults > max_faults * 6 / 16)
				node_set(nid, numa_group->active_nodes);
		} else if (faults < max_faults * 3 / 16)
			node_clear(nid, numa_group->active_nodes);
	}
}

/*
 * When adapting the scan rate, the period is divided into NUMA_PERIOD_SLOTS
 * increments. The more local the fault statistics are, the higher the scan
 * period will be for the next scan window. If local/(local+remote) ratio is
 * below NUMA_PERIOD_THRESHOLD (where range of ratio is 1..NUMA_PERIOD_SLOTS)
 * the scan period will decrease. Aim for 70% local accesses.
 */
#define NUMA_PERIOD_SLOTS 10
#define NUMA_PERIOD_THRESHOLD 7

/*
 * Increase the scan period (slow down scanning) if the majority of
 * our memory is already on our local node, or if the majority of
 * the page accesses are shared with other processes.
 * Otherwise, decrease the scan period.
 */
static void update_task_scan_period(struct task_struct *p,
			unsigned long shared, unsigned long private)
{
	unsigned int period_slot;
	int ratio;
	int diff;

	unsigned long remote = p->numa_faults_locality[0];
	unsigned long local = p->numa_faults_locality[1];

	/*
	 * If there were no record hinting faults then either the task is
	 * completely idle or all activity is areas that are not of interest
	 * to automatic numa balancing. Related to that, if there were failed
	 * migration then it implies we are migrating too quickly or the local
	 * node is overloaded. In either case, scan slower
	 */
	if (local + shared == 0 || p->numa_faults_locality[2]) {
		p->numa_scan_period = min(p->numa_scan_period_max,
			p->numa_scan_period << 1);

		p->mm->numa_next_scan = jiffies +
			msecs_to_jiffies(p->numa_scan_period);

		return;
	}

	/*
	 * Prepare to scale scan period relative to the current period.
	 *	 == NUMA_PERIOD_THRESHOLD scan period stays the same
	 *       <  NUMA_PERIOD_THRESHOLD scan period decreases (scan faster)
	 *	 >= NUMA_PERIOD_THRESHOLD scan period increases (scan slower)
	 */
	period_slot = DIV_ROUND_UP(p->numa_scan_period, NUMA_PERIOD_SLOTS);
	ratio = (local * NUMA_PERIOD_SLOTS) / (local + remote);
	if (ratio >= NUMA_PERIOD_THRESHOLD) {
		int slot = ratio - NUMA_PERIOD_THRESHOLD;
		if (!slot)
			slot = 1;
		diff = slot * period_slot;
	} else {
		diff = -(NUMA_PERIOD_THRESHOLD - ratio) * period_slot;

		/*
		 * Scale scan rate increases based on sharing. There is an
		 * inverse relationship between the degree of sharing and
		 * the adjustment made to the scanning period. Broadly
		 * speaking the intent is that there is little point
		 * scanning faster if shared accesses dominate as it may
		 * simply bounce migrations uselessly
		 */
		ratio = DIV_ROUND_UP(private * NUMA_PERIOD_SLOTS, (private + shared + 1));
		diff = (diff * ratio) / NUMA_PERIOD_SLOTS;
	}

	p->numa_scan_period = clamp(p->numa_scan_period + diff,
			task_scan_min(p), task_scan_max(p));
	memset(p->numa_faults_locality, 0, sizeof(p->numa_faults_locality));
}

/*
 * Get the fraction of time the task has been running since the last
 * NUMA placement cycle. The scheduler keeps similar statistics, but
 * decays those on a 32ms period, which is orders of magnitude off
 * from the dozens-of-seconds NUMA balancing period. Use the scheduler
 * stats only if the task is so new there are no NUMA statistics yet.
 */
static u64 numa_get_avg_runtime(struct task_struct *p, u64 *period)
{
	u64 runtime, delta, now;
	/* Use the start of this time slice to avoid calculations. */
	now = p->se.exec_start;
	runtime = p->se.sum_exec_runtime;

	if (p->last_task_numa_placement) {
		delta = runtime - p->last_sum_exec_runtime;
		*period = now - p->last_task_numa_placement;
	} else {
		delta = p->se.avg.load_sum / p->se.load.weight;
		*period = LOAD_AVG_MAX;
	}

	p->last_sum_exec_runtime = runtime;
	p->last_task_numa_placement = now;

	return delta;
}

/*
 * Determine the preferred nid for a task in a numa_group. This needs to
 * be done in a way that produces consistent results with group_weight,
 * otherwise workloads might not converge.
 */
static int preferred_group_nid(struct task_struct *p, int nid)
{
	nodemask_t nodes;
	int dist;

	/* Direct connections between all NUMA nodes. */
	if (sched_numa_topology_type == NUMA_DIRECT)
		return nid;

	/*
	 * On a system with glueless mesh NUMA topology, group_weight
	 * scores nodes according to the number of NUMA hinting faults on
	 * both the node itself, and on nearby nodes.
	 */
	if (sched_numa_topology_type == NUMA_GLUELESS_MESH) {
		unsigned long score, max_score = 0;
		int node, max_node = nid;

		dist = sched_max_numa_distance;

		for_each_online_node(node) {
			score = group_weight(p, node, dist);
			if (score > max_score) {
				max_score = score;
				max_node = node;
			}
		}
		return max_node;
	}

	/*
	 * Finding the preferred nid in a system with NUMA backplane
	 * interconnect topology is more involved. The goal is to locate
	 * tasks from numa_groups near each other in the system, and
	 * untangle workloads from different sides of the system. This requires
	 * searching down the hierarchy of node groups, recursively searching
	 * inside the highest scoring group of nodes. The nodemask tricks
	 * keep the complexity of the search down.
	 */
	nodes = node_online_map;
	for (dist = sched_max_numa_distance; dist > LOCAL_DISTANCE; dist--) {
		unsigned long max_faults = 0;
		nodemask_t max_group = NODE_MASK_NONE;
		int a, b;

		/* Are there nodes at this distance from each other? */
		if (!find_numa_distance(dist))
			continue;

		for_each_node_mask(a, nodes) {
			unsigned long faults = 0;
			nodemask_t this_group;
			nodes_clear(this_group);

			/* Sum group's NUMA faults; includes a==b case. */
			for_each_node_mask(b, nodes) {
				if (node_distance(a, b) < dist) {
					faults += group_faults(p, b);
					node_set(b, this_group);
					node_clear(b, nodes);
				}
			}

			/* Remember the top group. */
			if (faults > max_faults) {
				max_faults = faults;
				max_group = this_group;
				/*
				 * subtle: at the smallest distance there is
				 * just one node left in each "group", the
				 * winner is the preferred nid.
				 */
				nid = a;
			}
		}
		/* Next round, evaluate the nodes within max_group. */
		if (!max_faults)
			break;
		nodes = max_group;
	}
	return nid;
}

static void task_numa_placement(struct task_struct *p)
{
	int seq, nid, max_nid = -1, max_group_nid = -1;
	unsigned long max_faults = 0, max_group_faults = 0;
	unsigned long fault_types[2] = { 0, 0 };
	unsigned long total_faults;
	u64 runtime, period;
	spinlock_t *group_lock = NULL;

	/*
	 * The p->mm->numa_scan_seq field gets updated without
	 * exclusive access. Use READ_ONCE() here to ensure
	 * that the field is read in a single access:
	 */
	seq = READ_ONCE(p->mm->numa_scan_seq);
	if (p->numa_scan_seq == seq)
		return;
	p->numa_scan_seq = seq;
	p->numa_scan_period_max = task_scan_max(p);

	total_faults = p->numa_faults_locality[0] +
		       p->numa_faults_locality[1];
	runtime = numa_get_avg_runtime(p, &period);

	/* If the task is part of a group prevent parallel updates to group stats */
	if (p->numa_group) {
		group_lock = &p->numa_group->lock;
		spin_lock_irq(group_lock);
	}

	/* Find the node with the highest number of faults */
	for_each_online_node(nid) {
		/* Keep track of the offsets in numa_faults array */
		int mem_idx, membuf_idx, cpu_idx, cpubuf_idx;
		unsigned long faults = 0, group_faults = 0;
		int priv;

		for (priv = 0; priv < NR_NUMA_HINT_FAULT_TYPES; priv++) {
			long diff, f_diff, f_weight;

			mem_idx = task_faults_idx(NUMA_MEM, nid, priv);
			membuf_idx = task_faults_idx(NUMA_MEMBUF, nid, priv);
			cpu_idx = task_faults_idx(NUMA_CPU, nid, priv);
			cpubuf_idx = task_faults_idx(NUMA_CPUBUF, nid, priv);

			/* Decay existing window, copy faults since last scan */
			diff = p->numa_faults[membuf_idx] - p->numa_faults[mem_idx] / 2;
			fault_types[priv] += p->numa_faults[membuf_idx];
			p->numa_faults[membuf_idx] = 0;

			/*
			 * Normalize the faults_from, so all tasks in a group
			 * count according to CPU use, instead of by the raw
			 * number of faults. Tasks with little runtime have
			 * little over-all impact on throughput, and thus their
			 * faults are less important.
			 */
			f_weight = div64_u64(runtime << 16, period + 1);
			f_weight = (f_weight * p->numa_faults[cpubuf_idx]) /
				   (total_faults + 1);
			f_diff = f_weight - p->numa_faults[cpu_idx] / 2;
			p->numa_faults[cpubuf_idx] = 0;

			p->numa_faults[mem_idx] += diff;
			p->numa_faults[cpu_idx] += f_diff;
			faults += p->numa_faults[mem_idx];
			p->total_numa_faults += diff;
			if (p->numa_group) {
				/*
				 * safe because we can only change our own group
				 *
				 * mem_idx represents the offset for a given
				 * nid and priv in a specific region because it
				 * is at the beginning of the numa_faults array.
				 */
				p->numa_group->faults[mem_idx] += diff;
				p->numa_group->faults_cpu[mem_idx] += f_diff;
				p->numa_group->total_faults += diff;
				group_faults += p->numa_group->faults[mem_idx];
			}
		}

		if (faults > max_faults) {
			max_faults = faults;
			max_nid = nid;
		}

		if (group_faults > max_group_faults) {
			max_group_faults = group_faults;
			max_group_nid = nid;
		}
	}

	update_task_scan_period(p, fault_types[0], fault_types[1]);

	if (p->numa_group) {
		update_numa_active_node_mask(p->numa_group);
		spin_unlock_irq(group_lock);
		max_nid = preferred_group_nid(p, max_group_nid);
	}

	if (max_faults) {
		/* Set the new preferred node */
		if (max_nid != p->numa_preferred_nid)
			sched_setnuma(p, max_nid);

		if (task_node(p) != p->numa_preferred_nid)
			numa_migrate_preferred(p);
	}
}

static inline int get_numa_group(struct numa_group *grp)
{
	return atomic_inc_not_zero(&grp->refcount);
}

static inline void put_numa_group(struct numa_group *grp)
{
	if (atomic_dec_and_test(&grp->refcount))
		kfree_rcu(grp, rcu);
}

static void task_numa_group(struct task_struct *p, int cpupid, int flags,
			int *priv)
{
	struct numa_group *grp, *my_grp;
	struct task_struct *tsk;
	bool join = false;
	int cpu = cpupid_to_cpu(cpupid);
	int i;

	if (unlikely(!p->numa_group)) {
		unsigned int size = sizeof(struct numa_group) +
				    4*nr_node_ids*sizeof(unsigned long);

		grp = kzalloc(size, GFP_KERNEL | __GFP_NOWARN);
		if (!grp)
			return;

		atomic_set(&grp->refcount, 1);
		spin_lock_init(&grp->lock);
		grp->gid = p->pid;
		/* Second half of the array tracks nids where faults happen */
		grp->faults_cpu = grp->faults + NR_NUMA_HINT_FAULT_TYPES *
						nr_node_ids;

		node_set(task_node(current), grp->active_nodes);

		for (i = 0; i < NR_NUMA_HINT_FAULT_STATS * nr_node_ids; i++)
			grp->faults[i] = p->numa_faults[i];

		grp->total_faults = p->total_numa_faults;

		grp->nr_tasks++;
		rcu_assign_pointer(p->numa_group, grp);
	}

	rcu_read_lock();
	tsk = READ_ONCE(cpu_rq(cpu)->curr);

	if (!cpupid_match_pid(tsk, cpupid))
		goto no_join;

	grp = rcu_dereference(tsk->numa_group);
	if (!grp)
		goto no_join;

	my_grp = p->numa_group;
	if (grp == my_grp)
		goto no_join;

	/*
	 * Only join the other group if its bigger; if we're the bigger group,
	 * the other task will join us.
	 */
	if (my_grp->nr_tasks > grp->nr_tasks)
		goto no_join;

	/*
	 * Tie-break on the grp address.
	 */
	if (my_grp->nr_tasks == grp->nr_tasks && my_grp > grp)
		goto no_join;

	/* Always join threads in the same process. */
	if (tsk->mm == current->mm)
		join = true;

	/* Simple filter to avoid false positives due to PID collisions */
	if (flags & TNF_SHARED)
		join = true;

	/* Update priv based on whether false sharing was detected */
	*priv = !join;

	if (join && !get_numa_group(grp))
		goto no_join;

	rcu_read_unlock();

	if (!join)
		return;

	BUG_ON(irqs_disabled());
	double_lock_irq(&my_grp->lock, &grp->lock);

	for (i = 0; i < NR_NUMA_HINT_FAULT_STATS * nr_node_ids; i++) {
		my_grp->faults[i] -= p->numa_faults[i];
		grp->faults[i] += p->numa_faults[i];
	}
	my_grp->total_faults -= p->total_numa_faults;
	grp->total_faults += p->total_numa_faults;

	my_grp->nr_tasks--;
	grp->nr_tasks++;

	spin_unlock(&my_grp->lock);
	spin_unlock_irq(&grp->lock);

	rcu_assign_pointer(p->numa_group, grp);

	put_numa_group(my_grp);
	return;

no_join:
	rcu_read_unlock();
	return;
}

void task_numa_free(struct task_struct *p)
{
	struct numa_group *grp = p->numa_group;
	void *numa_faults = p->numa_faults;
	unsigned long flags;
	int i;

	if (grp) {
		spin_lock_irqsave(&grp->lock, flags);
		for (i = 0; i < NR_NUMA_HINT_FAULT_STATS * nr_node_ids; i++)
			grp->faults[i] -= p->numa_faults[i];
		grp->total_faults -= p->total_numa_faults;

		grp->nr_tasks--;
		spin_unlock_irqrestore(&grp->lock, flags);
		RCU_INIT_POINTER(p->numa_group, NULL);
		put_numa_group(grp);
	}

	p->numa_faults = NULL;
	kfree(numa_faults);
}

/*
 * Got a PROT_NONE fault for a page on @node.
 */
void task_numa_fault(int last_cpupid, int mem_node, int pages, int flags)
{
	struct task_struct *p = current;
	bool migrated = flags & TNF_MIGRATED;
	int cpu_node = task_node(current);
	int local = !!(flags & TNF_FAULT_LOCAL);
	int priv;

	if (!static_branch_likely(&sched_numa_balancing))
		return;

	/* for example, ksmd faulting in a user's mm */
	if (!p->mm)
		return;

	/* Allocate buffer to track faults on a per-node basis */
	if (unlikely(!p->numa_faults)) {
		int size = sizeof(*p->numa_faults) *
			   NR_NUMA_HINT_FAULT_BUCKETS * nr_node_ids;

		p->numa_faults = kzalloc(size, GFP_KERNEL|__GFP_NOWARN);
		if (!p->numa_faults)
			return;

		p->total_numa_faults = 0;
		memset(p->numa_faults_locality, 0, sizeof(p->numa_faults_locality));
	}

	/*
	 * First accesses are treated as private, otherwise consider accesses
	 * to be private if the accessing pid has not changed
	 */
	if (unlikely(last_cpupid == (-1 & LAST_CPUPID_MASK))) {
		priv = 1;
	} else {
		priv = cpupid_match_pid(p, last_cpupid);
		if (!priv && !(flags & TNF_NO_GROUP))
			task_numa_group(p, last_cpupid, flags, &priv);
	}

	/*
	 * If a workload spans multiple NUMA nodes, a shared fault that
	 * occurs wholly within the set of nodes that the workload is
	 * actively using should be counted as local. This allows the
	 * scan rate to slow down when a workload has settled down.
	 */
	if (!priv && !local && p->numa_group &&
			node_isset(cpu_node, p->numa_group->active_nodes) &&
			node_isset(mem_node, p->numa_group->active_nodes))
		local = 1;

	task_numa_placement(p);

	/*
	 * Retry task to preferred node migration periodically, in case it
	 * case it previously failed, or the scheduler moved us.
	 */
	if (time_after(jiffies, p->numa_migrate_retry))
		numa_migrate_preferred(p);

	if (migrated)
		p->numa_pages_migrated += pages;
	if (flags & TNF_MIGRATE_FAIL)
		p->numa_faults_locality[2] += pages;

	p->numa_faults[task_faults_idx(NUMA_MEMBUF, mem_node, priv)] += pages;
	p->numa_faults[task_faults_idx(NUMA_CPUBUF, cpu_node, priv)] += pages;
	p->numa_faults_locality[local] += pages;
}

static void reset_ptenuma_scan(struct task_struct *p)
{
	/*
	 * We only did a read acquisition of the mmap sem, so
	 * p->mm->numa_scan_seq is written to without exclusive access
	 * and the update is not guaranteed to be atomic. That's not
	 * much of an issue though, since this is just used for
	 * statistical sampling. Use READ_ONCE/WRITE_ONCE, which are not
	 * expensive, to avoid any form of compiler optimizations:
	 */
	WRITE_ONCE(p->mm->numa_scan_seq, READ_ONCE(p->mm->numa_scan_seq) + 1);
	p->mm->numa_scan_offset = 0;
}

/*
 * The expensive part of numa migration is done from task_work context.
 * Triggered from task_tick_numa().
 */
void task_numa_work(struct callback_head *work)
{
	unsigned long migrate, next_scan, now = jiffies;
	struct task_struct *p = current;
	struct mm_struct *mm = p->mm;
	struct vm_area_struct *vma;
	unsigned long start, end;
	unsigned long nr_pte_updates = 0;
	long pages, virtpages;

	WARN_ON_ONCE(p != container_of(work, struct task_struct, numa_work));

	work->next = work; /* protect against double add */
	/*
	 * Who cares about NUMA placement when they're dying.
	 *
	 * NOTE: make sure not to dereference p->mm before this check,
	 * exit_task_work() happens _after_ exit_mm() so we could be called
	 * without p->mm even though we still had it when we enqueued this
	 * work.
	 */
	if (p->flags & PF_EXITING)
		return;

	if (!mm->numa_next_scan) {
		mm->numa_next_scan = now +
			msecs_to_jiffies(sysctl_numa_balancing_scan_delay);
	}

	/*
	 * Enforce maximal scan/migration frequency..
	 */
	migrate = mm->numa_next_scan;
	if (time_before(now, migrate))
		return;

	if (p->numa_scan_period == 0) {
		p->numa_scan_period_max = task_scan_max(p);
		p->numa_scan_period = task_scan_min(p);
	}

	next_scan = now + msecs_to_jiffies(p->numa_scan_period);
	if (cmpxchg(&mm->numa_next_scan, migrate, next_scan) != migrate)
		return;

	/*
	 * Delay this task enough that another task of this mm will likely win
	 * the next time around.
	 */
	p->node_stamp += 2 * TICK_NSEC;

	start = mm->numa_scan_offset;
	pages = sysctl_numa_balancing_scan_size;
	pages <<= 20 - PAGE_SHIFT; /* MB in pages */
	virtpages = pages * 8;	   /* Scan up to this much virtual space */
	if (!pages)
		return;


	down_read(&mm->mmap_sem);
	vma = find_vma(mm, start);
	if (!vma) {
		reset_ptenuma_scan(p);
		start = 0;
		vma = mm->mmap;
	}
	for (; vma; vma = vma->vm_next) {
		if (!vma_migratable(vma) || !vma_policy_mof(vma) ||
			is_vm_hugetlb_page(vma) || (vma->vm_flags & VM_MIXEDMAP)) {
			continue;
		}

		/*
		 * Shared library pages mapped by multiple processes are not
		 * migrated as it is expected they are cache replicated. Avoid
		 * hinting faults in read-only file-backed mappings or the vdso
		 * as migrating the pages will be of marginal benefit.
		 */
		if (!vma->vm_mm ||
		    (vma->vm_file && (vma->vm_flags & (VM_READ|VM_WRITE)) == (VM_READ)))
			continue;

		/*
		 * Skip inaccessible VMAs to avoid any confusion between
		 * PROT_NONE and NUMA hinting ptes
		 */
		if (!(vma->vm_flags & (VM_READ | VM_EXEC | VM_WRITE)))
			continue;

		do {
			start = max(start, vma->vm_start);
			end = ALIGN(start + (pages << PAGE_SHIFT), HPAGE_SIZE);
			end = min(end, vma->vm_end);
			nr_pte_updates = change_prot_numa(vma, start, end);

			/*
			 * Try to scan sysctl_numa_balancing_size worth of
			 * hpages that have at least one present PTE that
			 * is not already pte-numa. If the VMA contains
			 * areas that are unused or already full of prot_numa
			 * PTEs, scan up to virtpages, to skip through those
			 * areas faster.
			 */
			if (nr_pte_updates)
				pages -= (end - start) >> PAGE_SHIFT;
			virtpages -= (end - start) >> PAGE_SHIFT;

			start = end;
			if (pages <= 0 || virtpages <= 0)
				goto out;

			cond_resched();
		} while (end != vma->vm_end);
	}

out:
	/*
	 * It is possible to reach the end of the VMA list but the last few
	 * VMAs are not guaranteed to the vma_migratable. If they are not, we
	 * would find the !migratable VMA on the next scan but not reset the
	 * scanner to the start so check it now.
	 */
	if (vma)
		mm->numa_scan_offset = start;
	else
		reset_ptenuma_scan(p);
	up_read(&mm->mmap_sem);
}

/*
 * Drive the periodic memory faults..
 */
void task_tick_numa(struct rq *rq, struct task_struct *curr)
{
	struct callback_head *work = &curr->numa_work;
	u64 period, now;

	/*
	 * We don't care about NUMA placement if we don't have memory.
	 */
	if (!curr->mm || (curr->flags & PF_EXITING) || work->next != work)
		return;

	/*
	 * Using runtime rather than walltime has the dual advantage that
	 * we (mostly) drive the selection from busy threads and that the
	 * task needs to have done some actual work before we bother with
	 * NUMA placement.
	 */
	now = curr->se.sum_exec_runtime;
	period = (u64)curr->numa_scan_period * NSEC_PER_MSEC;

	if (now > curr->node_stamp + period) {
		if (!curr->node_stamp)
			curr->numa_scan_period = task_scan_min(curr);
		curr->node_stamp += period;

		if (!time_before(jiffies, curr->mm->numa_next_scan)) {
			init_task_work(work, task_numa_work); /* TODO: move this into sched_fork() */
			task_work_add(curr, work, true);
		}
	}
}
#else
static void task_tick_numa(struct rq *rq, struct task_struct *curr)
{
}

static inline void account_numa_enqueue(struct rq *rq, struct task_struct *p)
{
}

static inline void account_numa_dequeue(struct rq *rq, struct task_struct *p)
{
}
#endif /* CONFIG_NUMA_BALANCING */

static void
account_entity_enqueue(struct cfs_rq *cfs_rq, struct sched_entity *se)
{
	update_load_add(&cfs_rq->load, se->load.weight);
	if (!parent_entity(se))
		update_load_add(&rq_of(cfs_rq)->load, se->load.weight);
#ifdef CONFIG_SMP
	if (entity_is_task(se)) {
		struct rq *rq = rq_of(cfs_rq);

		account_numa_enqueue(rq, task_of(se));
		list_add(&se->group_node, &rq->cfs_tasks);
	}
#endif
	cfs_rq->nr_running++;
}

static void
account_entity_dequeue(struct cfs_rq *cfs_rq, struct sched_entity *se)
{
	update_load_sub(&cfs_rq->load, se->load.weight);
	if (!parent_entity(se))
		update_load_sub(&rq_of(cfs_rq)->load, se->load.weight);
	if (entity_is_task(se)) {
		account_numa_dequeue(rq_of(cfs_rq), task_of(se));
		list_del_init(&se->group_node);
	}
	cfs_rq->nr_running--;
}

#ifdef CONFIG_FAIR_GROUP_SCHED
# ifdef CONFIG_SMP
static long calc_cfs_shares(struct cfs_rq *cfs_rq, struct task_group *tg)
{
	long tg_weight, load, shares;

	/*
	 * This really should be: cfs_rq->avg.load_avg, but instead we use
	 * cfs_rq->load.weight, which is its upper bound. This helps ramp up
	 * the shares for small weight interactive tasks.
	 */
	load = scale_load_down(cfs_rq->load.weight);

	tg_weight = atomic_long_read(&tg->load_avg);

	/* Ensure tg_weight >= load */
	tg_weight -= cfs_rq->tg_load_avg_contrib;
	tg_weight += load;

	shares = (tg->shares * load);
	if (tg_weight)
		shares /= tg_weight;

	if (shares < MIN_SHARES)
		shares = MIN_SHARES;
	if (shares > tg->shares)
		shares = tg->shares;

	return shares;
}
# else /* CONFIG_SMP */
static inline long calc_cfs_shares(struct cfs_rq *cfs_rq, struct task_group *tg)
{
	return tg->shares;
}
# endif /* CONFIG_SMP */

static void reweight_entity(struct cfs_rq *cfs_rq, struct sched_entity *se,
			    unsigned long weight)
{
	if (se->on_rq) {
		/* commit outstanding execution time */
		if (cfs_rq->curr == se)
			update_curr(cfs_rq);
		account_entity_dequeue(cfs_rq, se);
	}

	update_load_set(&se->load, weight);

	if (se->on_rq)
		account_entity_enqueue(cfs_rq, se);
}

static inline int throttled_hierarchy(struct cfs_rq *cfs_rq);

static void update_cfs_shares(struct sched_entity *se)
{
	struct cfs_rq *cfs_rq = group_cfs_rq(se);
	struct task_group *tg;
	long shares;

	if (!cfs_rq)
		return;

	if (throttled_hierarchy(cfs_rq))
		return;

	tg = cfs_rq->tg;

#ifndef CONFIG_SMP
	if (likely(se->load.weight == tg->shares))
		return;
#endif
	shares = calc_cfs_shares(cfs_rq, tg);

	reweight_entity(cfs_rq_of(se), se, shares);
}

#else /* CONFIG_FAIR_GROUP_SCHED */
static inline void update_cfs_shares(struct sched_entity *se)
{
}
#endif /* CONFIG_FAIR_GROUP_SCHED */

#ifdef CONFIG_SMP
u32 sched_get_wake_up_idle(struct task_struct *p)
{
	u32 enabled = p->flags & PF_WAKE_UP_IDLE;

	return !!enabled;
}

int sched_set_wake_up_idle(struct task_struct *p, int wake_up_idle)
{
	int enable = !!wake_up_idle;

	if (enable)
		p->flags |= PF_WAKE_UP_IDLE;
	else
		p->flags &= ~PF_WAKE_UP_IDLE;

	return 0;
}

static const u32 runnable_avg_yN_inv[] = {
	0xffffffff, 0xfa83b2da, 0xf5257d14, 0xefe4b99a, 0xeac0c6e6, 0xe5b906e6,
	0xe0ccdeeb, 0xdbfbb796, 0xd744fcc9, 0xd2a81d91, 0xce248c14, 0xc9b9bd85,
	0xc5672a10, 0xc12c4cc9, 0xbd08a39e, 0xb8fbaf46, 0xb504f333, 0xb123f581,
	0xad583ee9, 0xa9a15ab4, 0xa5fed6a9, 0xa2704302, 0x9ef5325f, 0x9b8d39b9,
	0x9837f050, 0x94f4efa8, 0x91c3d373, 0x8ea4398a, 0x8b95c1e3, 0x88980e80,
	0x85aac367, 0x82cd8698,
};

/*
 * Precomputed \Sum y^k { 1<=k<=n }.  These are floor(true_value) to prevent
 * over-estimates when re-combining.
 */
static const u32 runnable_avg_yN_sum[] = {
	    0, 1002, 1982, 2941, 3880, 4798, 5697, 6576, 7437, 8279, 9103,
	 9909,10698,11470,12226,12966,13690,14398,15091,15769,16433,17082,
	17718,18340,18949,19545,20128,20698,21256,21802,22336,22859,23371,
};

/*
 * Approximate:
 *   val * y^n,    where y^32 ~= 0.5 (~1 scheduling period)
 */
static __always_inline u64 decay_load(u64 val, u64 n)
{
	unsigned int local_n;

	if (!n)
		return val;
	else if (unlikely(n > LOAD_AVG_PERIOD * 63))
		return 0;

	/* after bounds checking we can collapse to 32-bit */
	local_n = n;

	/*
	 * As y^PERIOD = 1/2, we can combine
	 *    y^n = 1/2^(n/PERIOD) * y^(n%PERIOD)
	 * With a look-up table which covers y^n (n<PERIOD)
	 *
	 * To achieve constant time decay_load.
	 */
	if (unlikely(local_n >= LOAD_AVG_PERIOD)) {
		val >>= local_n / LOAD_AVG_PERIOD;
		local_n %= LOAD_AVG_PERIOD;
	}

	val = mul_u64_u32_shr(val, runnable_avg_yN_inv[local_n], 32);
	return val;
}

/*
 * For updates fully spanning n periods, the contribution to runnable
 * average will be: \Sum 1024*y^n
 *
 * We can compute this reasonably efficiently by combining:
 *   y^PERIOD = 1/2 with precomputed \Sum 1024*y^n {for  n <PERIOD}
 */
static u32 __compute_runnable_contrib(u64 n)
{
	u32 contrib = 0;

	if (likely(n <= LOAD_AVG_PERIOD))
		return runnable_avg_yN_sum[n];
	else if (unlikely(n >= LOAD_AVG_MAX_N))
		return LOAD_AVG_MAX;

	/* Compute \Sum k^n combining precomputed values for k^i, \Sum k^j */
	do {
		contrib /= 2; /* y^LOAD_AVG_PERIOD = 1/2 */
		contrib += runnable_avg_yN_sum[LOAD_AVG_PERIOD];

		n -= LOAD_AVG_PERIOD;
	} while (n > LOAD_AVG_PERIOD);

	contrib = decay_load(contrib, n);
	return contrib + runnable_avg_yN_sum[n];
}

#ifdef CONFIG_SCHED_HMP

/* CPU selection flag */
#define SBC_FLAG_PREV_CPU				0x1
#define SBC_FLAG_BEST_CAP_CPU				0x2
#define SBC_FLAG_CPU_COST				0x4
#define SBC_FLAG_MIN_COST				0x8
#define SBC_FLAG_IDLE_LEAST_LOADED			0x10
#define SBC_FLAG_IDLE_CSTATE				0x20
#define SBC_FLAG_COST_CSTATE_TIE_BREAKER		0x40
#define SBC_FLAG_COST_CSTATE_PREV_CPU_TIE_BREAKER	0x80
#define SBC_FLAG_CSTATE_LOAD				0x100
#define SBC_FLAG_BEST_SIBLING				0x200
#define SBC_FLAG_WAKER_CPU				0x400
#define SBC_FLAG_PACK_TASK				0x800

/* Cluster selection flag */
#define SBC_FLAG_COLOC_CLUSTER				0x10000
#define SBC_FLAG_WAKER_CLUSTER				0x20000
#define SBC_FLAG_BACKUP_CLUSTER				0x40000
#define SBC_FLAG_BOOST_CLUSTER				0x80000

struct cpu_select_env {
	struct task_struct *p;
	struct related_thread_group *rtg;
	u8 reason;
	u8 need_idle:1;
	u8 need_waker_cluster:1;
	u8 sync:1;
	enum sched_boost_policy boost_policy;
	u8 pack_task:1;
	int prev_cpu;
	DECLARE_BITMAP(candidate_list, NR_CPUS);
	DECLARE_BITMAP(backup_list, NR_CPUS);
	u64 task_load;
	u64 cpu_load;
	u32 sbc_best_flag;
	u32 sbc_best_cluster_flag;
	struct cpumask search_cpus;
};

struct cluster_cpu_stats {
	int best_idle_cpu, least_loaded_cpu;
	int best_capacity_cpu, best_cpu, best_sibling_cpu;
	int min_cost, best_sibling_cpu_cost;
	int best_cpu_wakeup_latency;
	u64 min_load, best_load, best_sibling_cpu_load;
	s64 highest_spare_capacity;
};

/*
 * Should task be woken to any available idle cpu?
 *
 * Waking tasks to idle cpu has mixed implications on both performance and
 * power. In many cases, scheduler can't estimate correctly impact of using idle
 * cpus on either performance or power. PF_WAKE_UP_IDLE allows external kernel
 * module to pass a strong hint to scheduler that the task in question should be
 * woken to idle cpu, generally to improve performance.
 */
static inline int wake_to_idle(struct task_struct *p)
{
	return (current->flags & PF_WAKE_UP_IDLE) ||
		 (p->flags & PF_WAKE_UP_IDLE);
}

static int spill_threshold_crossed(struct cpu_select_env *env, struct rq *rq)
{
	u64 total_load;

	total_load = env->task_load + env->cpu_load;

	if (total_load > sched_spill_load ||
	    (rq->nr_running + 1) > sysctl_sched_spill_nr_run)
		return 1;

	return 0;
}

static int skip_cpu(int cpu, struct cpu_select_env *env)
{
	int tcpu = task_cpu(env->p);
	int skip = 0;

	if (!env->reason)
		return 0;

	if (is_reserved(cpu))
		return 1;

	switch (env->reason) {
	case UP_MIGRATION:
		skip = !idle_cpu(cpu);
		break;
	case IRQLOAD_MIGRATION:
		/* Purposely fall through */
	default:
		skip = (cpu == tcpu);
		break;
	}

	return skip;
}

static inline int
acceptable_capacity(struct sched_cluster *cluster, struct cpu_select_env *env)
{
	int tcpu;

	if (!env->reason)
		return 1;

	tcpu = task_cpu(env->p);
	switch (env->reason) {
	case UP_MIGRATION:
		return cluster->capacity > cpu_capacity(tcpu);

	case DOWN_MIGRATION:
		return cluster->capacity < cpu_capacity(tcpu);

	default:
		break;
	}

	return 1;
}

static int
skip_cluster(struct sched_cluster *cluster, struct cpu_select_env *env)
{
	if (!test_bit(cluster->id, env->candidate_list))
		return 1;

	if (!acceptable_capacity(cluster, env)) {
		__clear_bit(cluster->id, env->candidate_list);
		return 1;
	}

	return 0;
}

static struct sched_cluster *
select_least_power_cluster(struct cpu_select_env *env)
{
	struct sched_cluster *cluster;

	if (env->rtg) {
		int cpu = cluster_first_cpu(env->rtg->preferred_cluster);

		env->task_load = scale_load_to_cpu(task_load(env->p), cpu);

		if (task_load_will_fit(env->p, env->task_load,
					cpu, env->boost_policy)) {
			env->sbc_best_cluster_flag |= SBC_FLAG_COLOC_CLUSTER;

			if (env->boost_policy == SCHED_BOOST_NONE)
				return env->rtg->preferred_cluster;

			for_each_sched_cluster(cluster) {
				if (cluster != env->rtg->preferred_cluster) {
					__set_bit(cluster->id,
						env->backup_list);
					__clear_bit(cluster->id,
						env->candidate_list);
				}
			}

			return env->rtg->preferred_cluster;
		}

		/*
		 * Since the task load does not fit on the preferred
		 * cluster anymore, pretend that the task does not
		 * have any preferred cluster. This allows the waking
		 * task to get the appropriate CPU it needs as per the
		 * non co-location placement policy without having to
		 * wait until the preferred cluster is updated.
		 */
		env->rtg = NULL;
	}

	for_each_sched_cluster(cluster) {
		if (!skip_cluster(cluster, env)) {
			int cpu = cluster_first_cpu(cluster);

			env->task_load = scale_load_to_cpu(task_load(env->p),
									 cpu);
			if (task_load_will_fit(env->p, env->task_load, cpu,
					       env->boost_policy))
				return cluster;

			__set_bit(cluster->id, env->backup_list);
			__clear_bit(cluster->id, env->candidate_list);
		}
	}

	return NULL;
}

static struct sched_cluster *
next_candidate(const unsigned long *list, int start, int end)
{
	int cluster_id;

	cluster_id = find_next_bit(list, end, start - 1 + 1);
	if (cluster_id >= end)
		return NULL;

	return sched_cluster[cluster_id];
}

static void
update_spare_capacity(struct cluster_cpu_stats *stats,
		      struct cpu_select_env *env, int cpu, int capacity,
		      u64 cpu_load)
{
	s64 spare_capacity = sched_ravg_window - cpu_load;

	if (spare_capacity > 0 &&
	    (spare_capacity > stats->highest_spare_capacity ||
	     (spare_capacity == stats->highest_spare_capacity &&
	      ((!env->need_waker_cluster &&
		capacity > cpu_capacity(stats->best_capacity_cpu)) ||
	       (env->need_waker_cluster &&
		cpu_rq(cpu)->nr_running <
		cpu_rq(stats->best_capacity_cpu)->nr_running))))) {
		/*
		 * If sync waker is the only runnable of CPU, cr_avg of the
		 * CPU is 0 so we have high chance to place the wakee on the
		 * waker's CPU which likely causes preemtion of the waker.
		 * This can lead migration of preempted waker.  Place the
		 * wakee on the real idle CPU when it's possible by checking
		 * nr_running to avoid such preemption.
		 */
		stats->highest_spare_capacity = spare_capacity;
		stats->best_capacity_cpu = cpu;
	}
}

static inline void find_backup_cluster(
struct cpu_select_env *env, struct cluster_cpu_stats *stats)
{
	struct sched_cluster *next = NULL;
	int i;
	struct cpumask search_cpus;

	while (!bitmap_empty(env->backup_list, num_clusters)) {
		next = next_candidate(env->backup_list, 0, num_clusters);
		__clear_bit(next->id, env->backup_list);

		cpumask_and(&search_cpus, &env->search_cpus, &next->cpus);
		for_each_cpu(i, &search_cpus) {
			trace_sched_cpu_load_wakeup(cpu_rq(i), idle_cpu(i),
			sched_irqload(i), power_cost(i, task_load(env->p) +
					cpu_cravg_sync(i, env->sync)), 0);

			update_spare_capacity(stats, env, i, next->capacity,
					  cpu_load_sync(i, env->sync));
		}
		env->sbc_best_cluster_flag = SBC_FLAG_BACKUP_CLUSTER;
	}
}

struct sched_cluster *
next_best_cluster(struct sched_cluster *cluster, struct cpu_select_env *env,
					struct cluster_cpu_stats *stats)
{
	struct sched_cluster *next = NULL;

	__clear_bit(cluster->id, env->candidate_list);

	if (env->rtg && preferred_cluster(cluster, env->p))
		return NULL;

	do {
		if (bitmap_empty(env->candidate_list, num_clusters))
			return NULL;

		next = next_candidate(env->candidate_list, 0, num_clusters);
		if (next) {
			if (next->min_power_cost > stats->min_cost) {
				clear_bit(next->id, env->candidate_list);
				next = NULL;
				continue;
			}

			if (skip_cluster(next, env))
				next = NULL;
		}
	} while (!next);

	env->task_load = scale_load_to_cpu(task_load(env->p),
					cluster_first_cpu(next));
	return next;
}

#ifdef CONFIG_SCHED_HMP_CSTATE_AWARE
static void __update_cluster_stats(int cpu, struct cluster_cpu_stats *stats,
				   struct cpu_select_env *env, int cpu_cost)
{
	int wakeup_latency;
	int prev_cpu = env->prev_cpu;

	wakeup_latency = cpu_rq(cpu)->wakeup_latency;

	if (env->need_idle) {
		stats->min_cost = cpu_cost;
		if (idle_cpu(cpu)) {
			if (wakeup_latency < stats->best_cpu_wakeup_latency ||
			    (wakeup_latency == stats->best_cpu_wakeup_latency &&
			     cpu == prev_cpu)) {
				stats->best_idle_cpu = cpu;
				stats->best_cpu_wakeup_latency = wakeup_latency;
			}
		} else {
			if (env->cpu_load < stats->min_load ||
				(env->cpu_load == stats->min_load &&
							cpu == prev_cpu)) {
				stats->least_loaded_cpu = cpu;
				stats->min_load = env->cpu_load;
			}
		}

		return;
	}

	if (cpu_cost < stats->min_cost)  {
		stats->min_cost = cpu_cost;
		stats->best_cpu_wakeup_latency = wakeup_latency;
		stats->best_load = env->cpu_load;
		stats->best_cpu = cpu;
		env->sbc_best_flag = SBC_FLAG_CPU_COST;
		return;
	}

	/* CPU cost is the same. Start breaking the tie by C-state */

	if (wakeup_latency > stats->best_cpu_wakeup_latency)
		return;

	if (wakeup_latency < stats->best_cpu_wakeup_latency) {
		stats->best_cpu_wakeup_latency = wakeup_latency;
		stats->best_load = env->cpu_load;
		stats->best_cpu = cpu;
		env->sbc_best_flag = SBC_FLAG_COST_CSTATE_TIE_BREAKER;
		return;
	}

	/* C-state is the same. Use prev CPU to break the tie */
	if (cpu == prev_cpu) {
		stats->best_cpu = cpu;
		env->sbc_best_flag = SBC_FLAG_COST_CSTATE_PREV_CPU_TIE_BREAKER;
		return;
	}

	if (stats->best_cpu != prev_cpu &&
	    ((wakeup_latency == 0 && env->cpu_load < stats->best_load) ||
	    (wakeup_latency > 0 && env->cpu_load > stats->best_load))) {
		stats->best_load = env->cpu_load;
		stats->best_cpu = cpu;
		env->sbc_best_flag = SBC_FLAG_CSTATE_LOAD;
	}
}
#else /* CONFIG_SCHED_HMP_CSTATE_AWARE */
static void __update_cluster_stats(int cpu, struct cluster_cpu_stats *stats,
				   struct cpu_select_env *env, int cpu_cost)
{
	int prev_cpu = env->prev_cpu;

	if (cpu != prev_cpu && cpus_share_cache(prev_cpu, cpu)) {
		if (stats->best_sibling_cpu_cost > cpu_cost ||
		    (stats->best_sibling_cpu_cost == cpu_cost &&
		     stats->best_sibling_cpu_load > env->cpu_load)) {
			stats->best_sibling_cpu_cost = cpu_cost;
			stats->best_sibling_cpu_load = env->cpu_load;
			stats->best_sibling_cpu = cpu;
		}
	}

	if ((cpu_cost < stats->min_cost) ||
	    ((stats->best_cpu != prev_cpu &&
	      stats->min_load > env->cpu_load) || cpu == prev_cpu)) {
		if (env->need_idle) {
			if (idle_cpu(cpu)) {
				stats->min_cost = cpu_cost;
				stats->best_idle_cpu = cpu;
			}
		} else {
			stats->min_cost = cpu_cost;
			stats->min_load = env->cpu_load;
			stats->best_cpu = cpu;
			env->sbc_best_flag = SBC_FLAG_MIN_COST;
		}
	}
}
#endif /* CONFIG_SCHED_HMP_CSTATE_AWARE */

static void update_cluster_stats(int cpu, struct cluster_cpu_stats *stats,
					 struct cpu_select_env *env)
{
	int cpu_cost;

	/*
	 * We try to find the least loaded *busy* CPU irrespective
	 * of the power cost.
	 */
	if (env->pack_task)
		cpu_cost = cpu_min_power_cost(cpu);

	else
		cpu_cost = power_cost(cpu, task_load(env->p) +
				cpu_cravg_sync(cpu, env->sync));

	if (cpu_cost <= stats->min_cost)
		__update_cluster_stats(cpu, stats, env, cpu_cost);
}

static void find_best_cpu_in_cluster(struct sched_cluster *c,
	 struct cpu_select_env *env, struct cluster_cpu_stats *stats)
{
	int i;
	struct cpumask search_cpus;

	cpumask_and(&search_cpus, &env->search_cpus, &c->cpus);

	env->need_idle = wake_to_idle(env->p) || c->wake_up_idle;

	for_each_cpu(i, &search_cpus) {
		env->cpu_load = cpu_load_sync(i, env->sync);

		trace_sched_cpu_load_wakeup(cpu_rq(i), idle_cpu(i),
			sched_irqload(i),
			power_cost(i, task_load(env->p) +
					cpu_cravg_sync(i, env->sync)), 0);

		if (skip_cpu(i, env))
			continue;

		update_spare_capacity(stats, env, i, c->capacity,
				      env->cpu_load);

		/*
		 * need_idle takes precedence over sched boost but when both
		 * are set, idlest CPU with in all the clusters is selected
		 * when boost_policy = BOOST_ON_ALL whereas idlest CPU in the
		 * big cluster is selected within boost_policy = BOOST_ON_BIG.
		 */
		if ((!env->need_idle &&
		    env->boost_policy != SCHED_BOOST_NONE) ||
		    env->need_waker_cluster ||
		    sched_cpu_high_irqload(i) ||
		    spill_threshold_crossed(env, cpu_rq(i)))
			continue;

		update_cluster_stats(i, stats, env);
	}
}

static inline void init_cluster_cpu_stats(struct cluster_cpu_stats *stats)
{
	stats->best_cpu = stats->best_idle_cpu = -1;
	stats->best_capacity_cpu = stats->best_sibling_cpu  = -1;
	stats->min_cost = stats->best_sibling_cpu_cost = INT_MAX;
	stats->min_load	= stats->best_sibling_cpu_load = ULLONG_MAX;
	stats->highest_spare_capacity = 0;
	stats->least_loaded_cpu = -1;
	stats->best_cpu_wakeup_latency = INT_MAX;
	/* No need to initialize stats->best_load */
}

static inline bool env_has_special_flags(struct cpu_select_env *env)
{
	if (env->need_idle || env->boost_policy != SCHED_BOOST_NONE ||
	    env->reason)
		return true;

	return false;
}

static inline bool
bias_to_prev_cpu(struct cpu_select_env *env, struct cluster_cpu_stats *stats)
{
	int prev_cpu;
	struct task_struct *task = env->p;
	struct sched_cluster *cluster;

	if (!task->ravg.mark_start || !sched_short_sleep_task_threshold)
		return false;

	prev_cpu = env->prev_cpu;
	if (!cpumask_test_cpu(prev_cpu, &env->search_cpus))
		return false;

	if (task->ravg.mark_start - task->last_cpu_selected_ts >=
				sched_long_cpu_selection_threshold)
		return false;

	/*
	 * This function should be used by task wake up path only as it's
	 * assuming p->last_switch_out_ts as last sleep time.
	 * p->last_switch_out_ts can denote last preemption time as well as
	 * last sleep time.
	 */
	if (task->ravg.mark_start - task->last_switch_out_ts >=
					sched_short_sleep_task_threshold)
		return false;

	env->task_load = scale_load_to_cpu(task_load(task), prev_cpu);
	cluster = cpu_rq(prev_cpu)->cluster;

	if (!task_load_will_fit(task, env->task_load, prev_cpu,
				sched_boost_policy())) {

		__set_bit(cluster->id, env->backup_list);
		__clear_bit(cluster->id, env->candidate_list);
		return false;
	}

	env->cpu_load = cpu_load_sync(prev_cpu, env->sync);
	if (sched_cpu_high_irqload(prev_cpu) ||
			spill_threshold_crossed(env, cpu_rq(prev_cpu))) {
		update_spare_capacity(stats, env, prev_cpu,
				cluster->capacity, env->cpu_load);
		cpumask_clear_cpu(prev_cpu, &env->search_cpus);
		return false;
	}

	return true;
}

static inline bool
wake_to_waker_cluster(struct cpu_select_env *env)
{
	return env->sync &&
	       task_load(current) > sched_big_waker_task_load &&
	       task_load(env->p) < sched_small_wakee_task_load;
}

static inline bool
bias_to_waker_cpu(struct cpu_select_env *env, int cpu)
{
	return sysctl_sched_prefer_sync_wakee_to_waker &&
	       cpu_rq(cpu)->nr_running == 1 &&
	       cpumask_test_cpu(cpu, &env->search_cpus);
}

static inline int
cluster_allowed(struct cpu_select_env *env, struct sched_cluster *cluster)
{
	return cpumask_intersects(&env->search_cpus, &cluster->cpus);
}

/* return cheapest cpu that can fit this task */
static int select_best_cpu(struct task_struct *p, int target, int reason,
			   int sync)
{
	struct sched_cluster *cluster, *pref_cluster = NULL;
	struct cluster_cpu_stats stats;
	struct related_thread_group *grp;
	unsigned int sbc_flag = 0;
	int cpu = raw_smp_processor_id();
	bool special;

	struct cpu_select_env env = {
		.p			= p,
		.reason			= reason,
		.need_idle		= wake_to_idle(p),
		.need_waker_cluster	= 0,
		.sync			= sync,
		.prev_cpu		= target,
		.rtg			= NULL,
		.sbc_best_flag		= 0,
		.sbc_best_cluster_flag	= 0,
		.pack_task              = false,
	};

	env.boost_policy = task_sched_boost(p) ?
			sched_boost_policy() : SCHED_BOOST_NONE;

	bitmap_copy(env.candidate_list, all_cluster_ids, NR_CPUS);
	bitmap_zero(env.backup_list, NR_CPUS);

	cpumask_and(&env.search_cpus, tsk_cpus_allowed(p), cpu_active_mask);
	cpumask_andnot(&env.search_cpus, &env.search_cpus, cpu_isolated_mask);

	init_cluster_cpu_stats(&stats);
	special = env_has_special_flags(&env);

	rcu_read_lock();

	grp = task_related_thread_group(p);

	if (grp && grp->preferred_cluster) {
		pref_cluster = grp->preferred_cluster;
		if (!cluster_allowed(&env, pref_cluster))
			clear_bit(pref_cluster->id, env.candidate_list);
		else
			env.rtg = grp;
	} else if (!special) {
		cluster = cpu_rq(cpu)->cluster;
		if (wake_to_waker_cluster(&env)) {
			if (bias_to_waker_cpu(&env, cpu)) {
				target = cpu;
				sbc_flag = SBC_FLAG_WAKER_CLUSTER |
					   SBC_FLAG_WAKER_CPU;
				goto out;
			} else if (cluster_allowed(&env, cluster)) {
				env.need_waker_cluster = 1;
				bitmap_zero(env.candidate_list, NR_CPUS);
				__set_bit(cluster->id, env.candidate_list);
				env.sbc_best_cluster_flag =
							SBC_FLAG_WAKER_CLUSTER;
			}
		} else if (bias_to_prev_cpu(&env, &stats)) {
			sbc_flag = SBC_FLAG_PREV_CPU;
			goto out;
		}
	}

	if (!special && is_short_burst_task(p)) {
		env.pack_task = true;
		sbc_flag = SBC_FLAG_PACK_TASK;
	}
retry:
	cluster = select_least_power_cluster(&env);

	if (!cluster)
		goto out;

	/*
	 * 'cluster' now points to the minimum power cluster which can satisfy
	 * task's perf goals. Walk down the cluster list starting with that
	 * cluster. For non-small tasks, skip clusters that don't have
	 * mostly_idle/idle cpus
	 */

	do {
		find_best_cpu_in_cluster(cluster, &env, &stats);

	} while ((cluster = next_best_cluster(cluster, &env, &stats)));

	if (env.need_idle) {
		if (stats.best_idle_cpu >= 0) {
			target = stats.best_idle_cpu;
			sbc_flag |= SBC_FLAG_IDLE_CSTATE;
		} else if (stats.least_loaded_cpu >= 0) {
			target = stats.least_loaded_cpu;
			sbc_flag |= SBC_FLAG_IDLE_LEAST_LOADED;
		}
	} else if (stats.best_cpu >= 0) {
		if (stats.best_sibling_cpu >= 0 &&
				stats.best_cpu != task_cpu(p) &&
				stats.min_cost == stats.best_sibling_cpu_cost) {
			stats.best_cpu = stats.best_sibling_cpu;
			sbc_flag |= SBC_FLAG_BEST_SIBLING;
		}
		sbc_flag |= env.sbc_best_flag;
		target = stats.best_cpu;
	} else {
		if (env.rtg && env.boost_policy == SCHED_BOOST_NONE) {
			env.rtg = NULL;
			goto retry;
		}

		/*
		 * With boost_policy == SCHED_BOOST_ON_BIG, we reach here with
		 * backup_list = little cluster, candidate_list = none and
		 * stats->best_capacity_cpu points the best spare capacity
		 * CPU among the CPUs in the big cluster.
		 */
		if (env.boost_policy == SCHED_BOOST_ON_BIG &&
		    stats.best_capacity_cpu >= 0)
			sbc_flag |= SBC_FLAG_BOOST_CLUSTER;
		else
			find_backup_cluster(&env, &stats);

		if (stats.best_capacity_cpu >= 0) {
			target = stats.best_capacity_cpu;
			sbc_flag |= SBC_FLAG_BEST_CAP_CPU;
		}
	}
	p->last_cpu_selected_ts = sched_ktime_clock();
out:
	sbc_flag |= env.sbc_best_cluster_flag;
	rcu_read_unlock();
	trace_sched_task_load(p, sched_boost_policy() && task_sched_boost(p),
		env.reason, env.sync, env.need_idle, sbc_flag, target);
	return target;
}

#ifdef CONFIG_CFS_BANDWIDTH

static inline struct task_group *next_task_group(struct task_group *tg)
{
	tg = list_entry_rcu(tg->list.next, typeof(struct task_group), list);

	return (&tg->list == &task_groups) ? NULL : tg;
}

/* Iterate over all cfs_rq in a cpu */
#define for_each_cfs_rq(cfs_rq, tg, cpu)	\
	for (tg = container_of(&task_groups, struct task_group, list);	\
		((tg = next_task_group(tg)) && (cfs_rq = tg->cfs_rq[cpu]));)

void reset_cfs_rq_hmp_stats(int cpu, int reset_cra)
{
	struct task_group *tg;
	struct cfs_rq *cfs_rq;

	rcu_read_lock();

	for_each_cfs_rq(cfs_rq, tg, cpu)
		reset_hmp_stats(&cfs_rq->hmp_stats, reset_cra);

	rcu_read_unlock();
}

static inline int cfs_rq_throttled(struct cfs_rq *cfs_rq);

static void inc_cfs_rq_hmp_stats(struct cfs_rq *cfs_rq,
	 struct task_struct *p, int change_cra);
static void dec_cfs_rq_hmp_stats(struct cfs_rq *cfs_rq,
	 struct task_struct *p, int change_cra);

/* Add task's contribution to a cpu' HMP statistics */
void _inc_hmp_sched_stats_fair(struct rq *rq,
			struct task_struct *p, int change_cra)
{
	struct cfs_rq *cfs_rq;
	struct sched_entity *se = &p->se;

	/*
	 * Although below check is not strictly required  (as
	 * inc/dec_nr_big_task and inc/dec_cumulative_runnable_avg called
	 * from inc_cfs_rq_hmp_stats() have similar checks), we gain a bit on
	 * efficiency by short-circuiting for_each_sched_entity() loop when
	 * sched_disable_window_stats
	 */
	if (sched_disable_window_stats)
		return;

	for_each_sched_entity(se) {
		cfs_rq = cfs_rq_of(se);
		inc_cfs_rq_hmp_stats(cfs_rq, p, change_cra);
		if (cfs_rq_throttled(cfs_rq))
			break;
	}

	/* Update rq->hmp_stats only if we didn't find any throttled cfs_rq */
	if (!se)
		inc_rq_hmp_stats(rq, p, change_cra);
}

/* Remove task's contribution from a cpu' HMP statistics */
static void
_dec_hmp_sched_stats_fair(struct rq *rq, struct task_struct *p, int change_cra)
{
	struct cfs_rq *cfs_rq;
	struct sched_entity *se = &p->se;

	/* See comment on efficiency in _inc_hmp_sched_stats_fair */
	if (sched_disable_window_stats)
		return;

	for_each_sched_entity(se) {
		cfs_rq = cfs_rq_of(se);
		dec_cfs_rq_hmp_stats(cfs_rq, p, change_cra);
		if (cfs_rq_throttled(cfs_rq))
			break;
	}

	/* Update rq->hmp_stats only if we didn't find any throttled cfs_rq */
	if (!se)
		dec_rq_hmp_stats(rq, p, change_cra);
}

static void inc_hmp_sched_stats_fair(struct rq *rq, struct task_struct *p)
{
	_inc_hmp_sched_stats_fair(rq, p, 1);
}

static void dec_hmp_sched_stats_fair(struct rq *rq, struct task_struct *p)
{
	_dec_hmp_sched_stats_fair(rq, p, 1);
}

static void fixup_hmp_sched_stats_fair(struct rq *rq, struct task_struct *p,
				       u32 new_task_load, u32 new_pred_demand)
{
	struct cfs_rq *cfs_rq;
	struct sched_entity *se = &p->se;
	s64 task_load_delta = (s64)new_task_load - task_load(p);
	s64 pred_demand_delta = PRED_DEMAND_DELTA;

	for_each_sched_entity(se) {
		cfs_rq = cfs_rq_of(se);

		fixup_cumulative_runnable_avg(&cfs_rq->hmp_stats, p,
					      task_load_delta,
					      pred_demand_delta);
		fixup_nr_big_tasks(&cfs_rq->hmp_stats, p, task_load_delta);
		if (cfs_rq_throttled(cfs_rq))
			break;
	}

	/* Fix up rq->hmp_stats only if we didn't find any throttled cfs_rq */
	if (!se) {
		fixup_cumulative_runnable_avg(&rq->hmp_stats, p,
					      task_load_delta,
					      pred_demand_delta);
		fixup_nr_big_tasks(&rq->hmp_stats, p, task_load_delta);
	}
}

static int task_will_be_throttled(struct task_struct *p);

#else	/* CONFIG_CFS_BANDWIDTH */

inline void reset_cfs_rq_hmp_stats(int cpu, int reset_cra) { }

static void
inc_hmp_sched_stats_fair(struct rq *rq, struct task_struct *p)
{
	inc_nr_big_task(&rq->hmp_stats, p);
	inc_cumulative_runnable_avg(&rq->hmp_stats, p);
}

static void
dec_hmp_sched_stats_fair(struct rq *rq, struct task_struct *p)
{
	dec_nr_big_task(&rq->hmp_stats, p);
	dec_cumulative_runnable_avg(&rq->hmp_stats, p);
}
static void
fixup_hmp_sched_stats_fair(struct rq *rq, struct task_struct *p,
			   u32 new_task_load, u32 new_pred_demand)
{
	s64 task_load_delta = (s64)new_task_load - task_load(p);
	s64 pred_demand_delta = PRED_DEMAND_DELTA;

	fixup_cumulative_runnable_avg(&rq->hmp_stats, p, task_load_delta,
				      pred_demand_delta);
	fixup_nr_big_tasks(&rq->hmp_stats, p, task_load_delta);
}

static inline int task_will_be_throttled(struct task_struct *p)
{
	return 0;
}

void _inc_hmp_sched_stats_fair(struct rq *rq,
			struct task_struct *p, int change_cra)
{
	inc_nr_big_task(&rq->hmp_stats, p);
}

#endif	/* CONFIG_CFS_BANDWIDTH */

/*
 * Reset balance_interval at all sched_domain levels of given cpu, so that it
 * honors kick.
 */
static inline void reset_balance_interval(int cpu)
{
	struct sched_domain *sd;

	if (cpu >= nr_cpu_ids)
		return;

	rcu_read_lock();
	for_each_domain(cpu, sd)
		sd->balance_interval = 0;
	rcu_read_unlock();
}

/*
 * Check if a task is on the "wrong" cpu (i.e its current cpu is not the ideal
 * cpu as per its demand or priority)
 *
 * Returns reason why task needs to be migrated
 */
static inline int migration_needed(struct task_struct *p, int cpu)
{
	int nice;
	struct related_thread_group *grp;

	if (p->state != TASK_RUNNING || p->nr_cpus_allowed == 1)
		return 0;

	/* No need to migrate task that is about to be throttled */
	if (task_will_be_throttled(p))
		return 0;

	if (sched_boost_policy() == SCHED_BOOST_ON_BIG &&
		 cpu_capacity(cpu) != max_capacity && task_sched_boost(p))
		return UP_MIGRATION;

	if (sched_cpu_high_irqload(cpu))
		return IRQLOAD_MIGRATION;

	nice = task_nice(p);
	rcu_read_lock();
	grp = task_related_thread_group(p);
	/*
	 * Don't assume higher capacity means higher power. If the task
	 * is running on the power efficient CPU, avoid migrating it
	 * to a lower capacity cluster.
	 */
	if (!grp && (nice > SCHED_UPMIGRATE_MIN_NICE ||
			upmigrate_discouraged(p)) &&
			cpu_capacity(cpu) > min_capacity &&
			cpu_max_power_cost(cpu) == max_power_cost) {
		rcu_read_unlock();
		return DOWN_MIGRATION;
	}

	if (!task_will_fit(p, cpu)) {
		rcu_read_unlock();
		return UP_MIGRATION;
	}
	rcu_read_unlock();

	return 0;
}

static inline int
kick_active_balance(struct rq *rq, struct task_struct *p, int new_cpu)
{
	unsigned long flags;
	int rc = 0;

	/* Invoke active balance to force migrate currently running task */
	raw_spin_lock_irqsave(&rq->lock, flags);
	if (!rq->active_balance) {
		rq->active_balance = 1;
		rq->push_cpu = new_cpu;
		get_task_struct(p);
		rq->push_task = p;
		rc = 1;
	}
	raw_spin_unlock_irqrestore(&rq->lock, flags);

	return rc;
}

static DEFINE_RAW_SPINLOCK(migration_lock);

static bool do_migration(int reason, int new_cpu, int cpu)
{
	if ((reason == UP_MIGRATION || reason == DOWN_MIGRATION)
				&& same_cluster(new_cpu, cpu))
		return false;

	/* Inter cluster high irqload migrations are OK */
	return new_cpu != cpu;
}

/*
 * Check if currently running task should be migrated to a better cpu.
 *
 * Todo: Effect this via changes to nohz_balancer_kick() and load balance?
 */
void check_for_migration(struct rq *rq, struct task_struct *p)
{
	int cpu = cpu_of(rq), new_cpu;
	int active_balance = 0, reason;

	reason = migration_needed(p, cpu);
	if (!reason)
		return;

	raw_spin_lock(&migration_lock);
	new_cpu = select_best_cpu(p, cpu, reason, 0);

	if (do_migration(reason, new_cpu, cpu)) {
		active_balance = kick_active_balance(rq, p, new_cpu);
		if (active_balance)
			mark_reserved(new_cpu);
	}

	raw_spin_unlock(&migration_lock);

	if (active_balance)
		stop_one_cpu_nowait(cpu, active_load_balance_cpu_stop, rq,
					&rq->active_balance_work);
}

#ifdef CONFIG_CFS_BANDWIDTH

static void init_cfs_rq_hmp_stats(struct cfs_rq *cfs_rq)
{
	cfs_rq->hmp_stats.nr_big_tasks = 0;
	cfs_rq->hmp_stats.cumulative_runnable_avg = 0;
	cfs_rq->hmp_stats.pred_demands_sum = 0;
}

static void inc_cfs_rq_hmp_stats(struct cfs_rq *cfs_rq,
		 struct task_struct *p, int change_cra)
{
	inc_nr_big_task(&cfs_rq->hmp_stats, p);
	if (change_cra)
		inc_cumulative_runnable_avg(&cfs_rq->hmp_stats, p);
}

static void dec_cfs_rq_hmp_stats(struct cfs_rq *cfs_rq,
		 struct task_struct *p, int change_cra)
{
	dec_nr_big_task(&cfs_rq->hmp_stats, p);
	if (change_cra)
		dec_cumulative_runnable_avg(&cfs_rq->hmp_stats, p);
}

static void inc_throttled_cfs_rq_hmp_stats(struct hmp_sched_stats *stats,
			 struct cfs_rq *cfs_rq)
{
	stats->nr_big_tasks += cfs_rq->hmp_stats.nr_big_tasks;
	stats->cumulative_runnable_avg +=
				cfs_rq->hmp_stats.cumulative_runnable_avg;
	stats->pred_demands_sum += cfs_rq->hmp_stats.pred_demands_sum;
}

static void dec_throttled_cfs_rq_hmp_stats(struct hmp_sched_stats *stats,
				 struct cfs_rq *cfs_rq)
{
	stats->nr_big_tasks -= cfs_rq->hmp_stats.nr_big_tasks;
	stats->cumulative_runnable_avg -=
				cfs_rq->hmp_stats.cumulative_runnable_avg;
	stats->pred_demands_sum -= cfs_rq->hmp_stats.pred_demands_sum;

	BUG_ON(stats->nr_big_tasks < 0 ||
		(s64)stats->cumulative_runnable_avg < 0);
	BUG_ON((s64)stats->pred_demands_sum < 0);
}

#else	/* CONFIG_CFS_BANDWIDTH */

static inline void inc_cfs_rq_hmp_stats(struct cfs_rq *cfs_rq,
	 struct task_struct *p, int change_cra) { }

static inline void dec_cfs_rq_hmp_stats(struct cfs_rq *cfs_rq,
	 struct task_struct *p, int change_cra) { }

#endif	/* CONFIG_CFS_BANDWIDTH */

#else	/* CONFIG_SCHED_HMP */

static inline void init_cfs_rq_hmp_stats(struct cfs_rq *cfs_rq) { }

static inline void inc_cfs_rq_hmp_stats(struct cfs_rq *cfs_rq,
	 struct task_struct *p, int change_cra) { }

static inline void dec_cfs_rq_hmp_stats(struct cfs_rq *cfs_rq,
	 struct task_struct *p, int change_cra) { }

#define dec_throttled_cfs_rq_hmp_stats(...)
#define inc_throttled_cfs_rq_hmp_stats(...)

#endif	/* CONFIG_SCHED_HMP */

#if (SCHED_LOAD_SHIFT - SCHED_LOAD_RESOLUTION) != 10 || SCHED_CAPACITY_SHIFT != 10
#error "load tracking assumes 2^10 as unit"
#endif

#define cap_scale(v, s) ((v)*(s) >> SCHED_CAPACITY_SHIFT)

/*
 * We can represent the historical contribution to runnable average as the
 * coefficients of a geometric series.  To do this we sub-divide our runnable
 * history into segments of approximately 1ms (1024us); label the segment that
 * occurred N-ms ago p_N, with p_0 corresponding to the current period, e.g.
 *
 * [<- 1024us ->|<- 1024us ->|<- 1024us ->| ...
 *      p0            p1           p2
 *     (now)       (~1ms ago)  (~2ms ago)
 *
 * Let u_i denote the fraction of p_i that the entity was runnable.
 *
 * We then designate the fractions u_i as our co-efficients, yielding the
 * following representation of historical load:
 *   u_0 + u_1*y + u_2*y^2 + u_3*y^3 + ...
 *
 * We choose y based on the with of a reasonably scheduling period, fixing:
 *   y^32 = 0.5
 *
 * This means that the contribution to load ~32ms ago (u_32) will be weighted
 * approximately half as much as the contribution to load within the last ms
 * (u_0).
 *
 * When a period "rolls over" and we have new u_0`, multiplying the previous
 * sum again by y is sufficient to update:
 *   load_avg = u_0` + y*(u_0 + u_1*y + u_2*y^2 + ... )
 *            = u_0 + u_1*y + u_2*y^2 + ... [re-labeling u_i --> u_{i+1}]
 */
static __always_inline int
__update_load_avg(u64 now, int cpu, struct sched_avg *sa,
		  unsigned long weight, int running, struct cfs_rq *cfs_rq)
{
	u64 delta, scaled_delta, periods;
	u32 contrib;
	unsigned int delta_w, scaled_delta_w, decayed = 0;
	unsigned long scale_freq, scale_cpu;

	delta = now - sa->last_update_time;
	/*
	 * This should only happen when time goes backwards, which it
	 * unfortunately does during sched clock init when we swap over to TSC.
	 */
	if ((s64)delta < 0) {
		sa->last_update_time = now;
		return 0;
	}

	/*
	 * Use 1024ns as the unit of measurement since it's a reasonable
	 * approximation of 1us and fast to compute.
	 */
	delta >>= 10;
	if (!delta)
		return 0;
	sa->last_update_time = now;

	scale_freq = arch_scale_freq_capacity(NULL, cpu);
	scale_cpu = arch_scale_cpu_capacity(NULL, cpu);
	trace_sched_contrib_scale_f(cpu, scale_freq, scale_cpu);

	/* delta_w is the amount already accumulated against our next period */
	delta_w = sa->period_contrib;
	if (delta + delta_w >= 1024) {
		decayed = 1;

		/* how much left for next period will start over, we don't know yet */
		sa->period_contrib = 0;

		/*
		 * Now that we know we're crossing a period boundary, figure
		 * out how much from delta we need to complete the current
		 * period and accrue it.
		 */
		delta_w = 1024 - delta_w;
		scaled_delta_w = cap_scale(delta_w, scale_freq);
		if (weight) {
			sa->load_sum += weight * scaled_delta_w;
			if (cfs_rq) {
				cfs_rq->runnable_load_sum +=
						weight * scaled_delta_w;
			}
		}
		if (running)
			sa->util_sum += scaled_delta_w * scale_cpu;

		delta -= delta_w;

		/* Figure out how many additional periods this update spans */
		periods = delta / 1024;
		delta %= 1024;

		sa->load_sum = decay_load(sa->load_sum, periods + 1);
		if (cfs_rq) {
			cfs_rq->runnable_load_sum =
				decay_load(cfs_rq->runnable_load_sum, periods + 1);
		}
		sa->util_sum = decay_load((u64)(sa->util_sum), periods + 1);

		/* Efficiently calculate \sum (1..n_period) 1024*y^i */
		contrib = __compute_runnable_contrib(periods);
		contrib = cap_scale(contrib, scale_freq);
		if (weight) {
			sa->load_sum += weight * contrib;
			if (cfs_rq)
				cfs_rq->runnable_load_sum += weight * contrib;
		}
		if (running)
			sa->util_sum += contrib * scale_cpu;
	}

	/* Remainder of delta accrued against u_0` */
	scaled_delta = cap_scale(delta, scale_freq);
	if (weight) {
		sa->load_sum += weight * scaled_delta;
		if (cfs_rq)
			cfs_rq->runnable_load_sum += weight * scaled_delta;
	}

	if (running)
		sa->util_sum += scaled_delta * scale_cpu;

	sa->period_contrib += delta;

	if (decayed) {
		sa->load_avg = div_u64(sa->load_sum, LOAD_AVG_MAX);
		if (cfs_rq) {
			cfs_rq->runnable_load_avg =
				div_u64(cfs_rq->runnable_load_sum, LOAD_AVG_MAX);
		}
		sa->util_avg = sa->util_sum / LOAD_AVG_MAX;
	}

	return decayed;
}

/*
 * Signed add and clamp on underflow.
 *
 * Explicitly do a load-store to ensure the intermediate value never hits
 * memory. This allows lockless observations without ever seeing the negative
 * values.
 */
#define add_positive(_ptr, _val) do {                           \
	typeof(_ptr) ptr = (_ptr);                              \
	typeof(_val) val = (_val);                              \
	typeof(*ptr) res, var = READ_ONCE(*ptr);                \
								\
	res = var + val;                                        \
								\
	if (val < 0 && res > var)                               \
		res = 0;                                        \
								\
	WRITE_ONCE(*ptr, res);                                  \
} while (0)

#ifdef CONFIG_FAIR_GROUP_SCHED
/**
 * update_tg_load_avg - update the tg's load avg
 * @cfs_rq: the cfs_rq whose avg changed
 * @force: update regardless of how small the difference
 *
 * This function 'ensures': tg->load_avg := \Sum tg->cfs_rq[]->avg.load.
 * However, because tg->load_avg is a global value there are performance
 * considerations.
 *
 * In order to avoid having to look at the other cfs_rq's, we use a
 * differential update where we store the last value we propagated. This in
 * turn allows skipping updates if the differential is 'small'.
 *
 * Updating tg's load_avg is necessary before update_cfs_share() (which is
 * done) and effective_load() (which is not done because it is too costly).
 */
static inline void update_tg_load_avg(struct cfs_rq *cfs_rq, int force)
{
	long delta = cfs_rq->avg.load_avg - cfs_rq->tg_load_avg_contrib;

	/*
	 * No need to update load_avg for root_task_group as it is not used.
	 */
	if (cfs_rq->tg == &root_task_group)
		return;

	if (force || abs(delta) > cfs_rq->tg_load_avg_contrib / 64) {
		atomic_long_add(delta, &cfs_rq->tg->load_avg);
		cfs_rq->tg_load_avg_contrib = cfs_rq->avg.load_avg;
	}
}

/*
 * Called within set_task_rq() right before setting a task's cpu. The
 * caller only guarantees p->pi_lock is held; no other assumptions,
 * including the state of rq->lock, should be made.
 */
void set_task_rq_fair(struct sched_entity *se,
		      struct cfs_rq *prev, struct cfs_rq *next)
{
	if (!sched_feat(ATTACH_AGE_LOAD))
		return;

	/*
	 * We are supposed to update the task to "current" time, then its up to
	 * date and ready to go to new CPU/cfs_rq. But we have difficulty in
	 * getting what current time is, so simply throw away the out-of-date
	 * time. This will result in the wakee task is less decayed, but giving
	 * the wakee more load sounds not bad.
	 */
	if (se->avg.last_update_time && prev) {
		u64 p_last_update_time;
		u64 n_last_update_time;

#ifndef CONFIG_64BIT
		u64 p_last_update_time_copy;
		u64 n_last_update_time_copy;

		do {
			p_last_update_time_copy = prev->load_last_update_time_copy;
			n_last_update_time_copy = next->load_last_update_time_copy;

			smp_rmb();

			p_last_update_time = prev->avg.last_update_time;
			n_last_update_time = next->avg.last_update_time;

		} while (p_last_update_time != p_last_update_time_copy ||
			 n_last_update_time != n_last_update_time_copy);
#else
		p_last_update_time = prev->avg.last_update_time;
		n_last_update_time = next->avg.last_update_time;
#endif
		__update_load_avg(p_last_update_time, cpu_of(rq_of(prev)),
				  &se->avg, 0, 0, NULL);
		se->avg.last_update_time = n_last_update_time;
	}
}

/* Take into account change of utilization of a child task group */
static inline void
update_tg_cfs_util(struct cfs_rq *cfs_rq, struct sched_entity *se)
{
	struct cfs_rq *gcfs_rq = group_cfs_rq(se);
	long delta = gcfs_rq->avg.util_avg - se->avg.util_avg;

	/* Nothing to update */
	if (!delta)
		return;

	/* Set new sched_entity's utilization */
	se->avg.util_avg = gcfs_rq->avg.util_avg;
	se->avg.util_sum = se->avg.util_avg * LOAD_AVG_MAX;

	/* Update parent cfs_rq utilization */
	add_positive(&cfs_rq->avg.util_avg, delta);
	cfs_rq->avg.util_sum = cfs_rq->avg.util_avg * LOAD_AVG_MAX;
}

/* Take into account change of load of a child task group */
static inline void
update_tg_cfs_load(struct cfs_rq *cfs_rq, struct sched_entity *se)
{
	struct cfs_rq *gcfs_rq = group_cfs_rq(se);
	long delta, load = gcfs_rq->avg.load_avg;

	/*
	 * If the load of group cfs_rq is null, the load of the
	 * sched_entity will also be null so we can skip the formula
	 */
	if (load) {
		long tg_load;

		/* Get tg's load and ensure tg_load > 0 */
		tg_load = atomic_long_read(&gcfs_rq->tg->load_avg) + 1;

		/* Ensure tg_load >= load and updated with current load*/
		tg_load -= gcfs_rq->tg_load_avg_contrib;
		tg_load += load;

		/*
		 * We need to compute a correction term in the case that the
		 * task group is consuming more CPU than a task of equal
		 * weight. A task with a weight equals to tg->shares will have
		 * a load less or equal to scale_load_down(tg->shares).
		 * Similarly, the sched_entities that represent the task group
		 * at parent level, can't have a load higher than
		 * scale_load_down(tg->shares). And the Sum of sched_entities'
		 * load must be <= scale_load_down(tg->shares).
		 */
		if (tg_load > scale_load_down(gcfs_rq->tg->shares)) {
			/* scale gcfs_rq's load into tg's shares*/
			load *= scale_load_down(gcfs_rq->tg->shares);
			load /= tg_load;
		}
	}

	delta = load - se->avg.load_avg;

	/* Nothing to update */
	if (!delta)
		return;

	/* Set new sched_entity's load */
	se->avg.load_avg = load;
	se->avg.load_sum = se->avg.load_avg * LOAD_AVG_MAX;

	/* Update parent cfs_rq load */
	add_positive(&cfs_rq->avg.load_avg, delta);
	cfs_rq->avg.load_sum = cfs_rq->avg.load_avg * LOAD_AVG_MAX;

	/*
	 * If the sched_entity is already enqueued, we also have to update the
	 * runnable load avg.
	 */
	if (se->on_rq) {
		/* Update parent cfs_rq runnable_load_avg */
		add_positive(&cfs_rq->runnable_load_avg, delta);
		cfs_rq->runnable_load_sum = cfs_rq->runnable_load_avg * LOAD_AVG_MAX;
	}
}

static inline void set_tg_cfs_propagate(struct cfs_rq *cfs_rq)
{
	cfs_rq->propagate_avg = 1;
}

static inline int test_and_clear_tg_cfs_propagate(struct sched_entity *se)
{
	struct cfs_rq *cfs_rq = group_cfs_rq(se);

	if (!cfs_rq->propagate_avg)
		return 0;

	cfs_rq->propagate_avg = 0;
	return 1;
}

/* Update task and its cfs_rq load average */
static inline int propagate_entity_load_avg(struct sched_entity *se)
{
	struct cfs_rq *cfs_rq;

	if (entity_is_task(se))
		return 0;

	if (!test_and_clear_tg_cfs_propagate(se))
		return 0;

	cfs_rq = cfs_rq_of(se);

	set_tg_cfs_propagate(cfs_rq);

	update_tg_cfs_util(cfs_rq, se);
	update_tg_cfs_load(cfs_rq, se);

	return 1;
}

#else /* CONFIG_FAIR_GROUP_SCHED */

static inline void update_tg_load_avg(struct cfs_rq *cfs_rq, int force) {}

static inline int propagate_entity_load_avg(struct sched_entity *se)
{
	return 0;
}

static inline void set_tg_cfs_propagate(struct cfs_rq *cfs_rq) {}

#endif /* CONFIG_FAIR_GROUP_SCHED */

static inline void cfs_rq_util_change(struct cfs_rq *cfs_rq)
{
        if (&this_rq()->cfs == cfs_rq) {
                /*
                 * There are a few boundary cases this might miss but it should
                 * get called often enough that that should (hopefully) not be
                 * a real problem -- added to that it only calls on the local
                 * CPU, so if we enqueue remotely we'll miss an update, but
                 * the next tick/schedule should update.
                 *
                 * It will not get called when we go idle, because the idle
                 * thread is a different class (!fair), nor will the utilization
                 * number include things like RT tasks.
                 *
                 * As is, the util number is not freq-invariant (we'd have to
                 * implement arch_scale_freq_capacity() for that).
                 *
                 * See cpu_util().
                 */
                cpufreq_update_util(rq_of(cfs_rq), 0);
        }
}

static inline u64 cfs_rq_clock_task(struct cfs_rq *cfs_rq);

/*
 * Unsigned subtract and clamp on underflow.
 *
 * Explicitly do a load-store to ensure the intermediate value never hits
 * memory. This allows lockless observations without ever seeing the negative
 * values.
 */
#define sub_positive(_ptr, _val) do {				\
	typeof(_ptr) ptr = (_ptr);				\
	typeof(*ptr) val = (_val);				\
	typeof(*ptr) res, var = READ_ONCE(*ptr);		\
	res = var - val;					\
	if (res > var)						\
		res = 0;					\
	WRITE_ONCE(*ptr, res);					\
} while (0)

/**
 * update_cfs_rq_load_avg - update the cfs_rq's load/util averages
 * @now: current time, as per cfs_rq_clock_task()
 * @cfs_rq: cfs_rq to update
 * @update_freq: should we call cfs_rq_util_change() or will the call do so
 *
 * The cfs_rq avg is the direct sum of all its entities (blocked and runnable)
 * avg. The immediate corollary is that all (fair) tasks must be attached, see
 * post_init_entity_util_avg().
 *
 * cfs_rq->avg is used for task_h_load() and update_cfs_share() for example.
 *
 * Returns true if the load decayed or we removed load.
 *
 * Since both these conditions indicate a changed cfs_rq->avg.load we should
 * call update_tg_load_avg() when this function returns true.
 */
static inline int
update_cfs_rq_load_avg(u64 now, struct cfs_rq *cfs_rq, bool update_freq)
{
	struct sched_avg *sa = &cfs_rq->avg;
	int decayed, removed = 0, removed_util = 0;

	if (atomic_long_read(&cfs_rq->removed_load_avg)) {
		s64 r = atomic_long_xchg(&cfs_rq->removed_load_avg, 0);
		sub_positive(&sa->load_avg, r);
		sub_positive(&sa->load_sum, r * LOAD_AVG_MAX);
		removed = 1;
		set_tg_cfs_propagate(cfs_rq);
	}

	if (atomic_long_read(&cfs_rq->removed_util_avg)) {
		long r = atomic_long_xchg(&cfs_rq->removed_util_avg, 0);
		sub_positive(&sa->util_avg, r);
		sub_positive(&sa->util_sum, r * LOAD_AVG_MAX);
		removed_util = 1;
		set_tg_cfs_propagate(cfs_rq);
	}

	decayed = __update_load_avg(now, cpu_of(rq_of(cfs_rq)), sa,
		scale_load_down(cfs_rq->load.weight), cfs_rq->curr != NULL, cfs_rq);

#ifndef CONFIG_64BIT
	smp_wmb();
	cfs_rq->load_last_update_time_copy = sa->last_update_time;
#endif

	/* Trace CPU load, unless cfs_rq belongs to a non-root task_group */
	if (cfs_rq == &rq_of(cfs_rq)->cfs)
		trace_sched_load_avg_cpu(cpu_of(rq_of(cfs_rq)), cfs_rq);

	if (update_freq && (decayed || removed_util))
		cfs_rq_util_change(cfs_rq);

	return decayed || removed;
}

/*
 * Optional action to be done while updating the load average
 */
#define UPDATE_TG	0x1
#define SKIP_AGE_LOAD	0x2

/* Update task and its cfs_rq load average */
static inline void update_load_avg(struct sched_entity *se, int flags)
{
	struct cfs_rq *cfs_rq = cfs_rq_of(se);
	u64 now = cfs_rq_clock_task(cfs_rq);
	int cpu = cpu_of(rq_of(cfs_rq));
	int decayed;
	void *ptr = NULL;

	/*
	 * Track task load average for carrying it to new CPU after migrated, and
	 * track group sched_entity load average for task_h_load calc in migration
	 */
	if (se->avg.last_update_time && !(flags & SKIP_AGE_LOAD)) {
		__update_load_avg(now, cpu, &se->avg,
			  se->on_rq * scale_load_down(se->load.weight),
			  cfs_rq->curr == se, NULL);
	}

	decayed  = update_cfs_rq_load_avg(now, cfs_rq, true);
	decayed |= propagate_entity_load_avg(se);

	if (decayed && (flags & UPDATE_TG))
		update_tg_load_avg(cfs_rq, 0);

	if (entity_is_task(se)) {
#ifdef CONFIG_SCHED_WALT
		ptr = (void *)&(task_of(se)->ravg);
#endif
		trace_sched_load_avg_task(task_of(se), &se->avg, ptr);
	}
}

/**
 * attach_entity_load_avg - attach this entity to its cfs_rq load avg
 * @cfs_rq: cfs_rq to attach to
 * @se: sched_entity to attach
 *
 * Must call update_cfs_rq_load_avg() before this, since we rely on
 * cfs_rq->avg.last_update_time being current.
 */
static void attach_entity_load_avg(struct cfs_rq *cfs_rq, struct sched_entity *se)
{
	se->avg.last_update_time = cfs_rq->avg.last_update_time;
	cfs_rq->avg.load_avg += se->avg.load_avg;
	cfs_rq->avg.load_sum += se->avg.load_sum;
	cfs_rq->avg.util_avg += se->avg.util_avg;
	cfs_rq->avg.util_sum += se->avg.util_sum;
	set_tg_cfs_propagate(cfs_rq);

	cfs_rq_util_change(cfs_rq);
}

/**
 * detach_entity_load_avg - detach this entity from its cfs_rq load avg
 * @cfs_rq: cfs_rq to detach from
 * @se: sched_entity to detach
 *
 * Must call update_cfs_rq_load_avg() before this, since we rely on
 * cfs_rq->avg.last_update_time being current.
 */
static void detach_entity_load_avg(struct cfs_rq *cfs_rq, struct sched_entity *se)
{

	sub_positive(&cfs_rq->avg.load_avg, se->avg.load_avg);
	sub_positive(&cfs_rq->avg.load_sum, se->avg.load_sum);
	sub_positive(&cfs_rq->avg.util_avg, se->avg.util_avg);
	sub_positive(&cfs_rq->avg.util_sum, se->avg.util_sum);
	set_tg_cfs_propagate(cfs_rq);

	cfs_rq_util_change(cfs_rq);
}

/* Add the load generated by se into cfs_rq's load average */
static inline void
enqueue_entity_load_avg(struct cfs_rq *cfs_rq, struct sched_entity *se)
{
	struct sched_avg *sa = &se->avg;

	cfs_rq->runnable_load_avg += sa->load_avg;
	cfs_rq->runnable_load_sum += sa->load_sum;

	if (!sa->last_update_time) {
		attach_entity_load_avg(cfs_rq, se);
		update_tg_load_avg(cfs_rq, 0);
	}
}

/* Remove the runnable load generated by se from cfs_rq's runnable load average */
static inline void
dequeue_entity_load_avg(struct cfs_rq *cfs_rq, struct sched_entity *se)
{
	cfs_rq->runnable_load_avg =
		max_t(long, cfs_rq->runnable_load_avg - se->avg.load_avg, 0);
	cfs_rq->runnable_load_sum =
		max_t(s64,  cfs_rq->runnable_load_sum - se->avg.load_sum, 0);
}

#ifndef CONFIG_64BIT
static inline u64 cfs_rq_last_update_time(struct cfs_rq *cfs_rq)
{
	u64 last_update_time_copy;
	u64 last_update_time;

	do {
		last_update_time_copy = cfs_rq->load_last_update_time_copy;
		smp_rmb();
		last_update_time = cfs_rq->avg.last_update_time;
	} while (last_update_time != last_update_time_copy);

	return last_update_time;
}
#else
static inline u64 cfs_rq_last_update_time(struct cfs_rq *cfs_rq)
{
	return cfs_rq->avg.last_update_time;
}
#endif

/*
 * Synchronize entity load avg of dequeued entity without locking
 * the previous rq.
 */
void sync_entity_load_avg(struct sched_entity *se)
{
	struct cfs_rq *cfs_rq = cfs_rq_of(se);
	u64 last_update_time;

	last_update_time = cfs_rq_last_update_time(cfs_rq);
	__update_load_avg(last_update_time, cpu_of(rq_of(cfs_rq)), &se->avg, 0, 0, NULL);
}

/*
 * Task first catches up with cfs_rq, and then subtract
 * itself from the cfs_rq (task must be off the queue now).
 */
void remove_entity_load_avg(struct sched_entity *se)
{
	struct cfs_rq *cfs_rq = cfs_rq_of(se);

	/*
	 * Newly created task or never used group entity should not be removed
	 * from its (source) cfs_rq
	 */
	if (se->avg.last_update_time == 0)
		return;

	sync_entity_load_avg(se);
	atomic_long_add(se->avg.load_avg, &cfs_rq->removed_load_avg);
	atomic_long_add(se->avg.util_avg, &cfs_rq->removed_util_avg);
}

/*
 * Update the rq's load with the elapsed running time before entering
 * idle. if the last scheduled task is not a CFS task, idle_enter will
 * be the only way to update the runnable statistic.
 */
void idle_enter_fair(struct rq *this_rq)
{
}

/*
 * Update the rq's load with the elapsed idle time before a task is
 * scheduled. if the newly scheduled task is not a CFS task, idle_exit will
 * be the only way to update the runnable statistic.
 */
void idle_exit_fair(struct rq *this_rq)
{
}

static inline unsigned long cfs_rq_runnable_load_avg(struct cfs_rq *cfs_rq)
{
	return cfs_rq->runnable_load_avg;
}

static inline unsigned long cfs_rq_load_avg(struct cfs_rq *cfs_rq)
{
	return cfs_rq->avg.load_avg;
}

static int idle_balance(struct rq *this_rq);

#else /* CONFIG_SMP */

static inline int
update_cfs_rq_load_avg(u64 now, struct cfs_rq *cfs_rq, bool update_freq)
{
	return 0;
}

#define UPDATE_TG	0x0
#define SKIP_AGE_LOAD	0x0

static inline void update_load_avg(struct sched_entity *se, int not_used1){}
static inline void
enqueue_entity_load_avg(struct cfs_rq *cfs_rq, struct sched_entity *se) {}
static inline void
dequeue_entity_load_avg(struct cfs_rq *cfs_rq, struct sched_entity *se) {}
static inline void remove_entity_load_avg(struct sched_entity *se) {}

static inline void
attach_entity_load_avg(struct cfs_rq *cfs_rq, struct sched_entity *se) {}
static inline void
detach_entity_load_avg(struct cfs_rq *cfs_rq, struct sched_entity *se) {}

static inline int idle_balance(struct rq *rq)
{
	return 0;
}

static inline void inc_cfs_rq_hmp_stats(struct cfs_rq *cfs_rq,
	 struct task_struct *p, int change_cra) { }

static inline void dec_cfs_rq_hmp_stats(struct cfs_rq *cfs_rq,
	 struct task_struct *p, int change_cra) { }

#endif /* CONFIG_SMP */

static void enqueue_sleeper(struct cfs_rq *cfs_rq, struct sched_entity *se)
{
#ifdef CONFIG_SCHEDSTATS
	struct task_struct *tsk = NULL;

	if (entity_is_task(se))
		tsk = task_of(se);

	if (se->statistics.sleep_start) {
		u64 delta = rq_clock(rq_of(cfs_rq)) - se->statistics.sleep_start;

		if ((s64)delta < 0)
			delta = 0;

		if (unlikely(delta > se->statistics.sleep_max))
			se->statistics.sleep_max = delta;

		se->statistics.sleep_start = 0;
		se->statistics.sum_sleep_runtime += delta;

		if (tsk) {
			account_scheduler_latency(tsk, delta >> 10, 1);
			trace_sched_stat_sleep(tsk, delta);
		}
	}
	if (se->statistics.block_start) {
		u64 delta = rq_clock(rq_of(cfs_rq)) - se->statistics.block_start;

		if ((s64)delta < 0)
			delta = 0;

		if (unlikely(delta > se->statistics.block_max))
			se->statistics.block_max = delta;

		se->statistics.block_start = 0;
		se->statistics.sum_sleep_runtime += delta;

		if (tsk) {
			if (tsk->in_iowait) {
				se->statistics.iowait_sum += delta;
				se->statistics.iowait_count++;
				trace_sched_stat_iowait(tsk, delta);
			}

			trace_sched_stat_blocked(tsk, delta);
			trace_sched_blocked_reason(tsk);

			/*
			 * Blocking time is in units of nanosecs, so shift by
			 * 20 to get a milliseconds-range estimation of the
			 * amount of time that the task spent sleeping:
			 */
			if (unlikely(prof_on == SLEEP_PROFILING)) {
				profile_hits(SLEEP_PROFILING,
						(void *)get_wchan(tsk),
						delta >> 20);
			}
			account_scheduler_latency(tsk, delta >> 10, 0);
		}
	}
#endif
}

static void check_spread(struct cfs_rq *cfs_rq, struct sched_entity *se)
{
#ifdef CONFIG_SCHED_DEBUG
	s64 d = se->vruntime - cfs_rq->min_vruntime;

	if (d < 0)
		d = -d;

	if (d > 3*sysctl_sched_latency)
		schedstat_inc(cfs_rq, nr_spread_over);
#endif
}

static void
place_entity(struct cfs_rq *cfs_rq, struct sched_entity *se, int initial)
{
	u64 vruntime = cfs_rq->min_vruntime;

	/*
	 * The 'current' period is already promised to the current tasks,
	 * however the extra weight of the new task will slow them down a
	 * little, place the new task so that it fits in the slot that
	 * stays open at the end.
	 */
	if (initial && sched_feat(START_DEBIT))
		vruntime += sched_vslice(cfs_rq, se);

	/* sleeps up to a single latency don't count. */
	if (!initial) {
		unsigned long thresh = sysctl_sched_latency;

		/*
		 * Halve their sleep time's effect, to allow
		 * for a gentler effect of sleepers:
		 */
		if (sched_feat(GENTLE_FAIR_SLEEPERS))
			thresh >>= 1;

		vruntime -= thresh;
	}

	/* ensure we never gain time by being placed backwards. */
	se->vruntime = max_vruntime(se->vruntime, vruntime);
}

static void check_enqueue_throttle(struct cfs_rq *cfs_rq);

static void
enqueue_entity(struct cfs_rq *cfs_rq, struct sched_entity *se, int flags)
{
	/*
	 * Update the normalized vruntime before updating min_vruntime
	 * through calling update_curr().
	 */
	if (!(flags & ENQUEUE_WAKEUP) || (flags & ENQUEUE_WAKING))
		se->vruntime += cfs_rq->min_vruntime;

	/*
	 * Update run-time statistics of the 'current'.
	 */
	update_curr(cfs_rq);
	update_load_avg(se, UPDATE_TG);
	enqueue_entity_load_avg(cfs_rq, se);
	update_cfs_shares(se);
	account_entity_enqueue(cfs_rq, se);

	if (flags & ENQUEUE_WAKEUP) {
		place_entity(cfs_rq, se, 0);
		enqueue_sleeper(cfs_rq, se);
	}

	update_stats_enqueue(cfs_rq, se);
	check_spread(cfs_rq, se);
	if (se != cfs_rq->curr)
		__enqueue_entity(cfs_rq, se);
	se->on_rq = 1;

	if (cfs_rq->nr_running == 1) {
		list_add_leaf_cfs_rq(cfs_rq);
		check_enqueue_throttle(cfs_rq);
	}
}

static void __clear_buddies_last(struct sched_entity *se)
{
	for_each_sched_entity(se) {
		struct cfs_rq *cfs_rq = cfs_rq_of(se);
		if (cfs_rq->last != se)
			break;

		cfs_rq->last = NULL;
	}
}

static void __clear_buddies_next(struct sched_entity *se)
{
	for_each_sched_entity(se) {
		struct cfs_rq *cfs_rq = cfs_rq_of(se);
		if (cfs_rq->next != se)
			break;

		cfs_rq->next = NULL;
	}
}

static void __clear_buddies_skip(struct sched_entity *se)
{
	for_each_sched_entity(se) {
		struct cfs_rq *cfs_rq = cfs_rq_of(se);
		if (cfs_rq->skip != se)
			break;

		cfs_rq->skip = NULL;
	}
}

static void clear_buddies(struct cfs_rq *cfs_rq, struct sched_entity *se)
{
	if (cfs_rq->last == se)
		__clear_buddies_last(se);

	if (cfs_rq->next == se)
		__clear_buddies_next(se);

	if (cfs_rq->skip == se)
		__clear_buddies_skip(se);
}

static __always_inline void return_cfs_rq_runtime(struct cfs_rq *cfs_rq);

static void
dequeue_entity(struct cfs_rq *cfs_rq, struct sched_entity *se, int flags)
{
	/*
	 * Update run-time statistics of the 'current'.
	 */
	update_curr(cfs_rq);

	/*
	 * When dequeuing a sched_entity, we must:
	 *   - Update loads to have both entity and cfs_rq synced with now.
	 *   - Substract its load from the cfs_rq->runnable_avg.
	 *   - Substract its previous weight from cfs_rq->load.weight.
	 *   - For group entity, update its weight to reflect the new share
	 *     of its group cfs_rq.
	 */
	update_load_avg(se, UPDATE_TG);
	dequeue_entity_load_avg(cfs_rq, se);

	update_stats_dequeue(cfs_rq, se);
	if (flags & DEQUEUE_SLEEP) {
#ifdef CONFIG_SCHEDSTATS
		if (entity_is_task(se)) {
			struct task_struct *tsk = task_of(se);

			if (tsk->state & TASK_INTERRUPTIBLE)
				se->statistics.sleep_start = rq_clock(rq_of(cfs_rq));
			if (tsk->state & TASK_UNINTERRUPTIBLE)
				se->statistics.block_start = rq_clock(rq_of(cfs_rq));
		}
#endif
	}

	clear_buddies(cfs_rq, se);

	if (se != cfs_rq->curr)
		__dequeue_entity(cfs_rq, se);
	se->on_rq = 0;
	account_entity_dequeue(cfs_rq, se);

	/*
	 * Normalize the entity after updating the min_vruntime because the
	 * update can refer to the ->curr item and we need to reflect this
	 * movement in our normalized position.
	 */
	if (!(flags & DEQUEUE_SLEEP))
		se->vruntime -= cfs_rq->min_vruntime;

	/* return excess runtime on last dequeue */
	return_cfs_rq_runtime(cfs_rq);

	update_min_vruntime(cfs_rq);
	update_cfs_shares(se);
}

/*
 * Preempt the current task with a newly woken task if needed:
 */
static void
check_preempt_tick(struct cfs_rq *cfs_rq, struct sched_entity *curr)
{
	unsigned long ideal_runtime, delta_exec;
	struct sched_entity *se;
	s64 delta;

	ideal_runtime = sched_slice(cfs_rq, curr);
	delta_exec = curr->sum_exec_runtime - curr->prev_sum_exec_runtime;
	if (delta_exec > ideal_runtime) {
		resched_curr(rq_of(cfs_rq));
		/*
		 * The current task ran long enough, ensure it doesn't get
		 * re-elected due to buddy favours.
		 */
		clear_buddies(cfs_rq, curr);
		return;
	}

	/*
	 * Ensure that a task that missed wakeup preemption by a
	 * narrow margin doesn't have to wait for a full slice.
	 * This also mitigates buddy induced latencies under load.
	 */
	if (delta_exec < sysctl_sched_min_granularity)
		return;

	se = __pick_first_entity(cfs_rq);
	delta = curr->vruntime - se->vruntime;

	if (delta < 0)
		return;

	if (delta > ideal_runtime)
		resched_curr(rq_of(cfs_rq));
}

static void
set_next_entity(struct cfs_rq *cfs_rq, struct sched_entity *se)
{
	/* 'current' is not kept within the tree. */
	if (se->on_rq) {
		/*
		 * Any task has to be enqueued before it get to execute on
		 * a CPU. So account for the time it spent waiting on the
		 * runqueue.
		 */
		update_stats_wait_end(cfs_rq, se);
		__dequeue_entity(cfs_rq, se);
		update_load_avg(se, UPDATE_TG);
	}

	update_stats_curr_start(cfs_rq, se);
	cfs_rq->curr = se;
#ifdef CONFIG_SCHEDSTATS
	/*
	 * Track our maximum slice length, if the CPU's load is at
	 * least twice that of our own weight (i.e. dont track it
	 * when there are only lesser-weight tasks around):
	 */
	if (rq_of(cfs_rq)->load.weight >= 2*se->load.weight) {
		se->statistics.slice_max = max(se->statistics.slice_max,
			se->sum_exec_runtime - se->prev_sum_exec_runtime);
	}
#endif
	se->prev_sum_exec_runtime = se->sum_exec_runtime;
}

static int
wakeup_preempt_entity(struct sched_entity *curr, struct sched_entity *se);

/*
 * Pick the next process, keeping these things in mind, in this order:
 * 1) keep things fair between processes/task groups
 * 2) pick the "next" process, since someone really wants that to run
 * 3) pick the "last" process, for cache locality
 * 4) do not run the "skip" process, if something else is available
 */
static struct sched_entity *
pick_next_entity(struct cfs_rq *cfs_rq, struct sched_entity *curr)
{
	struct sched_entity *left = __pick_first_entity(cfs_rq);
	struct sched_entity *se;

	/*
	 * If curr is set we have to see if its left of the leftmost entity
	 * still in the tree, provided there was anything in the tree at all.
	 */
	if (!left || (curr && entity_before(curr, left)))
		left = curr;

	se = left; /* ideally we run the leftmost entity */

	/*
	 * Avoid running the skip buddy, if running something else can
	 * be done without getting too unfair.
	 */
	if (cfs_rq->skip == se) {
		struct sched_entity *second;

		if (se == curr) {
			second = __pick_first_entity(cfs_rq);
		} else {
			second = __pick_next_entity(se);
			if (!second || (curr && entity_before(curr, second)))
				second = curr;
		}

		if (second && wakeup_preempt_entity(second, left) < 1)
			se = second;
	}

	/*
	 * Prefer last buddy, try to return the CPU to a preempted task.
	 */
	if (cfs_rq->last && wakeup_preempt_entity(cfs_rq->last, left) < 1)
		se = cfs_rq->last;

	/*
	 * Someone really wants this to run. If it's not unfair, run it.
	 */
	if (cfs_rq->next && wakeup_preempt_entity(cfs_rq->next, left) < 1)
		se = cfs_rq->next;

	clear_buddies(cfs_rq, se);

	return se;
}

static bool check_cfs_rq_runtime(struct cfs_rq *cfs_rq);

static void put_prev_entity(struct cfs_rq *cfs_rq, struct sched_entity *prev)
{
	/*
	 * If still on the runqueue then deactivate_task()
	 * was not called and update_curr() has to be done:
	 */
	if (prev->on_rq)
		update_curr(cfs_rq);

	/* throttle cfs_rqs exceeding runtime */
	check_cfs_rq_runtime(cfs_rq);

	check_spread(cfs_rq, prev);
	if (prev->on_rq) {
		update_stats_wait_start(cfs_rq, prev);
		/* Put 'current' back into the tree. */
		__enqueue_entity(cfs_rq, prev);
		/* in !on_rq case, update occurred at dequeue */
		update_load_avg(prev, 0);
	}
	cfs_rq->curr = NULL;
}

static void
entity_tick(struct cfs_rq *cfs_rq, struct sched_entity *curr, int queued)
{
	/*
	 * Update run-time statistics of the 'current'.
	 */
	update_curr(cfs_rq);

	/*
	 * Ensure that runnable average is periodically updated.
	 */
	update_load_avg(curr, UPDATE_TG);
	update_cfs_shares(curr);

#ifdef CONFIG_SCHED_HRTICK
	/*
	 * queued ticks are scheduled to match the slice, so don't bother
	 * validating it and just reschedule.
	 */
	if (queued) {
		resched_curr(rq_of(cfs_rq));
		return;
	}
	/*
	 * don't let the period tick interfere with the hrtick preemption
	 */
	if (!sched_feat(DOUBLE_TICK) &&
			hrtimer_active(&rq_of(cfs_rq)->hrtick_timer))
		return;
#endif

	if (cfs_rq->nr_running > 1)
		check_preempt_tick(cfs_rq, curr);
}


/**************************************************
 * CFS bandwidth control machinery
 */

#ifdef CONFIG_CFS_BANDWIDTH

#ifdef HAVE_JUMP_LABEL
static struct static_key __cfs_bandwidth_used;

static inline bool cfs_bandwidth_used(void)
{
	return static_key_false(&__cfs_bandwidth_used);
}

void cfs_bandwidth_usage_inc(void)
{
	static_key_slow_inc(&__cfs_bandwidth_used);
}

void cfs_bandwidth_usage_dec(void)
{
	static_key_slow_dec(&__cfs_bandwidth_used);
}
#else /* HAVE_JUMP_LABEL */
static bool cfs_bandwidth_used(void)
{
	return true;
}

void cfs_bandwidth_usage_inc(void) {}
void cfs_bandwidth_usage_dec(void) {}
#endif /* HAVE_JUMP_LABEL */

/*
 * default period for cfs group bandwidth.
 * default: 0.1s, units: nanoseconds
 */
static inline u64 default_cfs_period(void)
{
	return 100000000ULL;
}

static inline u64 sched_cfs_bandwidth_slice(void)
{
	return (u64)sysctl_sched_cfs_bandwidth_slice * NSEC_PER_USEC;
}

/*
 * Replenish runtime according to assigned quota and update expiration time.
 * We use sched_clock_cpu directly instead of rq->clock to avoid adding
 * additional synchronization around rq->lock.
 *
 * requires cfs_b->lock
 */
void __refill_cfs_bandwidth_runtime(struct cfs_bandwidth *cfs_b)
{
	u64 now;

	if (cfs_b->quota == RUNTIME_INF)
		return;

	now = sched_clock_cpu(smp_processor_id());
	cfs_b->runtime = cfs_b->quota;
	cfs_b->runtime_expires = now + ktime_to_ns(cfs_b->period);
}

static inline struct cfs_bandwidth *tg_cfs_bandwidth(struct task_group *tg)
{
	return &tg->cfs_bandwidth;
}

/* rq->task_clock normalized against any time this cfs_rq has spent throttled */
static inline u64 cfs_rq_clock_task(struct cfs_rq *cfs_rq)
{
	if (unlikely(cfs_rq->throttle_count))
		return cfs_rq->throttled_clock_task;

	return rq_clock_task(rq_of(cfs_rq)) - cfs_rq->throttled_clock_task_time;
}

/* returns 0 on failure to allocate runtime */
static int assign_cfs_rq_runtime(struct cfs_rq *cfs_rq)
{
	struct task_group *tg = cfs_rq->tg;
	struct cfs_bandwidth *cfs_b = tg_cfs_bandwidth(tg);
	u64 amount = 0, min_amount, expires;

	/* note: this is a positive sum as runtime_remaining <= 0 */
	min_amount = sched_cfs_bandwidth_slice() - cfs_rq->runtime_remaining;

	raw_spin_lock(&cfs_b->lock);
	if (cfs_b->quota == RUNTIME_INF)
		amount = min_amount;
	else {
		start_cfs_bandwidth(cfs_b);

		if (cfs_b->runtime > 0) {
			amount = min(cfs_b->runtime, min_amount);
			cfs_b->runtime -= amount;
			cfs_b->idle = 0;
		}
	}
	expires = cfs_b->runtime_expires;
	raw_spin_unlock(&cfs_b->lock);

	cfs_rq->runtime_remaining += amount;
	/*
	 * we may have advanced our local expiration to account for allowed
	 * spread between our sched_clock and the one on which runtime was
	 * issued.
	 */
	if ((s64)(expires - cfs_rq->runtime_expires) > 0)
		cfs_rq->runtime_expires = expires;

	return cfs_rq->runtime_remaining > 0;
}

/*
 * Note: This depends on the synchronization provided by sched_clock and the
 * fact that rq->clock snapshots this value.
 */
static void expire_cfs_rq_runtime(struct cfs_rq *cfs_rq)
{
	struct cfs_bandwidth *cfs_b = tg_cfs_bandwidth(cfs_rq->tg);

	/* if the deadline is ahead of our clock, nothing to do */
	if (likely((s64)(rq_clock(rq_of(cfs_rq)) - cfs_rq->runtime_expires) < 0))
		return;

	if (cfs_rq->runtime_remaining < 0)
		return;

	/*
	 * If the local deadline has passed we have to consider the
	 * possibility that our sched_clock is 'fast' and the global deadline
	 * has not truly expired.
	 *
	 * Fortunately we can check determine whether this the case by checking
	 * whether the global deadline has advanced. It is valid to compare
	 * cfs_b->runtime_expires without any locks since we only care about
	 * exact equality, so a partial write will still work.
	 */

	if (cfs_rq->runtime_expires != cfs_b->runtime_expires) {
		/* extend local deadline, drift is bounded above by 2 ticks */
		cfs_rq->runtime_expires += TICK_NSEC;
	} else {
		/* global deadline is ahead, expiration has passed */
		cfs_rq->runtime_remaining = 0;
	}
}

static void __account_cfs_rq_runtime(struct cfs_rq *cfs_rq, u64 delta_exec)
{
	/* dock delta_exec before expiring quota (as it could span periods) */
	cfs_rq->runtime_remaining -= delta_exec;
	expire_cfs_rq_runtime(cfs_rq);

	if (likely(cfs_rq->runtime_remaining > 0))
		return;

	/*
	 * if we're unable to extend our runtime we resched so that the active
	 * hierarchy can be throttled
	 */
	if (!assign_cfs_rq_runtime(cfs_rq) && likely(cfs_rq->curr))
		resched_curr(rq_of(cfs_rq));
}

static __always_inline
void account_cfs_rq_runtime(struct cfs_rq *cfs_rq, u64 delta_exec)
{
	if (!cfs_bandwidth_used() || !cfs_rq->runtime_enabled)
		return;

	__account_cfs_rq_runtime(cfs_rq, delta_exec);
}

static inline int cfs_rq_throttled(struct cfs_rq *cfs_rq)
{
	return cfs_bandwidth_used() && cfs_rq->throttled;
}

#ifdef CONFIG_SCHED_HMP
/*
 * Check if task is part of a hierarchy where some cfs_rq does not have any
 * runtime left.
 *
 * We can't rely on throttled_hierarchy() to do this test, as
 * cfs_rq->throttle_count will not be updated yet when this function is called
 * from scheduler_tick()
 */
static int task_will_be_throttled(struct task_struct *p)
{
	struct sched_entity *se = &p->se;
	struct cfs_rq *cfs_rq;

	if (!cfs_bandwidth_used())
		return 0;

	for_each_sched_entity(se) {
		cfs_rq = cfs_rq_of(se);
		if (!cfs_rq->runtime_enabled)
			continue;
		if (cfs_rq->runtime_remaining <= 0)
			return 1;
	}

	return 0;
}
#endif

/* check whether cfs_rq, or any parent, is throttled */
static inline int throttled_hierarchy(struct cfs_rq *cfs_rq)
{
	return cfs_bandwidth_used() && cfs_rq->throttle_count;
}

/*
 * Ensure that neither of the group entities corresponding to src_cpu or
 * dest_cpu are members of a throttled hierarchy when performing group
 * load-balance operations.
 */
static inline int throttled_lb_pair(struct task_group *tg,
				    int src_cpu, int dest_cpu)
{
	struct cfs_rq *src_cfs_rq, *dest_cfs_rq;

	src_cfs_rq = tg->cfs_rq[src_cpu];
	dest_cfs_rq = tg->cfs_rq[dest_cpu];

	return throttled_hierarchy(src_cfs_rq) ||
	       throttled_hierarchy(dest_cfs_rq);
}

/* updated child weight may affect parent so we have to do this bottom up */
static int tg_unthrottle_up(struct task_group *tg, void *data)
{
	struct rq *rq = data;
	struct cfs_rq *cfs_rq = tg->cfs_rq[cpu_of(rq)];

	cfs_rq->throttle_count--;
#ifdef CONFIG_SMP
	if (!cfs_rq->throttle_count) {
		/* adjust cfs_rq_clock_task() */
		cfs_rq->throttled_clock_task_time += rq_clock_task(rq) -
					     cfs_rq->throttled_clock_task;
	}
#endif

	return 0;
}

static int tg_throttle_down(struct task_group *tg, void *data)
{
	struct rq *rq = data;
	struct cfs_rq *cfs_rq = tg->cfs_rq[cpu_of(rq)];

	/* group is entering throttled state, stop time */
	if (!cfs_rq->throttle_count)
		cfs_rq->throttled_clock_task = rq_clock_task(rq);
	cfs_rq->throttle_count++;

	return 0;
}

static void throttle_cfs_rq(struct cfs_rq *cfs_rq)
{
	struct rq *rq = rq_of(cfs_rq);
	struct cfs_bandwidth *cfs_b = tg_cfs_bandwidth(cfs_rq->tg);
	struct sched_entity *se;
	long task_delta, dequeue = 1;
	bool empty;

	se = cfs_rq->tg->se[cpu_of(rq_of(cfs_rq))];

	/* freeze hierarchy runnable averages while throttled */
	rcu_read_lock();
	walk_tg_tree_from(cfs_rq->tg, tg_throttle_down, tg_nop, (void *)rq);
	rcu_read_unlock();

	task_delta = cfs_rq->h_nr_running;
	for_each_sched_entity(se) {
		struct cfs_rq *qcfs_rq = cfs_rq_of(se);
		/* throttled entity or throttle-on-deactivate */
		if (!se->on_rq)
			break;

		if (dequeue)
			dequeue_entity(qcfs_rq, se, DEQUEUE_SLEEP);
		qcfs_rq->h_nr_running -= task_delta;
		dec_throttled_cfs_rq_hmp_stats(&qcfs_rq->hmp_stats, cfs_rq);

		if (qcfs_rq->load.weight)
			dequeue = 0;
	}

	if (!se) {
		sub_nr_running(rq, task_delta);
		dec_throttled_cfs_rq_hmp_stats(&rq->hmp_stats, cfs_rq);
	}

	cfs_rq->throttled = 1;
	cfs_rq->throttled_clock = rq_clock(rq);
	raw_spin_lock(&cfs_b->lock);
	empty = list_empty(&cfs_b->throttled_cfs_rq);

	/*
	 * Add to the _head_ of the list, so that an already-started
	 * distribute_cfs_runtime will not see us
	 */
	list_add_rcu(&cfs_rq->throttled_list, &cfs_b->throttled_cfs_rq);

	/*
	 * If we're the first throttled task, make sure the bandwidth
	 * timer is running.
	 */
	if (empty)
		start_cfs_bandwidth(cfs_b);

	raw_spin_unlock(&cfs_b->lock);

	/* Log effect on hmp stats after throttling */
	trace_sched_cpu_load_cgroup(rq, idle_cpu(cpu_of(rq)),
			     sched_irqload(cpu_of(rq)),
			     power_cost(cpu_of(rq), 0),
			     cpu_temp(cpu_of(rq)));
}

void unthrottle_cfs_rq(struct cfs_rq *cfs_rq)
{
	struct rq *rq = rq_of(cfs_rq);
	struct cfs_bandwidth *cfs_b = tg_cfs_bandwidth(cfs_rq->tg);
	struct sched_entity *se;
	int enqueue = 1;
	long task_delta;
	struct cfs_rq *tcfs_rq __maybe_unused = cfs_rq;

	se = cfs_rq->tg->se[cpu_of(rq)];

	cfs_rq->throttled = 0;

	update_rq_clock(rq);

	raw_spin_lock(&cfs_b->lock);
	cfs_b->throttled_time += rq_clock(rq) - cfs_rq->throttled_clock;
	list_del_rcu(&cfs_rq->throttled_list);
	raw_spin_unlock(&cfs_b->lock);

	/* update hierarchical throttle state */
	walk_tg_tree_from(cfs_rq->tg, tg_nop, tg_unthrottle_up, (void *)rq);

	if (!cfs_rq->load.weight)
		return;

	task_delta = cfs_rq->h_nr_running;
	for_each_sched_entity(se) {
		if (se->on_rq)
			enqueue = 0;

		cfs_rq = cfs_rq_of(se);
		if (enqueue)
			enqueue_entity(cfs_rq, se, ENQUEUE_WAKEUP);
		cfs_rq->h_nr_running += task_delta;
		inc_throttled_cfs_rq_hmp_stats(&cfs_rq->hmp_stats, tcfs_rq);

		if (cfs_rq_throttled(cfs_rq))
			break;
	}

	if (!se) {
		add_nr_running(rq, task_delta);
		inc_throttled_cfs_rq_hmp_stats(&rq->hmp_stats, tcfs_rq);
	}

	/* determine whether we need to wake up potentially idle cpu */
	if (rq->curr == rq->idle && rq->cfs.nr_running)
		resched_curr(rq);

	/* Log effect on hmp stats after un-throttling */
	trace_sched_cpu_load_cgroup(rq, idle_cpu(cpu_of(rq)),
			     sched_irqload(cpu_of(rq)),
			     power_cost(cpu_of(rq), 0),
			     cpu_temp(cpu_of(rq)));
}

static u64 distribute_cfs_runtime(struct cfs_bandwidth *cfs_b,
		u64 remaining, u64 expires)
{
	struct cfs_rq *cfs_rq;
	u64 runtime;
	u64 starting_runtime = remaining;

	rcu_read_lock();
	list_for_each_entry_rcu(cfs_rq, &cfs_b->throttled_cfs_rq,
				throttled_list) {
		struct rq *rq = rq_of(cfs_rq);

		raw_spin_lock(&rq->lock);
		if (!cfs_rq_throttled(cfs_rq))
			goto next;

		runtime = -cfs_rq->runtime_remaining + 1;
		if (runtime > remaining)
			runtime = remaining;
		remaining -= runtime;

		cfs_rq->runtime_remaining += runtime;
		cfs_rq->runtime_expires = expires;

		/* we check whether we're throttled above */
		if (cfs_rq->runtime_remaining > 0)
			unthrottle_cfs_rq(cfs_rq);

next:
		raw_spin_unlock(&rq->lock);

		if (!remaining)
			break;
	}
	rcu_read_unlock();

	return starting_runtime - remaining;
}

/*
 * Responsible for refilling a task_group's bandwidth and unthrottling its
 * cfs_rqs as appropriate. If there has been no activity within the last
 * period the timer is deactivated until scheduling resumes; cfs_b->idle is
 * used to track this state.
 */
static int do_sched_cfs_period_timer(struct cfs_bandwidth *cfs_b, int overrun)
{
	u64 runtime, runtime_expires;
	int throttled;

	/* no need to continue the timer with no bandwidth constraint */
	if (cfs_b->quota == RUNTIME_INF)
		goto out_deactivate;

	throttled = !list_empty(&cfs_b->throttled_cfs_rq);
	cfs_b->nr_periods += overrun;

	/*
	 * idle depends on !throttled (for the case of a large deficit), and if
	 * we're going inactive then everything else can be deferred
	 */
	if (cfs_b->idle && !throttled)
		goto out_deactivate;

	__refill_cfs_bandwidth_runtime(cfs_b);

	if (!throttled) {
		/* mark as potentially idle for the upcoming period */
		cfs_b->idle = 1;
		return 0;
	}

	/* account preceding periods in which throttling occurred */
	cfs_b->nr_throttled += overrun;

	runtime_expires = cfs_b->runtime_expires;

	/*
	 * This check is repeated as we are holding onto the new bandwidth while
	 * we unthrottle. This can potentially race with an unthrottled group
	 * trying to acquire new bandwidth from the global pool. This can result
	 * in us over-using our runtime if it is all used during this loop, but
	 * only by limited amounts in that extreme case.
	 */
	while (throttled && cfs_b->runtime > 0) {
		runtime = cfs_b->runtime;
		raw_spin_unlock(&cfs_b->lock);
		/* we can't nest cfs_b->lock while distributing bandwidth */
		runtime = distribute_cfs_runtime(cfs_b, runtime,
						 runtime_expires);
		raw_spin_lock(&cfs_b->lock);

		throttled = !list_empty(&cfs_b->throttled_cfs_rq);

		cfs_b->runtime -= min(runtime, cfs_b->runtime);
	}

	/*
	 * While we are ensured activity in the period following an
	 * unthrottle, this also covers the case in which the new bandwidth is
	 * insufficient to cover the existing bandwidth deficit.  (Forcing the
	 * timer to remain active while there are any throttled entities.)
	 */
	cfs_b->idle = 0;

	return 0;

out_deactivate:
	return 1;
}

/* a cfs_rq won't donate quota below this amount */
static const u64 min_cfs_rq_runtime = 1 * NSEC_PER_MSEC;
/* minimum remaining period time to redistribute slack quota */
static const u64 min_bandwidth_expiration = 2 * NSEC_PER_MSEC;
/* how long we wait to gather additional slack before distributing */
static const u64 cfs_bandwidth_slack_period = 5 * NSEC_PER_MSEC;

/*
 * Are we near the end of the current quota period?
 *
 * Requires cfs_b->lock for hrtimer_expires_remaining to be safe against the
 * hrtimer base being cleared by hrtimer_start. In the case of
 * migrate_hrtimers, base is never cleared, so we are fine.
 */
static int runtime_refresh_within(struct cfs_bandwidth *cfs_b, u64 min_expire)
{
	struct hrtimer *refresh_timer = &cfs_b->period_timer;
	u64 remaining;

	/* if the call-back is running a quota refresh is already occurring */
	if (hrtimer_callback_running(refresh_timer))
		return 1;

	/* is a quota refresh about to occur? */
	remaining = ktime_to_ns(hrtimer_expires_remaining(refresh_timer));
	if (remaining < min_expire)
		return 1;

	return 0;
}

static void start_cfs_slack_bandwidth(struct cfs_bandwidth *cfs_b)
{
	u64 min_left = cfs_bandwidth_slack_period + min_bandwidth_expiration;

	/* if there's a quota refresh soon don't bother with slack */
	if (runtime_refresh_within(cfs_b, min_left))
		return;

	hrtimer_start(&cfs_b->slack_timer,
			ns_to_ktime(cfs_bandwidth_slack_period),
			HRTIMER_MODE_REL);
}

/* we know any runtime found here is valid as update_curr() precedes return */
static void __return_cfs_rq_runtime(struct cfs_rq *cfs_rq)
{
	struct cfs_bandwidth *cfs_b = tg_cfs_bandwidth(cfs_rq->tg);
	s64 slack_runtime = cfs_rq->runtime_remaining - min_cfs_rq_runtime;

	if (slack_runtime <= 0)
		return;

	raw_spin_lock(&cfs_b->lock);
	if (cfs_b->quota != RUNTIME_INF &&
	    cfs_rq->runtime_expires == cfs_b->runtime_expires) {
		cfs_b->runtime += slack_runtime;

		/* we are under rq->lock, defer unthrottling using a timer */
		if (cfs_b->runtime > sched_cfs_bandwidth_slice() &&
		    !list_empty(&cfs_b->throttled_cfs_rq))
			start_cfs_slack_bandwidth(cfs_b);
	}
	raw_spin_unlock(&cfs_b->lock);

	/* even if it's not valid for return we don't want to try again */
	cfs_rq->runtime_remaining -= slack_runtime;
}

static __always_inline void return_cfs_rq_runtime(struct cfs_rq *cfs_rq)
{
	if (!cfs_bandwidth_used())
		return;

	if (!cfs_rq->runtime_enabled || cfs_rq->nr_running)
		return;

	__return_cfs_rq_runtime(cfs_rq);
}

/*
 * This is done with a timer (instead of inline with bandwidth return) since
 * it's necessary to juggle rq->locks to unthrottle their respective cfs_rqs.
 */
static void do_sched_cfs_slack_timer(struct cfs_bandwidth *cfs_b)
{
	u64 runtime = 0, slice = sched_cfs_bandwidth_slice();
	u64 expires;

	/* confirm we're still not at a refresh boundary */
	raw_spin_lock(&cfs_b->lock);
	if (runtime_refresh_within(cfs_b, min_bandwidth_expiration)) {
		raw_spin_unlock(&cfs_b->lock);
		return;
	}

	if (cfs_b->quota != RUNTIME_INF && cfs_b->runtime > slice)
		runtime = cfs_b->runtime;

	expires = cfs_b->runtime_expires;
	raw_spin_unlock(&cfs_b->lock);

	if (!runtime)
		return;

	runtime = distribute_cfs_runtime(cfs_b, runtime, expires);

	raw_spin_lock(&cfs_b->lock);
	if (expires == cfs_b->runtime_expires)
		cfs_b->runtime -= min(runtime, cfs_b->runtime);
	raw_spin_unlock(&cfs_b->lock);
}

/*
 * When a group wakes up we want to make sure that its quota is not already
 * expired/exceeded, otherwise it may be allowed to steal additional ticks of
 * runtime as update_curr() throttling can not not trigger until it's on-rq.
 */
static void check_enqueue_throttle(struct cfs_rq *cfs_rq)
{
	if (!cfs_bandwidth_used())
		return;

	/* Synchronize hierarchical throttle counter: */
	if (unlikely(!cfs_rq->throttle_uptodate)) {
		struct rq *rq = rq_of(cfs_rq);
		struct cfs_rq *pcfs_rq;
		struct task_group *tg;

		cfs_rq->throttle_uptodate = 1;

		/* Get closest up-to-date node, because leaves go first: */
		for (tg = cfs_rq->tg->parent; tg; tg = tg->parent) {
			pcfs_rq = tg->cfs_rq[cpu_of(rq)];
			if (pcfs_rq->throttle_uptodate)
				break;
		}
		if (tg) {
			cfs_rq->throttle_count = pcfs_rq->throttle_count;
			cfs_rq->throttled_clock_task = rq_clock_task(rq);
		}
	}

	/* an active group must be handled by the update_curr()->put() path */
	if (!cfs_rq->runtime_enabled || cfs_rq->curr)
		return;

	/* ensure the group is not already throttled */
	if (cfs_rq_throttled(cfs_rq))
		return;

	/* update runtime allocation */
	account_cfs_rq_runtime(cfs_rq, 0);
	if (cfs_rq->runtime_remaining <= 0)
		throttle_cfs_rq(cfs_rq);
}

/* conditionally throttle active cfs_rq's from put_prev_entity() */
static bool check_cfs_rq_runtime(struct cfs_rq *cfs_rq)
{
	if (!cfs_bandwidth_used())
		return false;

	if (likely(!cfs_rq->runtime_enabled || cfs_rq->runtime_remaining > 0))
		return false;

	/*
	 * it's possible for a throttled entity to be forced into a running
	 * state (e.g. set_curr_task), in this case we're finished.
	 */
	if (cfs_rq_throttled(cfs_rq))
		return true;

	throttle_cfs_rq(cfs_rq);
	return true;
}

static enum hrtimer_restart sched_cfs_slack_timer(struct hrtimer *timer)
{
	struct cfs_bandwidth *cfs_b =
		container_of(timer, struct cfs_bandwidth, slack_timer);

	do_sched_cfs_slack_timer(cfs_b);

	return HRTIMER_NORESTART;
}

static enum hrtimer_restart sched_cfs_period_timer(struct hrtimer *timer)
{
	struct cfs_bandwidth *cfs_b =
		container_of(timer, struct cfs_bandwidth, period_timer);
	int overrun;
	int idle = 0;

	raw_spin_lock(&cfs_b->lock);
	for (;;) {
		overrun = hrtimer_forward_now(timer, cfs_b->period);
		if (!overrun)
			break;

		idle = do_sched_cfs_period_timer(cfs_b, overrun);
	}
	if (idle)
		cfs_b->period_active = 0;
	raw_spin_unlock(&cfs_b->lock);

	return idle ? HRTIMER_NORESTART : HRTIMER_RESTART;
}

void init_cfs_bandwidth(struct cfs_bandwidth *cfs_b)
{
	raw_spin_lock_init(&cfs_b->lock);
	cfs_b->runtime = 0;
	cfs_b->quota = RUNTIME_INF;
	cfs_b->period = ns_to_ktime(default_cfs_period());

	INIT_LIST_HEAD(&cfs_b->throttled_cfs_rq);
	hrtimer_init(&cfs_b->period_timer, CLOCK_MONOTONIC, HRTIMER_MODE_ABS_PINNED);
	cfs_b->period_timer.function = sched_cfs_period_timer;
	hrtimer_init(&cfs_b->slack_timer, CLOCK_MONOTONIC, HRTIMER_MODE_REL);
	cfs_b->slack_timer.function = sched_cfs_slack_timer;
}

static void init_cfs_rq_runtime(struct cfs_rq *cfs_rq)
{
	cfs_rq->runtime_enabled = 0;
	INIT_LIST_HEAD(&cfs_rq->throttled_list);
	init_cfs_rq_hmp_stats(cfs_rq);
}

void start_cfs_bandwidth(struct cfs_bandwidth *cfs_b)
{
	lockdep_assert_held(&cfs_b->lock);

	if (!cfs_b->period_active) {
		cfs_b->period_active = 1;
		hrtimer_forward_now(&cfs_b->period_timer, cfs_b->period);
		hrtimer_start_expires(&cfs_b->period_timer, HRTIMER_MODE_ABS_PINNED);
	}
}

static void destroy_cfs_bandwidth(struct cfs_bandwidth *cfs_b)
{
	/* init_cfs_bandwidth() was not called */
	if (!cfs_b->throttled_cfs_rq.next)
		return;

	hrtimer_cancel(&cfs_b->period_timer);
	hrtimer_cancel(&cfs_b->slack_timer);
}

static void __maybe_unused update_runtime_enabled(struct rq *rq)
{
	struct cfs_rq *cfs_rq;

	for_each_leaf_cfs_rq(rq, cfs_rq) {
		struct cfs_bandwidth *cfs_b = &cfs_rq->tg->cfs_bandwidth;

		raw_spin_lock(&cfs_b->lock);
		cfs_rq->runtime_enabled = cfs_b->quota != RUNTIME_INF;
		raw_spin_unlock(&cfs_b->lock);
	}
}

static void __maybe_unused unthrottle_offline_cfs_rqs(struct rq *rq)
{
	struct cfs_rq *cfs_rq;

	for_each_leaf_cfs_rq(rq, cfs_rq) {
		if (!cfs_rq->runtime_enabled)
			continue;

		/*
		 * clock_task is not advancing so we just need to make sure
		 * there's some valid quota amount
		 */
		cfs_rq->runtime_remaining = 1;
		/*
		 * Offline rq is schedulable till cpu is completely disabled
		 * in take_cpu_down(), so we prevent new cfs throttling here.
		 */
		cfs_rq->runtime_enabled = 0;

		if (cfs_rq_throttled(cfs_rq))
			unthrottle_cfs_rq(cfs_rq);
	}
}

#else /* CONFIG_CFS_BANDWIDTH */
static inline u64 cfs_rq_clock_task(struct cfs_rq *cfs_rq)
{
	return rq_clock_task(rq_of(cfs_rq));
}

static void account_cfs_rq_runtime(struct cfs_rq *cfs_rq, u64 delta_exec) {}
static bool check_cfs_rq_runtime(struct cfs_rq *cfs_rq) { return false; }
static void check_enqueue_throttle(struct cfs_rq *cfs_rq) {}
static __always_inline void return_cfs_rq_runtime(struct cfs_rq *cfs_rq) {}

static inline int cfs_rq_throttled(struct cfs_rq *cfs_rq)
{
	return 0;
}

static inline int throttled_hierarchy(struct cfs_rq *cfs_rq)
{
	return 0;
}

static inline int throttled_lb_pair(struct task_group *tg,
				    int src_cpu, int dest_cpu)
{
	return 0;
}

void init_cfs_bandwidth(struct cfs_bandwidth *cfs_b) {}

#ifdef CONFIG_FAIR_GROUP_SCHED
static void init_cfs_rq_runtime(struct cfs_rq *cfs_rq) {}
#endif

static inline struct cfs_bandwidth *tg_cfs_bandwidth(struct task_group *tg)
{
	return NULL;
}
static inline void destroy_cfs_bandwidth(struct cfs_bandwidth *cfs_b) {}
static inline void update_runtime_enabled(struct rq *rq) {}
static inline void unthrottle_offline_cfs_rqs(struct rq *rq) {}

#endif /* CONFIG_CFS_BANDWIDTH */

/**************************************************
 * CFS operations on tasks:
 */

#ifdef CONFIG_SCHED_HRTICK
static void hrtick_start_fair(struct rq *rq, struct task_struct *p)
{
	struct sched_entity *se = &p->se;
	struct cfs_rq *cfs_rq = cfs_rq_of(se);

	WARN_ON(task_rq(p) != rq);

	if (rq->cfs.h_nr_running > 1) {
		u64 slice = sched_slice(cfs_rq, se);
		u64 ran = se->sum_exec_runtime - se->prev_sum_exec_runtime;
		s64 delta = slice - ran;

		if (delta < 0) {
			if (rq->curr == p)
				resched_curr(rq);
			return;
		}
		hrtick_start(rq, delta);
	}
}

/*
 * called from enqueue/dequeue and updates the hrtick when the
 * current task is from our class.
 */
static void hrtick_update(struct rq *rq)
{
	struct task_struct *curr = rq->curr;

	if (!hrtick_enabled(rq) || curr->sched_class != &fair_sched_class)
		return;

	hrtick_start_fair(rq, curr);
}
#else /* !CONFIG_SCHED_HRTICK */
static inline void
hrtick_start_fair(struct rq *rq, struct task_struct *p)
{
}

static inline void hrtick_update(struct rq *rq)
{
}
#endif

#ifdef CONFIG_SMP
static bool cpu_overutilized(int cpu);
unsigned long boosted_cpu_util(int cpu);
#else
#define boosted_cpu_util(cpu) cpu_util(cpu)
#endif

#if defined(CONFIG_SMP) && defined(CONFIG_CPU_FREQ_GOV_SCHED)
static void update_capacity_of(int cpu)
{
	unsigned long req_cap;

	if (!sched_freq())
		return;

	/* Convert scale-invariant capacity to cpu. */
	req_cap = boosted_cpu_util(cpu);
	req_cap = req_cap * SCHED_CAPACITY_SCALE / capacity_orig_of(cpu);
	set_cfs_cpu_capacity(cpu, true, req_cap);
}
#else
#define update_capacity_of(X) do {} while(0)
#endif /* SMP and CPU_FREQ_GOV_SCHED */

/*
 * The enqueue_task method is called before nr_running is
 * increased. Here we update the fair scheduling stats and
 * then put the task into the rbtree:
 */
static void
enqueue_task_fair(struct rq *rq, struct task_struct *p, int flags)
{
	struct cfs_rq *cfs_rq;
	struct sched_entity *se = &p->se;
#ifdef CONFIG_SMP
	int task_new = flags & ENQUEUE_WAKEUP_NEW;
	int task_wakeup = flags & ENQUEUE_WAKEUP;
#endif

	/*
	 * If in_iowait is set, the code below may not trigger any cpufreq
	 * utilization updates, so do it here explicitly with the IOWAIT flag
	 * passed.
	 */
	if (p->in_iowait)
		cpufreq_update_this_cpu(rq, SCHED_CPUFREQ_IOWAIT);

	for_each_sched_entity(se) {
		if (se->on_rq)
			break;
		cfs_rq = cfs_rq_of(se);
		enqueue_entity(cfs_rq, se, flags);

		/*
		 * end evaluation on encountering a throttled cfs_rq
		 *
		 * note: in the case of encountering a throttled cfs_rq we will
		 * post the final h_nr_running increment below.
		*/
		if (cfs_rq_throttled(cfs_rq))
			break;
		cfs_rq->h_nr_running++;
		inc_cfs_rq_hmp_stats(cfs_rq, p, 1);

		flags = ENQUEUE_WAKEUP;
	}

	for_each_sched_entity(se) {
		cfs_rq = cfs_rq_of(se);
		cfs_rq->h_nr_running++;
		inc_cfs_rq_hmp_stats(cfs_rq, p, 1);

		if (cfs_rq_throttled(cfs_rq))
			break;

		update_load_avg(se, UPDATE_TG);
		update_cfs_shares(se);
	}

	if (!se) {
		add_nr_running(rq, 1);
		inc_rq_hmp_stats(rq, p, 1);
	}

#ifdef CONFIG_SMP

	/*
	 * Update SchedTune accounting.
	 *
	 * We do it before updating the CPU capacity to ensure the
	 * boost value of the current task is accounted for in the
	 * selection of the OPP.
	 *
	 * We do it also in the case where we enqueue a throttled task;
	 * we could argue that a throttled task should not boost a CPU,
	 * however:
	 * a) properly implementing CPU boosting considering throttled
	 *    tasks will increase a lot the complexity of the solution
	 * b) it's not easy to quantify the benefits introduced by
	 *    such a more complex solution.
	 * Thus, for the time being we go for the simple solution and boost
	 * also for throttled RQs.
	 */
	schedtune_enqueue_task(p, cpu_of(rq));

	if (energy_aware() && !se) {
		if (!task_new && !rq->rd->overutilized &&
		    cpu_overutilized(rq->cpu)) {
			rq->rd->overutilized = true;
			trace_sched_overutilized(true);
		}

	}

	if (!se) {
		/*
		 * We want to potentially trigger a freq switch
		 * request only for tasks that are waking up; this is
		 * because we get here also during load balancing, but
		 * in these cases it seems wise to trigger as single
		 * request after load balancing is done.
		 */
		if (task_new || task_wakeup)
			update_capacity_of(cpu_of(rq));
	}

#endif /* CONFIG_SMP */
	hrtick_update(rq);
}

static void set_next_buddy(struct sched_entity *se);

/*
 * The dequeue_task method is called before nr_running is
 * decreased. We remove the task from the rbtree and
 * update the fair scheduling stats:
 */
static void dequeue_task_fair(struct rq *rq, struct task_struct *p, int flags)
{
	struct cfs_rq *cfs_rq;
	struct sched_entity *se = &p->se;
	int task_sleep = flags & DEQUEUE_SLEEP;

	for_each_sched_entity(se) {
		cfs_rq = cfs_rq_of(se);
		dequeue_entity(cfs_rq, se, flags);

		/*
		 * end evaluation on encountering a throttled cfs_rq
		 *
		 * note: in the case of encountering a throttled cfs_rq we will
		 * post the final h_nr_running decrement below.
		*/
		if (cfs_rq_throttled(cfs_rq))
			break;
		cfs_rq->h_nr_running--;
		dec_cfs_rq_hmp_stats(cfs_rq, p, 1);

		/* Don't dequeue parent if it has other entities besides us */
		if (cfs_rq->load.weight) {
			/* Avoid re-evaluating load for this entity: */
			se = parent_entity(se);
			/*
			 * Bias pick_next to pick a task from this cfs_rq, as
			 * p is sleeping when it is within its sched_slice.
			 */
			if (task_sleep && se && !throttled_hierarchy(cfs_rq))
				set_next_buddy(se);
			break;
		}
		flags |= DEQUEUE_SLEEP;
	}

	for_each_sched_entity(se) {
		cfs_rq = cfs_rq_of(se);
		cfs_rq->h_nr_running--;
		dec_cfs_rq_hmp_stats(cfs_rq, p, 1);

		if (cfs_rq_throttled(cfs_rq))
			break;

		update_load_avg(se, UPDATE_TG);
		update_cfs_shares(se);
	}

	if (!se) {
		sub_nr_running(rq, 1);
		dec_rq_hmp_stats(rq, p, 1);
	}

#ifdef CONFIG_SMP

	/*
	 * Update SchedTune accounting
	 *
	 * We do it before updating the CPU capacity to ensure the
	 * boost value of the current task is accounted for in the
	 * selection of the OPP.
	 */
	schedtune_dequeue_task(p, cpu_of(rq));

	if (!se) {
		/*
		 * We want to potentially trigger a freq switch
		 * request only for tasks that are going to sleep;
		 * this is because we get here also during load
		 * balancing, but in these cases it seems wise to
		 * trigger as single request after load balancing is
		 * done.
		 */
		if (task_sleep) {
			if (rq->cfs.nr_running)
				update_capacity_of(cpu_of(rq));
			else if (sched_freq())
				set_cfs_cpu_capacity(cpu_of(rq), false, 0);
		}
	}

#endif /* CONFIG_SMP */

	hrtick_update(rq);
}

#ifdef CONFIG_SMP

/*
 * per rq 'load' arrray crap; XXX kill this.
 */

/*
 * The exact cpuload at various idx values, calculated at every tick would be
 * load = (2^idx - 1) / 2^idx * load + 1 / 2^idx * cur_load
 *
 * If a cpu misses updates for n-1 ticks (as it was idle) and update gets called
 * on nth tick when cpu may be busy, then we have:
 * load = ((2^idx - 1) / 2^idx)^(n-1) * load
 * load = (2^idx - 1) / 2^idx) * load + 1 / 2^idx * cur_load
 *
 * decay_load_missed() below does efficient calculation of
 * load = ((2^idx - 1) / 2^idx)^(n-1) * load
 * avoiding 0..n-1 loop doing load = ((2^idx - 1) / 2^idx) * load
 *
 * The calculation is approximated on a 128 point scale.
 * degrade_zero_ticks is the number of ticks after which load at any
 * particular idx is approximated to be zero.
 * degrade_factor is a precomputed table, a row for each load idx.
 * Each column corresponds to degradation factor for a power of two ticks,
 * based on 128 point scale.
 * Example:
 * row 2, col 3 (=12) says that the degradation at load idx 2 after
 * 8 ticks is 12/128 (which is an approximation of exact factor 3^8/4^8).
 *
 * With this power of 2 load factors, we can degrade the load n times
 * by looking at 1 bits in n and doing as many mult/shift instead of
 * n mult/shifts needed by the exact degradation.
 */
#define DEGRADE_SHIFT		7
static const unsigned char
		degrade_zero_ticks[CPU_LOAD_IDX_MAX] = {0, 8, 32, 64, 128};
static const unsigned char
		degrade_factor[CPU_LOAD_IDX_MAX][DEGRADE_SHIFT + 1] = {
					{0, 0, 0, 0, 0, 0, 0, 0},
					{64, 32, 8, 0, 0, 0, 0, 0},
					{96, 72, 40, 12, 1, 0, 0},
					{112, 98, 75, 43, 15, 1, 0},
					{120, 112, 98, 76, 45, 16, 2} };

/*
 * Update cpu_load for any missed ticks, due to tickless idle. The backlog
 * would be when CPU is idle and so we just decay the old load without
 * adding any new load.
 */
static unsigned long
decay_load_missed(unsigned long load, unsigned long missed_updates, int idx)
{
	int j = 0;

	if (!missed_updates)
		return load;

	if (missed_updates >= degrade_zero_ticks[idx])
		return 0;

	if (idx == 1)
		return load >> missed_updates;

	while (missed_updates) {
		if (missed_updates % 2)
			load = (load * degrade_factor[idx][j]) >> DEGRADE_SHIFT;

		missed_updates >>= 1;
		j++;
	}
	return load;
}

/*
 * Update rq->cpu_load[] statistics. This function is usually called every
 * scheduler tick (TICK_NSEC). With tickless idle this will not be called
 * every tick. We fix it up based on jiffies.
 */
static void __update_cpu_load(struct rq *this_rq, unsigned long this_load,
			      unsigned long pending_updates)
{
	int i, scale;

	this_rq->nr_load_updates++;

	/* Update our load: */
	this_rq->cpu_load[0] = this_load; /* Fasttrack for idx 0 */
	for (i = 1, scale = 2; i < CPU_LOAD_IDX_MAX; i++, scale += scale) {
		unsigned long old_load, new_load;

		/* scale is effectively 1 << i now, and >> i divides by scale */

		old_load = this_rq->cpu_load[i];
		old_load = decay_load_missed(old_load, pending_updates - 1, i);
		new_load = this_load;
		/*
		 * Round up the averaging division if load is increasing. This
		 * prevents us from getting stuck on 9 if the load is 10, for
		 * example.
		 */
		if (new_load > old_load)
			new_load += scale - 1;

		this_rq->cpu_load[i] = (old_load * (scale - 1) + new_load) >> i;
	}

	sched_avg_update(this_rq);
}

/* Used instead of source_load when we know the type == 0 */
static unsigned long weighted_cpuload(const int cpu)
{
	return cfs_rq_runnable_load_avg(&cpu_rq(cpu)->cfs);
}

#ifdef CONFIG_NO_HZ_COMMON
/*
 * There is no sane way to deal with nohz on smp when using jiffies because the
 * cpu doing the jiffies update might drift wrt the cpu doing the jiffy reading
 * causing off-by-one errors in observed deltas; {0,2} instead of {1,1}.
 *
 * Therefore we cannot use the delta approach from the regular tick since that
 * would seriously skew the load calculation. However we'll make do for those
 * updates happening while idle (nohz_idle_balance) or coming out of idle
 * (tick_nohz_idle_exit).
 *
 * This means we might still be one tick off for nohz periods.
 */

/*
 * Called from nohz_idle_balance() to update the load ratings before doing the
 * idle balance.
 */
static void update_idle_cpu_load(struct rq *this_rq)
{
	unsigned long curr_jiffies = READ_ONCE(jiffies);
	unsigned long load = weighted_cpuload(cpu_of(this_rq));
	unsigned long pending_updates;

	/*
	 * bail if there's load or we're actually up-to-date.
	 */
	if (load || curr_jiffies == this_rq->last_load_update_tick)
		return;

	pending_updates = curr_jiffies - this_rq->last_load_update_tick;
	this_rq->last_load_update_tick = curr_jiffies;

	__update_cpu_load(this_rq, load, pending_updates);
}

/*
 * Called from tick_nohz_idle_exit() -- try and fix up the ticks we missed.
 */
void update_cpu_load_nohz(void)
{
	struct rq *this_rq = this_rq();
	unsigned long curr_jiffies = READ_ONCE(jiffies);
	unsigned long pending_updates;

	if (curr_jiffies == this_rq->last_load_update_tick)
		return;

	raw_spin_lock(&this_rq->lock);
	pending_updates = curr_jiffies - this_rq->last_load_update_tick;
	if (pending_updates) {
		this_rq->last_load_update_tick = curr_jiffies;
		/*
		 * We were idle, this means load 0, the current load might be
		 * !0 due to remote wakeups and the sort.
		 */
		__update_cpu_load(this_rq, 0, pending_updates);
	}
	raw_spin_unlock(&this_rq->lock);
}
#endif /* CONFIG_NO_HZ */

/*
 * Called from scheduler_tick()
 */
void update_cpu_load_active(struct rq *this_rq)
{
	unsigned long load = weighted_cpuload(cpu_of(this_rq));
	/*
	 * See the mess around update_idle_cpu_load() / update_cpu_load_nohz().
	 */
	this_rq->last_load_update_tick = jiffies;
	__update_cpu_load(this_rq, load, 1);
}

/*
 * Return a low guess at the load of a migration-source cpu weighted
 * according to the scheduling class and "nice" value.
 *
 * We want to under-estimate the load of migration sources, to
 * balance conservatively.
 */
static unsigned long source_load(int cpu, int type)
{
	struct rq *rq = cpu_rq(cpu);
	unsigned long total = weighted_cpuload(cpu);

	if (type == 0 || !sched_feat(LB_BIAS))
		return total;

	return min(rq->cpu_load[type-1], total);
}

/*
 * Return a high guess at the load of a migration-target cpu weighted
 * according to the scheduling class and "nice" value.
 */
static unsigned long target_load(int cpu, int type)
{
	struct rq *rq = cpu_rq(cpu);
	unsigned long total = weighted_cpuload(cpu);

	if (type == 0 || !sched_feat(LB_BIAS))
		return total;

	return max(rq->cpu_load[type-1], total);
}


static unsigned long cpu_avg_load_per_task(int cpu)
{
	struct rq *rq = cpu_rq(cpu);
	unsigned long nr_running = READ_ONCE(rq->cfs.h_nr_running);
	unsigned long load_avg = weighted_cpuload(cpu);

	if (nr_running)
		return load_avg / nr_running;

	return 0;
}

static void record_wakee(struct task_struct *p)
{
	/*
	 * Rough decay (wiping) for cost saving, don't worry
	 * about the boundary, really active task won't care
	 * about the loss.
	 */
	if (time_after(jiffies, current->wakee_flip_decay_ts + HZ)) {
		current->wakee_flips >>= 1;
		current->wakee_flip_decay_ts = jiffies;
	}

	if (current->last_wakee != p) {
		current->last_wakee = p;
		current->wakee_flips++;
	}
}

static void task_waking_fair(struct task_struct *p)
{
	struct sched_entity *se = &p->se;
	struct cfs_rq *cfs_rq = cfs_rq_of(se);
	u64 min_vruntime;

#ifndef CONFIG_64BIT
	u64 min_vruntime_copy;

	do {
		min_vruntime_copy = cfs_rq->min_vruntime_copy;
		smp_rmb();
		min_vruntime = cfs_rq->min_vruntime;
	} while (min_vruntime != min_vruntime_copy);
#else
	min_vruntime = cfs_rq->min_vruntime;
#endif

	se->vruntime -= min_vruntime;
	record_wakee(p);
}

#ifdef CONFIG_FAIR_GROUP_SCHED
/*
 * effective_load() calculates the load change as seen from the root_task_group
 *
 * Adding load to a group doesn't make a group heavier, but can cause movement
 * of group shares between cpus. Assuming the shares were perfectly aligned one
 * can calculate the shift in shares.
 *
 * Calculate the effective load difference if @wl is added (subtracted) to @tg
 * on this @cpu and results in a total addition (subtraction) of @wg to the
 * total group weight.
 *
 * Given a runqueue weight distribution (rw_i) we can compute a shares
 * distribution (s_i) using:
 *
 *   s_i = rw_i / \Sum rw_j						(1)
 *
 * Suppose we have 4 CPUs and our @tg is a direct child of the root group and
 * has 7 equal weight tasks, distributed as below (rw_i), with the resulting
 * shares distribution (s_i):
 *
 *   rw_i = {   2,   4,   1,   0 }
 *   s_i  = { 2/7, 4/7, 1/7,   0 }
 *
 * As per wake_affine() we're interested in the load of two CPUs (the CPU the
 * task used to run on and the CPU the waker is running on), we need to
 * compute the effect of waking a task on either CPU and, in case of a sync
 * wakeup, compute the effect of the current task going to sleep.
 *
 * So for a change of @wl to the local @cpu with an overall group weight change
 * of @wl we can compute the new shares distribution (s'_i) using:
 *
 *   s'_i = (rw_i + @wl) / (@wg + \Sum rw_j)				(2)
 *
 * Suppose we're interested in CPUs 0 and 1, and want to compute the load
 * differences in waking a task to CPU 0. The additional task changes the
 * weight and shares distributions like:
 *
 *   rw'_i = {   3,   4,   1,   0 }
 *   s'_i  = { 3/8, 4/8, 1/8,   0 }
 *
 * We can then compute the difference in effective weight by using:
 *
 *   dw_i = S * (s'_i - s_i)						(3)
 *
 * Where 'S' is the group weight as seen by its parent.
 *
 * Therefore the effective change in loads on CPU 0 would be 5/56 (3/8 - 2/7)
 * times the weight of the group. The effect on CPU 1 would be -4/56 (4/8 -
 * 4/7) times the weight of the group.
 */
static long effective_load(struct task_group *tg, int cpu, long wl, long wg)
{
	struct sched_entity *se = tg->se[cpu];

	if (!tg->parent)	/* the trivial, non-cgroup case */
		return wl;

	for_each_sched_entity(se) {
		struct cfs_rq *cfs_rq = se->my_q;
		long W, w = cfs_rq_load_avg(cfs_rq);

		tg = cfs_rq->tg;

		/*
		 * W = @wg + \Sum rw_j
		 */
		W = wg + atomic_long_read(&tg->load_avg);

		/* Ensure \Sum rw_j >= rw_i */
		W -= cfs_rq->tg_load_avg_contrib;
		W += w;

		/*
		 * w = rw_i + @wl
		 */
		w += wl;

		/*
		 * wl = S * s'_i; see (2)
		 */
		if (W > 0 && w < W)
			wl = (w * (long)tg->shares) / W;
		else
			wl = tg->shares;

		/*
		 * Per the above, wl is the new se->load.weight value; since
		 * those are clipped to [MIN_SHARES, ...) do so now. See
		 * calc_cfs_shares().
		 */
		if (wl < MIN_SHARES)
			wl = MIN_SHARES;

		/*
		 * wl = dw_i = S * (s'_i - s_i); see (3)
		 */
		wl -= se->avg.load_avg;

		/*
		 * Recursively apply this logic to all parent groups to compute
		 * the final effective load change on the root group. Since
		 * only the @tg group gets extra weight, all parent groups can
		 * only redistribute existing shares. @wl is the shift in shares
		 * resulting from this level per the above.
		 */
		wg = 0;
	}

	return wl;
}
#else

static long effective_load(struct task_group *tg, int cpu, long wl, long wg)
{
	return wl;
}

#endif

/*
 * Returns the current capacity of cpu after applying both
 * cpu and freq scaling.
 */
unsigned long capacity_curr_of(int cpu)
{
	return cpu_rq(cpu)->cpu_capacity_orig *
	       arch_scale_freq_capacity(NULL, cpu)
	       >> SCHED_CAPACITY_SHIFT;
}

struct energy_env {
	struct sched_group	*sg_top;
	struct sched_group	*sg_cap;
	int			cap_idx;
	int			util_delta;
	int			src_cpu;
	int			dst_cpu;
	int			energy;
	int			payoff;
	struct task_struct	*task;
	struct {
		int before;
		int after;
		int delta;
		int diff;
	} nrg;
	struct {
		int before;
		int after;
		int delta;
	} cap;
};

/*
 * __cpu_norm_util() returns the cpu util relative to a specific capacity,
 * i.e. it's busy ratio, in the range [0..SCHED_LOAD_SCALE] which is useful for
 * energy calculations. Using the scale-invariant util returned by
 * cpu_util() and approximating scale-invariant util by:
 *
 *   util ~ (curr_freq/max_freq)*1024 * capacity_orig/1024 * running_time/time
 *
 * the normalized util can be found using the specific capacity.
 *
 *   capacity = capacity_orig * curr_freq/max_freq
 *
 *   norm_util = running_time/time ~ util/capacity
 */
static unsigned long __cpu_norm_util(int cpu, unsigned long capacity, int delta)
{
	int util = __cpu_util(cpu, delta);

	if (util >= capacity)
		return SCHED_CAPACITY_SCALE;

	return (util << SCHED_CAPACITY_SHIFT)/capacity;
}

static int calc_util_delta(struct energy_env *eenv, int cpu)
{
	if (cpu == eenv->src_cpu)
		return -eenv->util_delta;
	if (cpu == eenv->dst_cpu)
		return eenv->util_delta;
	return 0;
}

static
unsigned long group_max_util(struct energy_env *eenv)
{
	int i, delta;
	unsigned long max_util = 0;

	for_each_cpu(i, sched_group_cpus(eenv->sg_cap)) {
		delta = calc_util_delta(eenv, i);
		max_util = max(max_util, __cpu_util(i, delta));
	}

	return max_util;
}

/*
 * group_norm_util() returns the approximated group util relative to it's
 * current capacity (busy ratio) in the range [0..SCHED_LOAD_SCALE] for use in
 * energy calculations. Since task executions may or may not overlap in time in
 * the group the true normalized util is between max(cpu_norm_util(i)) and
 * sum(cpu_norm_util(i)) when iterating over all cpus in the group, i. The
 * latter is used as the estimate as it leads to a more pessimistic energy
 * estimate (more busy).
 */
static unsigned
long group_norm_util(struct energy_env *eenv, struct sched_group *sg)
{
	int i, delta;
	unsigned long util_sum = 0;
	unsigned long capacity = sg->sge->cap_states[eenv->cap_idx].cap;

	for_each_cpu(i, sched_group_cpus(sg)) {
		delta = calc_util_delta(eenv, i);
		util_sum += __cpu_norm_util(i, capacity, delta);
	}

	if (util_sum > SCHED_CAPACITY_SCALE)
		return SCHED_CAPACITY_SCALE;
	return util_sum;
}

static int find_new_capacity(struct energy_env *eenv,
	const struct sched_group_energy * const sge)
{
	int idx;
	unsigned long util = group_max_util(eenv);

	for (idx = 0; idx < sge->nr_cap_states; idx++) {
		if (sge->cap_states[idx].cap >= util)
			break;
	}

	eenv->cap_idx = idx;

	return idx;
}

static int group_idle_state(struct energy_env *eenv, struct sched_group *sg)
{
	int i, state = INT_MAX;
	int src_in_grp, dst_in_grp;
	long grp_util = 0;

	/* Find the shallowest idle state in the sched group. */
	for_each_cpu(i, sched_group_cpus(sg))
		state = min(state, idle_get_state_idx(cpu_rq(i)));

	/* Take non-cpuidle idling into account (active idle/arch_cpu_idle()) */
	state++;

	/*
	 * Try to estimate if a deeper idle state is
	 * achievable when we move the task.
	 */
	for_each_cpu(i, sched_group_cpus(sg))
		grp_util += cpu_util(i);

	src_in_grp = cpumask_test_cpu(eenv->src_cpu, sched_group_cpus(sg));
	dst_in_grp = cpumask_test_cpu(eenv->dst_cpu, sched_group_cpus(sg));
	if (src_in_grp == dst_in_grp) {
		/* both CPUs under consideration are in the same group or not in
		 * either group, migration should leave idle state the same.
		 */
		goto end;
	}
	/* add or remove util as appropriate to indicate what group util
	 * will be (worst case - no concurrent execution) after moving the task
	 */
	grp_util += src_in_grp ? -eenv->util_delta : eenv->util_delta;

	if (grp_util <=
		((long)sg->sgc->max_capacity * (int)sg->group_weight)) {
		/* after moving, this group is at most partly
		 * occupied, so it should have some idle time.
		 */
		int max_idle_state_idx = sg->sge->nr_idle_states - 2;
		int new_state = grp_util * max_idle_state_idx;
		if (grp_util <= 0)
			/* group will have no util, use lowest state */
			new_state = max_idle_state_idx + 1;
		else {
			/* for partially idle, linearly map util to idle
			 * states, excluding the lowest one. This does not
			 * correspond to the state we expect to enter in
			 * reality, but an indication of what might happen.
			 */
			new_state = min(max_idle_state_idx, (int)
					(new_state / sg->sgc->max_capacity));
			new_state = max_idle_state_idx - new_state;
		}
		state = new_state;
	} else {
		/* After moving, the group will be fully occupied
		 * so assume it will not be idle at all.
		 */
		state = 0;
	}
end:
	return state;
}

/*
 * sched_group_energy(): Computes the absolute energy consumption of cpus
 * belonging to the sched_group including shared resources shared only by
 * members of the group. Iterates over all cpus in the hierarchy below the
 * sched_group starting from the bottom working it's way up before going to
 * the next cpu until all cpus are covered at all levels. The current
 * implementation is likely to gather the same util statistics multiple times.
 * This can probably be done in a faster but more complex way.
 * Note: sched_group_energy() may fail when racing with sched_domain updates.
 */
static int sched_group_energy(struct energy_env *eenv)
{
	struct sched_domain *sd;
	int cpu, total_energy = 0;
	struct cpumask visit_cpus;
	struct sched_group *sg;

	WARN_ON(!eenv->sg_top->sge);

	cpumask_copy(&visit_cpus, sched_group_cpus(eenv->sg_top));

	while (!cpumask_empty(&visit_cpus)) {
		struct sched_group *sg_shared_cap = NULL;

		cpu = cpumask_first(&visit_cpus);

		/*
		 * Is the group utilization affected by cpus outside this
		 * sched_group?
		 */
		sd = rcu_dereference(per_cpu(sd_scs, cpu));

		if (sd && sd->parent)
			sg_shared_cap = sd->parent->groups;

		for_each_domain(cpu, sd) {
			sg = sd->groups;

			/* Has this sched_domain already been visited? */
			if (sd->child && group_first_cpu(sg) != cpu)
				break;

			do {
				unsigned long group_util;
				int sg_busy_energy, sg_idle_energy;
				int cap_idx, idle_idx;

				if (sg_shared_cap && sg_shared_cap->group_weight >= sg->group_weight)
					eenv->sg_cap = sg_shared_cap;
				else
					eenv->sg_cap = sg;

				cap_idx = find_new_capacity(eenv, sg->sge);

				if (sg->group_weight == 1) {
					/* Remove capacity of src CPU (before task move) */
					if (eenv->util_delta == 0 &&
					    cpumask_test_cpu(eenv->src_cpu, sched_group_cpus(sg))) {
						eenv->cap.before = sg->sge->cap_states[cap_idx].cap;
						eenv->cap.delta -= eenv->cap.before;
					}
					/* Add capacity of dst CPU  (after task move) */
					if (eenv->util_delta != 0 &&
					    cpumask_test_cpu(eenv->dst_cpu, sched_group_cpus(sg))) {
						eenv->cap.after = sg->sge->cap_states[cap_idx].cap;
						eenv->cap.delta += eenv->cap.after;
					}
				}

				idle_idx = group_idle_state(eenv, sg);
				group_util = group_norm_util(eenv, sg);

				sg_busy_energy = (group_util * sg->sge->cap_states[cap_idx].power)
								>> SCHED_CAPACITY_SHIFT;
				sg_idle_energy = ((SCHED_LOAD_SCALE-group_util)
								* sg->sge->idle_states[idle_idx].power)
								>> SCHED_CAPACITY_SHIFT;

				total_energy += sg_busy_energy + sg_idle_energy;

				if (!sd->child)
					cpumask_xor(&visit_cpus, &visit_cpus, sched_group_cpus(sg));

				if (cpumask_equal(sched_group_cpus(sg), sched_group_cpus(eenv->sg_top)))
					goto next_cpu;

			} while (sg = sg->next, sg != sd->groups);
		}

		/*
		 * If we raced with hotplug and got an sd NULL-pointer;
		 * returning a wrong energy estimation is better than
		 * entering an infinite loop.
		 */
		if (cpumask_test_cpu(cpu, &visit_cpus))
			return -EINVAL;
next_cpu:
		cpumask_clear_cpu(cpu, &visit_cpus);
		continue;
	}

	eenv->energy = total_energy;
	return 0;
}

static inline bool cpu_in_sg(struct sched_group *sg, int cpu)
{
	return cpu != -1 && cpumask_test_cpu(cpu, sched_group_cpus(sg));
}

/*
 * energy_diff(): Estimate the energy impact of changing the utilization
 * distribution. eenv specifies the change: utilisation amount, source, and
 * destination cpu. Source or destination cpu may be -1 in which case the
 * utilization is removed from or added to the system (e.g. task wake-up). If
 * both are specified, the utilization is migrated.
 */
static inline int __energy_diff(struct energy_env *eenv)
{
	struct sched_domain *sd;
	struct sched_group *sg;
	int sd_cpu = -1, energy_before = 0, energy_after = 0;
	int diff, margin;

	struct energy_env eenv_before = {
		.util_delta	= 0,
		.src_cpu	= eenv->src_cpu,
		.dst_cpu	= eenv->dst_cpu,
		.nrg		= { 0, 0, 0, 0},
		.cap		= { 0, 0, 0 },
	};

	if (eenv->src_cpu == eenv->dst_cpu)
		return 0;

	sd_cpu = (eenv->src_cpu != -1) ? eenv->src_cpu : eenv->dst_cpu;
	sd = rcu_dereference(per_cpu(sd_ea, sd_cpu));

	if (!sd)
		return 0; /* Error */

	sg = sd->groups;

	do {
		if (cpu_in_sg(sg, eenv->src_cpu) || cpu_in_sg(sg, eenv->dst_cpu)) {
			eenv_before.sg_top = eenv->sg_top = sg;

			if (sched_group_energy(&eenv_before))
				return 0; /* Invalid result abort */
			energy_before += eenv_before.energy;

			/* Keep track of SRC cpu (before) capacity */
			eenv->cap.before = eenv_before.cap.before;
			eenv->cap.delta = eenv_before.cap.delta;

			if (sched_group_energy(eenv))
				return 0; /* Invalid result abort */
			energy_after += eenv->energy;
		}
	} while (sg = sg->next, sg != sd->groups);

	eenv->nrg.before = energy_before;
	eenv->nrg.after = energy_after;
	eenv->nrg.diff = eenv->nrg.after - eenv->nrg.before;
	eenv->payoff = 0;
#ifndef CONFIG_SCHED_TUNE
	trace_sched_energy_diff(eenv->task,
			eenv->src_cpu, eenv->dst_cpu, eenv->util_delta,
			eenv->nrg.before, eenv->nrg.after, eenv->nrg.diff,
			eenv->cap.before, eenv->cap.after, eenv->cap.delta,
			eenv->nrg.delta, eenv->payoff);
#endif
	/*
	 * Dead-zone margin preventing too many migrations.
	 */

	margin = eenv->nrg.before >> 6; /* ~1.56% */

	diff = eenv->nrg.after - eenv->nrg.before;

	eenv->nrg.diff = (abs(diff) < margin) ? 0 : eenv->nrg.diff;

	return eenv->nrg.diff;
}

#ifdef CONFIG_SCHED_TUNE

struct target_nrg schedtune_target_nrg;
extern bool schedtune_initialized;
/*
 * System energy normalization
 * Returns the normalized value, in the range [0..SCHED_CAPACITY_SCALE],
 * corresponding to the specified energy variation.
 */
static inline int
normalize_energy(int energy_diff)
{
	u32 normalized_nrg;

	/* during early setup, we don't know the extents */
	if (unlikely(!schedtune_initialized))
		return energy_diff < 0 ? -1 : 1 ;

#ifdef CONFIG_SCHED_DEBUG
	{
	int max_delta;

	/* Check for boundaries */
	max_delta  = schedtune_target_nrg.max_power;
	max_delta -= schedtune_target_nrg.min_power;
	WARN_ON(abs(energy_diff) >= max_delta);
	}
#endif

	/* Do scaling using positive numbers to increase the range */
	normalized_nrg = (energy_diff < 0) ? -energy_diff : energy_diff;

	/* Scale by energy magnitude */
	normalized_nrg <<= SCHED_CAPACITY_SHIFT;

	/* Normalize on max energy for target platform */
	normalized_nrg = reciprocal_divide(
			normalized_nrg, schedtune_target_nrg.rdiv);

	return (energy_diff < 0) ? -normalized_nrg : normalized_nrg;
}

static inline int
energy_diff(struct energy_env *eenv)
{
	int boost = schedtune_task_boost(eenv->task);
	int nrg_delta;

	/* Conpute "absolute" energy diff */
	__energy_diff(eenv);

	/* Return energy diff when boost margin is 0 */
	if (boost == 0)
		return eenv->nrg.diff;

	/* Compute normalized energy diff */
	nrg_delta = normalize_energy(eenv->nrg.diff);
	eenv->nrg.delta = nrg_delta;

	eenv->payoff = schedtune_accept_deltas(
			eenv->nrg.delta,
			eenv->cap.delta,
			eenv->task);

	trace_sched_energy_diff(eenv->task,
			eenv->src_cpu, eenv->dst_cpu, eenv->util_delta,
			eenv->nrg.before, eenv->nrg.after, eenv->nrg.diff,
			eenv->cap.before, eenv->cap.after, eenv->cap.delta,
			eenv->nrg.delta, eenv->payoff);

	/*
	 * When SchedTune is enabled, the energy_diff() function will return
	 * the computed energy payoff value. Since the energy_diff() return
	 * value is expected to be negative by its callers, this evaluation
	 * function return a negative value each time the evaluation return a
	 * positive payoff, which is the condition for the acceptance of
	 * a scheduling decision
	 */
	return -eenv->payoff;
}
#else /* CONFIG_SCHED_TUNE */
#define energy_diff(eenv) __energy_diff(eenv)
#endif

/*
 * Detect M:N waker/wakee relationships via a switching-frequency heuristic.
 * A waker of many should wake a different task than the one last awakened
 * at a frequency roughly N times higher than one of its wakees.  In order
 * to determine whether we should let the load spread vs consolodating to
 * shared cache, we look for a minimum 'flip' frequency of llc_size in one
 * partner, and a factor of lls_size higher frequency in the other.  With
 * both conditions met, we can be relatively sure that the relationship is
 * non-monogamous, with partner count exceeding socket size.  Waker/wakee
 * being client/server, worker/dispatcher, interrupt source or whatever is
 * irrelevant, spread criteria is apparent partner count exceeds socket size.
 */
static int wake_wide(struct task_struct *p)
{
	unsigned int master = current->wakee_flips;
	unsigned int slave = p->wakee_flips;
	int factor = this_cpu_read(sd_llc_size);

	if (master < slave)
		swap(master, slave);
	if (slave < factor || master < slave * factor)
		return 0;
	return 1;
}

static int wake_affine(struct sched_domain *sd, struct task_struct *p,
		       int prev_cpu, int sync)
{
	s64 this_load, load;
	s64 this_eff_load, prev_eff_load;
	int idx, this_cpu;
	struct task_group *tg;
	unsigned long weight;
	int balanced;

	idx	  = sd->wake_idx;
	this_cpu  = smp_processor_id();
	load	  = source_load(prev_cpu, idx);
	this_load = target_load(this_cpu, idx);

	/*
	 * If sync wakeup then subtract the (maximum possible)
	 * effect of the currently running task from the load
	 * of the current CPU:
	 */
	if (sync) {
		tg = task_group(current);
		weight = current->se.avg.load_avg;

		this_load += effective_load(tg, this_cpu, -weight, -weight);
		load += effective_load(tg, prev_cpu, 0, -weight);
	}

	tg = task_group(p);
	weight = p->se.avg.load_avg;

	/*
	 * In low-load situations, where prev_cpu is idle and this_cpu is idle
	 * due to the sync cause above having dropped this_load to 0, we'll
	 * always have an imbalance, but there's really nothing you can do
	 * about that, so that's good too.
	 *
	 * Otherwise check if either cpus are near enough in load to allow this
	 * task to be woken on this_cpu.
	 */
	this_eff_load = 100;
	this_eff_load *= capacity_of(prev_cpu);

	prev_eff_load = 100 + (sd->imbalance_pct - 100) / 2;
	prev_eff_load *= capacity_of(this_cpu);

	if (this_load > 0) {
		this_eff_load *= this_load +
			effective_load(tg, this_cpu, weight, weight);

		prev_eff_load *= load + effective_load(tg, prev_cpu, 0, weight);
	}

	balanced = this_eff_load <= prev_eff_load;

	schedstat_inc(p, se.statistics.nr_wakeups_affine_attempts);

	if (!balanced)
		return 0;

	schedstat_inc(sd, ttwu_move_affine);
	schedstat_inc(p, se.statistics.nr_wakeups_affine);

	return 1;
}

static inline unsigned long task_util(struct task_struct *p)
{
	return p->se.avg.util_avg;
}

static inline unsigned long boosted_task_util(struct task_struct *task);

static inline bool __task_fits(struct task_struct *p, int cpu, int util)
{
	unsigned long capacity = capacity_of(cpu);

	util += boosted_task_util(p);

	return (capacity * 1024) > (util * capacity_margin);
}

static inline bool task_fits_max(struct task_struct *p, int cpu)
{
	unsigned long capacity = capacity_of(cpu);
	unsigned long max_capacity = cpu_rq(cpu)->rd->max_cpu_capacity.val;

	if (capacity == max_capacity)
		return true;

	if (capacity * capacity_margin > max_capacity * 1024)
		return true;

	return __task_fits(p, cpu, 0);
}

static bool cpu_overutilized(int cpu)
{
	return (capacity_of(cpu) * 1024) < (cpu_util(cpu) * capacity_margin);
}

#ifdef CONFIG_SCHED_TUNE

struct reciprocal_value schedtune_spc_rdiv;

static long
schedtune_margin(unsigned long signal, long boost)
{
	long long margin = 0;

	/*
	 * Signal proportional compensation (SPC)
	 *
	 * The Boost (B) value is used to compute a Margin (M) which is
	 * proportional to the complement of the original Signal (S):
	 *   M = B * (SCHED_CAPACITY_SCALE - S)
	 * The obtained M could be used by the caller to "boost" S.
	 */
	if (boost >= 0) {
		margin  = SCHED_CAPACITY_SCALE - signal;
		margin *= boost;
	} else
		margin = -signal * boost;

	margin  = reciprocal_divide(margin, schedtune_spc_rdiv);

	if (boost < 0)
		margin *= -1;
	return margin;
}

static inline int
schedtune_cpu_margin(unsigned long util, int cpu)
{
	int boost = schedtune_cpu_boost(cpu);

	if (boost == 0)
		return 0;

	return schedtune_margin(util, boost);
}

static inline long
schedtune_task_margin(struct task_struct *task)
{
	int boost = schedtune_task_boost(task);
	unsigned long util;
	long margin;

	if (boost == 0)
		return 0;

	util = task_util(task);
	margin = schedtune_margin(util, boost);

	return margin;
}

#else /* CONFIG_SCHED_TUNE */

static inline int
schedtune_cpu_margin(unsigned long util, int cpu)
{
	return 0;
}

static inline int
schedtune_task_margin(struct task_struct *task)
{
	return 0;
}

#endif /* CONFIG_SCHED_TUNE */

unsigned long
boosted_cpu_util(int cpu)
{
	unsigned long util = cpu_util(cpu);
	long margin = schedtune_cpu_margin(util, cpu);

	trace_sched_boost_cpu(cpu, util, margin);

	return util + margin;
}

static inline unsigned long
boosted_task_util(struct task_struct *task)
{
	unsigned long util = task_util(task);
	long margin = schedtune_task_margin(task);

	trace_sched_boost_task(task, util, margin);

	return util + margin;
}

static int cpu_util_wake(int cpu, struct task_struct *p);

static unsigned long capacity_spare_wake(int cpu, struct task_struct *p)
{
	return capacity_orig_of(cpu) - cpu_util_wake(cpu, p);
}

/*
 * find_idlest_group finds and returns the least busy CPU group within the
 * domain.
 */
static struct sched_group *
find_idlest_group(struct sched_domain *sd, struct task_struct *p,
		  int this_cpu, int sd_flag)
{
	struct sched_group *idlest = NULL, *group = sd->groups;
	struct sched_group *most_spare_sg = NULL;
	unsigned long min_load = ULONG_MAX, this_load = 0;
	unsigned long most_spare = 0, this_spare = 0;
	int load_idx = sd->forkexec_idx;
	int imbalance = 100 + (sd->imbalance_pct-100)/2;

	if (sd_flag & SD_BALANCE_WAKE)
		load_idx = sd->wake_idx;

	do {
		unsigned long load, avg_load, spare_cap, max_spare_cap;
		int local_group;
		int i;

		/* Skip over this group if it has no CPUs allowed */
		if (!cpumask_intersects(sched_group_cpus(group),
					tsk_cpus_allowed(p)))
			continue;

		local_group = cpumask_test_cpu(this_cpu,
					       sched_group_cpus(group));

		/*
		 * Tally up the load of all CPUs in the group and find
		 * the group containing the CPU with most spare capacity.
		 */
		avg_load = 0;
		max_spare_cap = 0;

		for_each_cpu(i, sched_group_cpus(group)) {
			/* Bias balancing toward cpus of our domain */
			if (local_group)
				load = source_load(i, load_idx);
			else
				load = target_load(i, load_idx);

			avg_load += load;

			spare_cap = capacity_spare_wake(i, p);

			if (spare_cap > max_spare_cap)
				max_spare_cap = spare_cap;
		}

		/* Adjust by relative CPU capacity of the group */
		avg_load = (avg_load * SCHED_CAPACITY_SCALE) / group->sgc->capacity;

		if (local_group) {
			this_load = avg_load;
			this_spare = max_spare_cap;
		} else {
			if (avg_load < min_load) {
				min_load = avg_load;
				idlest = group;
			}

			if (most_spare < max_spare_cap) {
				most_spare = max_spare_cap;
				most_spare_sg = group;
			}
		}
	} while (group = group->next, group != sd->groups);

	/*
	 * The cross-over point between using spare capacity or least load
	 * is too conservative for high utilization tasks on partially
	 * utilized systems if we require spare_capacity > task_util(p),
	 * so we allow for some task stuffing by using
	 * spare_capacity > task_util(p)/2.
	 */
	if (this_spare > task_util(p) / 2 &&
	    imbalance*this_spare > 100*most_spare)
		return NULL;
	else if (most_spare > task_util(p) / 2)
		return most_spare_sg;

	if (!idlest || 100*this_load < imbalance*min_load)
		return NULL;
	return idlest;
}

/*
 * find_idlest_cpu - find the idlest cpu among the cpus in group.
 */
static int
find_idlest_cpu(struct sched_group *group, struct task_struct *p, int this_cpu)
{
	unsigned long load, min_load = ULONG_MAX;
	unsigned int min_exit_latency = UINT_MAX;
	u64 latest_idle_timestamp = 0;
	int least_loaded_cpu = this_cpu;
	int shallowest_idle_cpu = -1;
	int i;

	/* Check if we have any choice: */
	if (group->group_weight == 1)
		return cpumask_first(sched_group_cpus(group));

	/* Traverse only the allowed CPUs */
	for_each_cpu_and(i, sched_group_cpus(group), tsk_cpus_allowed(p)) {
		if (idle_cpu(i)) {
			struct rq *rq = cpu_rq(i);
			struct cpuidle_state *idle = idle_get_state(rq);
			if (idle && idle->exit_latency < min_exit_latency) {
				/*
				 * We give priority to a CPU whose idle state
				 * has the smallest exit latency irrespective
				 * of any idle timestamp.
				 */
				min_exit_latency = idle->exit_latency;
				latest_idle_timestamp = rq->idle_stamp;
				shallowest_idle_cpu = i;
			} else if ((!idle || idle->exit_latency == min_exit_latency) &&
				   rq->idle_stamp > latest_idle_timestamp) {
				/*
				 * If equal or no active idle state, then
				 * the most recently idled CPU might have
				 * a warmer cache.
				 */
				latest_idle_timestamp = rq->idle_stamp;
				shallowest_idle_cpu = i;
			}
		} else if (shallowest_idle_cpu == -1) {
			load = weighted_cpuload(i);
			if (load < min_load || (load == min_load && i == this_cpu)) {
				min_load = load;
				least_loaded_cpu = i;
			}
		}
	}

	return shallowest_idle_cpu != -1 ? shallowest_idle_cpu : least_loaded_cpu;
}

/*
 * Try and locate an idle CPU in the sched_domain.
 */
static int select_idle_sibling(struct task_struct *p, int prev, int target)
{
	struct sched_domain *sd;
	struct sched_group *sg;
	int best_idle_cpu = -1;
	int best_idle_cstate = INT_MAX;
	unsigned long best_idle_capacity = ULONG_MAX;

	schedstat_inc(p, se.statistics.nr_wakeups_sis_attempts);
	schedstat_inc(this_rq(), eas_stats.sis_attempts);

	if (!sysctl_sched_cstate_aware) {
		if (idle_cpu(target)) {
			schedstat_inc(p, se.statistics.nr_wakeups_sis_idle);
			schedstat_inc(this_rq(), eas_stats.sis_idle);
			return target;
		}

		/*
		 * If the prevous cpu is cache affine and idle, don't be stupid.
		 */
		if (prev != target && cpus_share_cache(prev, target) && idle_cpu(prev)) {
			schedstat_inc(p, se.statistics.nr_wakeups_sis_cache_affine);
			schedstat_inc(this_rq(), eas_stats.sis_cache_affine);
			return prev;
		}
	}

	if (!(current->flags & PF_WAKE_UP_IDLE) &&
			!(p->flags & PF_WAKE_UP_IDLE))
		return target;

	/*
	 * Otherwise, iterate the domains and find an elegible idle cpu.
	 */
	sd = rcu_dereference(per_cpu(sd_llc, target));
	for_each_lower_domain(sd) {
		sg = sd->groups;
		do {
			int i;
			if (!cpumask_intersects(sched_group_cpus(sg),
						tsk_cpus_allowed(p)))
				goto next;

			if (sysctl_sched_cstate_aware) {
				for_each_cpu_and(i, tsk_cpus_allowed(p), sched_group_cpus(sg)) {
					int idle_idx = idle_get_state_idx(cpu_rq(i));
					unsigned long new_usage = boosted_task_util(p);
					unsigned long capacity_orig = capacity_orig_of(i);

					if (new_usage > capacity_orig || !idle_cpu(i))
						goto next;

					if (i == target && new_usage <= capacity_curr_of(target)) {
						schedstat_inc(p, se.statistics.nr_wakeups_sis_suff_cap);
						schedstat_inc(this_rq(), eas_stats.sis_suff_cap);
						schedstat_inc(sd, eas_stats.sis_suff_cap);
						return target;
					}

					if (idle_idx < best_idle_cstate &&
					    capacity_orig <= best_idle_capacity) {
						best_idle_cpu = i;
						best_idle_cstate = idle_idx;
						best_idle_capacity = capacity_orig;
					}
				}
			} else {
				for_each_cpu(i, sched_group_cpus(sg)) {
					if (i == target || !idle_cpu(i))
						goto next;
				}

				target = cpumask_first_and(sched_group_cpus(sg),
					tsk_cpus_allowed(p));
				schedstat_inc(p, se.statistics.nr_wakeups_sis_idle_cpu);
				schedstat_inc(this_rq(), eas_stats.sis_idle_cpu);
				schedstat_inc(sd, eas_stats.sis_idle_cpu);
				goto done;
			}
next:
			sg = sg->next;
		} while (sg != sd->groups);
	}

	if (best_idle_cpu >= 0)
		target = best_idle_cpu;

done:
	schedstat_inc(p, se.statistics.nr_wakeups_sis_count);
	schedstat_inc(this_rq(), eas_stats.sis_count);

	return target;
}

/*
 * cpu_util_wake: Compute cpu utilization with any contributions from
 * the waking task p removed.
 */
static int cpu_util_wake(int cpu, struct task_struct *p)
{
	unsigned long util, capacity;

#ifdef CONFIG_SCHED_WALT
	/*
	 * WALT does not decay idle tasks in the same manner
	 * as PELT, so it makes little sense to subtract task
	 * utilization from cpu utilization. Instead just use
	 * cpu_util for this case.
	 */
	if (!walt_disabled && sysctl_sched_use_walt_cpu_util)
		return cpu_util(cpu);
#endif
	/* Task has no contribution or is new */
	if (cpu != task_cpu(p) || !p->se.avg.last_update_time)
		return cpu_util(cpu);

	capacity = capacity_orig_of(cpu);
	util = max_t(long, cpu_util(cpu) - task_util(p), 0);

	return (util >= capacity) ? capacity : util;
}

static int start_cpu(bool boosted)
{
	struct root_domain *rd = cpu_rq(smp_processor_id())->rd;

	RCU_LOCKDEP_WARN(rcu_read_lock_sched_held(),
			   "sched RCU must be held");

	return boosted ? rd->max_cap_orig_cpu : rd->min_cap_orig_cpu;
}

static inline int find_best_target(struct task_struct *p, int *backup_cpu,
				   bool boosted, bool prefer_idle)
{
	unsigned long best_idle_min_cap_orig = ULONG_MAX;
	unsigned long min_util = boosted_task_util(p);
	unsigned long target_capacity = ULONG_MAX;
	unsigned long min_wake_util = ULONG_MAX;
	unsigned long target_max_spare_cap = 0;
	unsigned long target_util = ULONG_MAX;
	unsigned long best_active_util = ULONG_MAX;
	int best_idle_cstate = INT_MAX;
	struct sched_domain *sd;
	struct sched_group *sg;
	int best_active_cpu = -1;
	int best_idle_cpu = -1;
	int target_cpu = -1;
	int cpu, i;

	*backup_cpu = -1;

	schedstat_inc(p, se.statistics.nr_wakeups_fbt_attempts);
	schedstat_inc(this_rq(), eas_stats.fbt_attempts);

	/* Find start CPU based on boost value */
	cpu = start_cpu(boosted);
	if (cpu < 0) {
		schedstat_inc(p, se.statistics.nr_wakeups_fbt_no_cpu);
		schedstat_inc(this_rq(), eas_stats.fbt_no_cpu);
		return -1;
	}

	/* Find SD for the start CPU */
	sd = rcu_dereference(per_cpu(sd_ea, cpu));
	if (!sd) {
		schedstat_inc(p, se.statistics.nr_wakeups_fbt_no_sd);
		schedstat_inc(this_rq(), eas_stats.fbt_no_sd);
		return -1;
	}

	/* Scan CPUs in all SDs */
	sg = sd->groups;
	do {
		for_each_cpu_and(i, tsk_cpus_allowed(p), sched_group_cpus(sg)) {
			unsigned long capacity_curr = capacity_curr_of(i);
			unsigned long capacity_orig = capacity_orig_of(i);
			unsigned long wake_util, new_util;

			if (!cpu_online(i))
				continue;

			if (walt_cpu_high_irqload(i))
				continue;

			/*
			 * p's blocked utilization is still accounted for on prev_cpu
			 * so prev_cpu will receive a negative bias due to the double
			 * accounting. However, the blocked utilization may be zero.
			 */
			wake_util = cpu_util_wake(i, p);
			new_util = wake_util + task_util(p);

			/*
			 * Ensure minimum capacity to grant the required boost.
			 * The target CPU can be already at a capacity level higher
			 * than the one required to boost the task.
			 */
			new_util = max(min_util, new_util);
			if (new_util > capacity_orig)
				continue;

			/*
			 * Case A) Latency sensitive tasks
			 *
			 * Unconditionally favoring tasks that prefer idle CPU to
			 * improve latency.
			 *
			 * Looking for:
			 * - an idle CPU, whatever its idle_state is, since
			 *   the first CPUs we explore are more likely to be
			 *   reserved for latency sensitive tasks.
			 * - a non idle CPU where the task fits in its current
			 *   capacity and has the maximum spare capacity.
			 * - a non idle CPU with lower contention from other
			 *   tasks and running at the lowest possible OPP.
			 *
			 * The last two goals tries to favor a non idle CPU
			 * where the task can run as if it is "almost alone".
			 * A maximum spare capacity CPU is favoured since
			 * the task already fits into that CPU's capacity
			 * without waiting for an OPP chance.
			 *
			 * The following code path is the only one in the CPUs
			 * exploration loop which is always used by
			 * prefer_idle tasks. It exits the loop with wither a
			 * best_active_cpu or a target_cpu which should
			 * represent an optimal choice for latency sensitive
			 * tasks.
			 */
			if (prefer_idle) {

				/*
				 * Case A.1: IDLE CPU
				 * Return the first IDLE CPU we find.
				 */
				if (idle_cpu(i)) {
					schedstat_inc(p, se.statistics.nr_wakeups_fbt_pref_idle);
					schedstat_inc(this_rq(), eas_stats.fbt_pref_idle);

					trace_sched_find_best_target(p,
							prefer_idle, min_util,
							cpu, best_idle_cpu,
							best_active_cpu, i);

					return i;
				}

				/*
				 * Case A.2: Target ACTIVE CPU
				 * Favor CPUs with max spare capacity.
				 */
				if ((capacity_curr > new_util) &&
					(capacity_orig - new_util > target_max_spare_cap)) {
					target_max_spare_cap = capacity_orig - new_util;
					target_cpu = i;
					continue;
				}
				if (target_cpu != -1)
					continue;


				/*
				 * Case A.3: Backup ACTIVE CPU
				 * Favor CPUs with:
				 * - lower utilization due to other tasks
				 * - lower utilization with the task in
				 */
				if (wake_util > min_wake_util)
					continue;
				if (new_util > best_active_util)
					continue;
				min_wake_util = wake_util;
				best_active_util = new_util;
				best_active_cpu = i;
				continue;
			}

			/*
			 * Case B) Non latency sensitive tasks on IDLE CPUs.
			 *
			 * Find an optimal backup IDLE CPU for non latency
			 * sensitive tasks.
			 *
			 * Looking for:
			 * - minimizing the capacity_orig,
			 *   i.e. preferring LITTLE CPUs
			 * - favoring shallowest idle states
			 *   i.e. avoid to wakeup deep-idle CPUs
			 *
			 * The following code path is used by non latency
			 * sensitive tasks if IDLE CPUs are available. If at
			 * least one of such CPUs are available it sets the
			 * best_idle_cpu to the most suitable idle CPU to be
			 * selected.
			 *
			 * If idle CPUs are available, favour these CPUs to
			 * improve performances by spreading tasks.
			 * Indeed, the energy_diff() computed by the caller
			 * will take care to ensure the minimization of energy
			 * consumptions without affecting performance.
			 */
			if (idle_cpu(i)) {
				int idle_idx = idle_get_state_idx(cpu_rq(i));

				/* Select idle CPU with lower cap_orig */
				if (capacity_orig > best_idle_min_cap_orig)
					continue;

				/*
				 * Skip CPUs in deeper idle state, but only
				 * if they are also less energy efficient.
				 * IOW, prefer a deep IDLE LITTLE CPU vs a
				 * shallow idle big CPU.
				 */
				if (sysctl_sched_cstate_aware &&
				    best_idle_cstate <= idle_idx)
					continue;

				/* Keep track of best idle CPU */
				best_idle_min_cap_orig = capacity_orig;
				best_idle_cstate = idle_idx;
				best_idle_cpu = i;
				continue;
			}

			/*
			 * Case C) Non latency sensitive tasks on ACTIVE CPUs.
			 *
			 * Pack tasks in the most energy efficient capacities.
			 *
			 * This task packing strategy prefers more energy
			 * efficient CPUs (i.e. pack on smaller maximum
			 * capacity CPUs) while also trying to spread tasks to
			 * run them all at the lower OPP.
			 *
			 * This assumes for example that it's more energy
			 * efficient to run two tasks on two CPUs at a lower
			 * OPP than packing both on a single CPU but running
			 * that CPU at an higher OPP.
			 *
			 * Thus, this case keep track of the CPU with the
			 * smallest maximum capacity and highest spare maximum
			 * capacity.
			 */

			/* Favor CPUs with smaller capacity */
			if (capacity_orig > target_capacity)
				continue;

			/* Favor CPUs with maximum spare capacity */
			if ((capacity_orig - new_util) < target_max_spare_cap)
				continue;

			target_max_spare_cap = capacity_orig - new_util;
			target_capacity = capacity_orig;
			target_util = new_util;
			target_cpu = i;
		}

	} while (sg = sg->next, sg != sd->groups);

	/*
	 * For non latency sensitive tasks, cases B and C in the previous loop,
	 * we pick the best IDLE CPU only if we was not able to find a target
	 * ACTIVE CPU.
	 *
	 * Policies priorities:
	 *
	 * - prefer_idle tasks:
	 *
	 *   a) IDLE CPU available, we return immediately
	 *   b) ACTIVE CPU where task fits and has the bigger maximum spare
	 *      capacity (i.e. target_cpu)
	 *   c) ACTIVE CPU with less contention due to other tasks
	 *      (i.e. best_active_cpu)
	 *
	 * - NON prefer_idle tasks:
	 *
	 *   a) ACTIVE CPU: target_cpu
	 *   b) IDLE CPU: best_idle_cpu
	 */
	if (target_cpu == -1)
		target_cpu = prefer_idle
			? best_active_cpu
			: best_idle_cpu;
	else
		*backup_cpu = prefer_idle
		? best_active_cpu
		: best_idle_cpu;

	trace_sched_find_best_target(p, prefer_idle, min_util, cpu,
				     best_idle_cpu, best_active_cpu,
				     target_cpu);

	schedstat_inc(p, se.statistics.nr_wakeups_fbt_count);
	schedstat_inc(this_rq(), eas_stats.fbt_count);

	return target_cpu;
}

/*
 * Disable WAKE_AFFINE in the case where task @p doesn't fit in the
 * capacity of either the waking CPU @cpu or the previous CPU @prev_cpu.
 *
 * In that case WAKE_AFFINE doesn't make sense and we'll let
 * BALANCE_WAKE sort things out.
 */
static int wake_cap(struct task_struct *p, int cpu, int prev_cpu)
{
	long min_cap, max_cap;

	min_cap = min(capacity_orig_of(prev_cpu), capacity_orig_of(cpu));
	max_cap = cpu_rq(cpu)->rd->max_cpu_capacity.val;

	/* Minimum capacity is close to max, no need to abort wake_affine */
	if (max_cap - min_cap < max_cap >> 3)
		return 0;

	/* Bring task utilization in sync with prev_cpu */
	sync_entity_load_avg(&p->se);

	return min_cap * 1024 < task_util(p) * capacity_margin;
}

static int select_energy_cpu_brute(struct task_struct *p, int prev_cpu, int sync)
{
	struct sched_domain *sd;
	int target_cpu = prev_cpu, tmp_target, tmp_backup;
	bool boosted, prefer_idle;

	schedstat_inc(p, se.statistics.nr_wakeups_secb_attempts);
	schedstat_inc(this_rq(), eas_stats.secb_attempts);

	if (sysctl_sched_sync_hint_enable && sync) {
		int cpu = smp_processor_id();

		if (cpumask_test_cpu(cpu, tsk_cpus_allowed(p))) {
			schedstat_inc(p, se.statistics.nr_wakeups_secb_sync);
			schedstat_inc(this_rq(), eas_stats.secb_sync);
			return cpu;
		}
	}

	rcu_read_lock();
#ifdef CONFIG_CGROUP_SCHEDTUNE
	boosted = schedtune_task_boost(p) > 0;
	prefer_idle = schedtune_prefer_idle(p) > 0;
#else
	boosted = get_sysctl_sched_cfs_boost() > 0;
	prefer_idle = 0;
#endif

	sync_entity_load_avg(&p->se);

	sd = rcu_dereference(per_cpu(sd_ea, prev_cpu));
	/* Find a cpu with sufficient capacity */
	tmp_target = find_best_target(p, &tmp_backup, boosted, prefer_idle);

	if (!sd)
		goto unlock;
	if (tmp_target >= 0) {
		target_cpu = tmp_target;
		if ((boosted || prefer_idle) && idle_cpu(target_cpu)) {
			schedstat_inc(p, se.statistics.nr_wakeups_secb_idle_bt);
			schedstat_inc(this_rq(), eas_stats.secb_idle_bt);
			goto unlock;
		}
	}

	if (target_cpu != prev_cpu) {
		struct energy_env eenv = {
			.util_delta     = task_util(p),
			.src_cpu        = prev_cpu,
			.dst_cpu        = target_cpu,
			.task           = p,
		};

		/* Not enough spare capacity on previous cpu */
		if (cpu_overutilized(prev_cpu)) {
			schedstat_inc(p, se.statistics.nr_wakeups_secb_insuff_cap);
			schedstat_inc(this_rq(), eas_stats.secb_insuff_cap);
			goto unlock;
		}

		if (energy_diff(&eenv) >= 0) {
			/* No energy saving for target_cpu, try backup */
			target_cpu = tmp_backup;
			eenv.dst_cpu = target_cpu;
			if (tmp_backup < 0 || energy_diff(&eenv) >= 0) {
				schedstat_inc(p, se.statistics.nr_wakeups_secb_no_nrg_sav);
				schedstat_inc(this_rq(), eas_stats.secb_no_nrg_sav);
				target_cpu = prev_cpu;
				goto unlock;
			}
		}

		schedstat_inc(p, se.statistics.nr_wakeups_secb_nrg_sav);
		schedstat_inc(this_rq(), eas_stats.secb_nrg_sav);
		goto unlock;
	}

	schedstat_inc(p, se.statistics.nr_wakeups_secb_count);
	schedstat_inc(this_rq(), eas_stats.secb_count);

unlock:
	rcu_read_unlock();

	return target_cpu;
}

/*
 * select_task_rq_fair: Select target runqueue for the waking task in domains
 * that have the 'sd_flag' flag set. In practice, this is SD_BALANCE_WAKE,
 * SD_BALANCE_FORK, or SD_BALANCE_EXEC.
 *
 * Balances load by selecting the idlest cpu in the idlest group, or under
 * certain conditions an idle sibling cpu if the domain has SD_WAKE_AFFINE set.
 *
 * Returns the target cpu number.
 *
 * preempt must be disabled.
 */
static int
select_task_rq_fair(struct task_struct *p, int prev_cpu, int sd_flag, int wake_flags)
{
	struct sched_domain *tmp, *affine_sd = NULL, *sd = NULL;
	int cpu = smp_processor_id();
	int new_cpu = prev_cpu;
	int want_affine = 0;
	int sync = wake_flags & WF_SYNC;

<<<<<<< HEAD
#ifdef CONFIG_SCHED_HMP
	return select_best_cpu(p, prev_cpu, 0, sync);
#endif

	if (sd_flag & SD_BALANCE_WAKE) {
		/*
		 * do wake_cap unconditionally as it causes task and cpu
		 * utilization to be synced, and we need that for energy
		 * aware wakeups
		 */
		int _wake_cap = wake_cap(p, cpu, prev_cpu);
		want_affine = !wake_wide(p) && !_wake_cap
=======
	if (sd_flag & SD_BALANCE_WAKE)
		want_affine = !wake_wide(p) && !wake_cap(p, cpu, prev_cpu)
>>>>>>> 9f764bbe
			      && cpumask_test_cpu(cpu, tsk_cpus_allowed(p));

	if (energy_aware() && !(cpu_rq(prev_cpu)->rd->overutilized))
		return select_energy_cpu_brute(p, prev_cpu, sync);

	rcu_read_lock();
	for_each_domain(cpu, tmp) {
		if (!(tmp->flags & SD_LOAD_BALANCE))
			break;

		/*
		 * If both cpu and prev_cpu are part of this domain,
		 * cpu is a valid SD_WAKE_AFFINE target.
		 */
		if (want_affine && (tmp->flags & SD_WAKE_AFFINE) &&
		    cpumask_test_cpu(prev_cpu, sched_domain_span(tmp))) {
			affine_sd = tmp;
			break;
		}

		if (tmp->flags & sd_flag)
			sd = tmp;
		else if (!want_affine)
			break;
	}

	if (affine_sd) {
		sd = NULL; /* Prefer wake_affine over balance flags */
		if (cpu != prev_cpu && wake_affine(affine_sd, p, prev_cpu, sync))
			new_cpu = cpu;
	}

	if (!sd) {
		if (sd_flag & SD_BALANCE_WAKE) /* XXX always ? */
			new_cpu = select_idle_sibling(p, prev_cpu, new_cpu);

	} else {
		int wu = sd_flag & SD_BALANCE_WAKE;
		int cas_cpu = -1;

		if (wu) {
			schedstat_inc(p, se.statistics.nr_wakeups_cas_attempts);
			schedstat_inc(this_rq(), eas_stats.cas_attempts);
		}

		while (sd) {
			struct sched_group *group;
			int weight;

			if (wu)
				schedstat_inc(sd, eas_stats.cas_attempts);

			if (!(sd->flags & sd_flag)) {
				sd = sd->child;
				continue;
			}

			group = find_idlest_group(sd, p, cpu, sd_flag);
			if (!group) {
				sd = sd->child;
				continue;
			}

			new_cpu = find_idlest_cpu(group, p, cpu);
			if (new_cpu == -1 || new_cpu == cpu) {
				/* Now try balancing at a lower domain level of cpu */
				sd = sd->child;
				continue;
			}

			/* Now try balancing at a lower domain level of new_cpu */
			cpu = cas_cpu = new_cpu;
			weight = sd->span_weight;
			sd = NULL;
			for_each_domain(cpu, tmp) {
				if (weight <= tmp->span_weight)
					break;
				if (tmp->flags & sd_flag)
					sd = tmp;
			}
			/* while loop will break here if sd == NULL */
		}

		if (wu && (cas_cpu >= 0)) {
			schedstat_inc(p, se.statistics.nr_wakeups_cas_count);
			schedstat_inc(this_rq(), eas_stats.cas_count);
		}
	}
	rcu_read_unlock();

	return new_cpu;
}

/*
 * Called immediately before a task is migrated to a new cpu; task_cpu(p) and
 * cfs_rq_of(p) references at time of call are still valid and identify the
 * previous cpu.  However, the caller only guarantees p->pi_lock is held; no
 * other assumptions, including the state of rq->lock, should be made.
 */
static void migrate_task_rq_fair(struct task_struct *p)
{
	/*
	 * We are supposed to update the task to "current" time, then its up to date
	 * and ready to go to new CPU/cfs_rq. But we have difficulty in getting
	 * what current time is, so simply throw away the out-of-date time. This
	 * will result in the wakee task is less decayed, but giving the wakee more
	 * load sounds not bad.
	 */
	remove_entity_load_avg(&p->se);

	/* Tell new CPU we are migrated */
	p->se.avg.last_update_time = 0;

	/* We have migrated, no longer consider this task hot */
	p->se.exec_start = 0;
}

static void task_dead_fair(struct task_struct *p)
{
	remove_entity_load_avg(&p->se);
}
#else
#define task_fits_max(p, cpu) true
#endif /* CONFIG_SMP */

static unsigned long
wakeup_gran(struct sched_entity *curr, struct sched_entity *se)
{
	unsigned long gran = sysctl_sched_wakeup_granularity;

	/*
	 * Since its curr running now, convert the gran from real-time
	 * to virtual-time in his units.
	 *
	 * By using 'se' instead of 'curr' we penalize light tasks, so
	 * they get preempted easier. That is, if 'se' < 'curr' then
	 * the resulting gran will be larger, therefore penalizing the
	 * lighter, if otoh 'se' > 'curr' then the resulting gran will
	 * be smaller, again penalizing the lighter task.
	 *
	 * This is especially important for buddies when the leftmost
	 * task is higher priority than the buddy.
	 */
	return calc_delta_fair(gran, se);
}

/*
 * Should 'se' preempt 'curr'.
 *
 *             |s1
 *        |s2
 *   |s3
 *         g
 *      |<--->|c
 *
 *  w(c, s1) = -1
 *  w(c, s2) =  0
 *  w(c, s3) =  1
 *
 */
static int
wakeup_preempt_entity(struct sched_entity *curr, struct sched_entity *se)
{
	s64 gran, vdiff = curr->vruntime - se->vruntime;

	if (vdiff <= 0)
		return -1;

	gran = wakeup_gran(curr, se);
	if (vdiff > gran)
		return 1;

	return 0;
}

static void set_last_buddy(struct sched_entity *se)
{
	if (entity_is_task(se) && unlikely(task_of(se)->policy == SCHED_IDLE))
		return;

	for_each_sched_entity(se)
		cfs_rq_of(se)->last = se;
}

static void set_next_buddy(struct sched_entity *se)
{
	if (entity_is_task(se) && unlikely(task_of(se)->policy == SCHED_IDLE))
		return;

	for_each_sched_entity(se)
		cfs_rq_of(se)->next = se;
}

static void set_skip_buddy(struct sched_entity *se)
{
	for_each_sched_entity(se)
		cfs_rq_of(se)->skip = se;
}

/*
 * Preempt the current task with a newly woken task if needed:
 */
static void check_preempt_wakeup(struct rq *rq, struct task_struct *p, int wake_flags)
{
	struct task_struct *curr = rq->curr;
	struct sched_entity *se = &curr->se, *pse = &p->se;
	struct cfs_rq *cfs_rq = task_cfs_rq(curr);
	int scale = cfs_rq->nr_running >= sched_nr_latency;
	int next_buddy_marked = 0;

	if (unlikely(se == pse))
		return;

	/*
	 * This is possible from callers such as attach_tasks(), in which we
	 * unconditionally check_prempt_curr() after an enqueue (which may have
	 * lead to a throttle).  This both saves work and prevents false
	 * next-buddy nomination below.
	 */
	if (unlikely(throttled_hierarchy(cfs_rq_of(pse))))
		return;

	if (sched_feat(NEXT_BUDDY) && scale && !(wake_flags & WF_FORK)) {
		set_next_buddy(pse);
		next_buddy_marked = 1;
	}

	/*
	 * We can come here with TIF_NEED_RESCHED already set from new task
	 * wake up path.
	 *
	 * Note: this also catches the edge-case of curr being in a throttled
	 * group (e.g. via set_curr_task), since update_curr() (in the
	 * enqueue of curr) will have resulted in resched being set.  This
	 * prevents us from potentially nominating it as a false LAST_BUDDY
	 * below.
	 */
	if (test_tsk_need_resched(curr))
		return;

	/* Idle tasks are by definition preempted by non-idle tasks. */
	if (unlikely(curr->policy == SCHED_IDLE) &&
	    likely(p->policy != SCHED_IDLE))
		goto preempt;

	/*
	 * Batch and idle tasks do not preempt non-idle tasks (their preemption
	 * is driven by the tick):
	 */
	if (unlikely(p->policy != SCHED_NORMAL) || !sched_feat(WAKEUP_PREEMPTION))
		return;

	find_matching_se(&se, &pse);
	update_curr(cfs_rq_of(se));
	BUG_ON(!pse);
	if (wakeup_preempt_entity(se, pse) == 1) {
		/*
		 * Bias pick_next to pick the sched entity that is
		 * triggering this preemption.
		 */
		if (!next_buddy_marked)
			set_next_buddy(pse);
		goto preempt;
	}

	return;

preempt:
	resched_curr(rq);
	/*
	 * Only set the backward buddy when the current task is still
	 * on the rq. This can happen when a wakeup gets interleaved
	 * with schedule on the ->pre_schedule() or idle_balance()
	 * point, either of which can * drop the rq lock.
	 *
	 * Also, during early boot the idle thread is in the fair class,
	 * for obvious reasons its a bad idea to schedule back to it.
	 */
	if (unlikely(!se->on_rq || curr == rq->idle))
		return;

	if (sched_feat(LAST_BUDDY) && scale && entity_is_task(se))
		set_last_buddy(se);
}

static struct task_struct *
pick_next_task_fair(struct rq *rq, struct task_struct *prev)
{
	struct cfs_rq *cfs_rq = &rq->cfs;
	struct sched_entity *se;
	struct task_struct *p;
	int new_tasks;

again:
#ifdef CONFIG_FAIR_GROUP_SCHED
	if (!cfs_rq->nr_running)
		goto idle;

	if (prev->sched_class != &fair_sched_class)
		goto simple;

	/*
	 * Because of the set_next_buddy() in dequeue_task_fair() it is rather
	 * likely that a next task is from the same cgroup as the current.
	 *
	 * Therefore attempt to avoid putting and setting the entire cgroup
	 * hierarchy, only change the part that actually changes.
	 */

	do {
		struct sched_entity *curr = cfs_rq->curr;

		/*
		 * Since we got here without doing put_prev_entity() we also
		 * have to consider cfs_rq->curr. If it is still a runnable
		 * entity, update_curr() will update its vruntime, otherwise
		 * forget we've ever seen it.
		 */
		if (curr) {
			if (curr->on_rq)
				update_curr(cfs_rq);
			else
				curr = NULL;

			/*
			 * This call to check_cfs_rq_runtime() will do the
			 * throttle and dequeue its entity in the parent(s).
			 * Therefore the 'simple' nr_running test will indeed
			 * be correct.
			 */
			if (unlikely(check_cfs_rq_runtime(cfs_rq)))
				goto simple;
		}

		se = pick_next_entity(cfs_rq, curr);
		cfs_rq = group_cfs_rq(se);
	} while (cfs_rq);

	p = task_of(se);

	/*
	 * Since we haven't yet done put_prev_entity and if the selected task
	 * is a different task than we started out with, try and touch the
	 * least amount of cfs_rqs.
	 */
	if (prev != p) {
		struct sched_entity *pse = &prev->se;

		while (!(cfs_rq = is_same_group(se, pse))) {
			int se_depth = se->depth;
			int pse_depth = pse->depth;

			if (se_depth <= pse_depth) {
				put_prev_entity(cfs_rq_of(pse), pse);
				pse = parent_entity(pse);
			}
			if (se_depth >= pse_depth) {
				set_next_entity(cfs_rq_of(se), se);
				se = parent_entity(se);
			}
		}

		put_prev_entity(cfs_rq, pse);
		set_next_entity(cfs_rq, se);
	}

	if (hrtick_enabled(rq))
		hrtick_start_fair(rq, p);

	rq->misfit_task = !task_fits_max(p, rq->cpu);

	return p;
simple:
	cfs_rq = &rq->cfs;
#endif

	if (!cfs_rq->nr_running)
		goto idle;

	put_prev_task(rq, prev);

	do {
		se = pick_next_entity(cfs_rq, NULL);
		set_next_entity(cfs_rq, se);
		cfs_rq = group_cfs_rq(se);
	} while (cfs_rq);

	p = task_of(se);

	if (hrtick_enabled(rq))
		hrtick_start_fair(rq, p);

	rq->misfit_task = !task_fits_max(p, rq->cpu);

	return p;

idle:
	rq->misfit_task = 0;
	/*
	 * This is OK, because current is on_cpu, which avoids it being picked
	 * for load-balance and preemption/IRQs are still disabled avoiding
	 * further scheduler activity on it and we're being very careful to
	 * re-start the picking loop.
	 */
	lockdep_unpin_lock(&rq->lock);
	new_tasks = idle_balance(rq);
	lockdep_pin_lock(&rq->lock);
	/*
	 * Because idle_balance() releases (and re-acquires) rq->lock, it is
	 * possible for any higher priority task to appear. In that case we
	 * must re-start the pick_next_entity() loop.
	 */
	if (new_tasks < 0)
		return RETRY_TASK;

	if (new_tasks > 0)
		goto again;

	return NULL;
}

/*
 * Account for a descheduled task:
 */
static void put_prev_task_fair(struct rq *rq, struct task_struct *prev)
{
	struct sched_entity *se = &prev->se;
	struct cfs_rq *cfs_rq;

	for_each_sched_entity(se) {
		cfs_rq = cfs_rq_of(se);
		put_prev_entity(cfs_rq, se);
	}
}

/*
 * sched_yield() is very simple
 *
 * The magic of dealing with the ->skip buddy is in pick_next_entity.
 */
static void yield_task_fair(struct rq *rq)
{
	struct task_struct *curr = rq->curr;
	struct cfs_rq *cfs_rq = task_cfs_rq(curr);
	struct sched_entity *se = &curr->se;

	/*
	 * Are we the only task in the tree?
	 */
	if (unlikely(rq->nr_running == 1))
		return;

	clear_buddies(cfs_rq, se);

	if (curr->policy != SCHED_BATCH) {
		update_rq_clock(rq);
		/*
		 * Update run-time statistics of the 'current'.
		 */
		update_curr(cfs_rq);
		/*
		 * Tell update_rq_clock() that we've just updated,
		 * so we don't do microscopic update in schedule()
		 * and double the fastpath cost.
		 */
		rq_clock_skip_update(rq, true);
	}

	set_skip_buddy(se);
}

static bool yield_to_task_fair(struct rq *rq, struct task_struct *p, bool preempt)
{
	struct sched_entity *se = &p->se;

	/* throttled hierarchies are not runnable */
	if (!se->on_rq || throttled_hierarchy(cfs_rq_of(se)))
		return false;

	/* Tell the scheduler that we'd really like pse to run next. */
	set_next_buddy(se);

	yield_task_fair(rq);

	return true;
}

#ifdef CONFIG_SMP
/**************************************************
 * Fair scheduling class load-balancing methods.
 *
 * BASICS
 *
 * The purpose of load-balancing is to achieve the same basic fairness the
 * per-cpu scheduler provides, namely provide a proportional amount of compute
 * time to each task. This is expressed in the following equation:
 *
 *   W_i,n/P_i == W_j,n/P_j for all i,j                               (1)
 *
 * Where W_i,n is the n-th weight average for cpu i. The instantaneous weight
 * W_i,0 is defined as:
 *
 *   W_i,0 = \Sum_j w_i,j                                             (2)
 *
 * Where w_i,j is the weight of the j-th runnable task on cpu i. This weight
 * is derived from the nice value as per prio_to_weight[].
 *
 * The weight average is an exponential decay average of the instantaneous
 * weight:
 *
 *   W'_i,n = (2^n - 1) / 2^n * W_i,n + 1 / 2^n * W_i,0               (3)
 *
 * C_i is the compute capacity of cpu i, typically it is the
 * fraction of 'recent' time available for SCHED_OTHER task execution. But it
 * can also include other factors [XXX].
 *
 * To achieve this balance we define a measure of imbalance which follows
 * directly from (1):
 *
 *   imb_i,j = max{ avg(W/C), W_i/C_i } - min{ avg(W/C), W_j/C_j }    (4)
 *
 * We them move tasks around to minimize the imbalance. In the continuous
 * function space it is obvious this converges, in the discrete case we get
 * a few fun cases generally called infeasible weight scenarios.
 *
 * [XXX expand on:
 *     - infeasible weights;
 *     - local vs global optima in the discrete case. ]
 *
 *
 * SCHED DOMAINS
 *
 * In order to solve the imbalance equation (4), and avoid the obvious O(n^2)
 * for all i,j solution, we create a tree of cpus that follows the hardware
 * topology where each level pairs two lower groups (or better). This results
 * in O(log n) layers. Furthermore we reduce the number of cpus going up the
 * tree to only the first of the previous level and we decrease the frequency
 * of load-balance at each level inv. proportional to the number of cpus in
 * the groups.
 *
 * This yields:
 *
 *     log_2 n     1     n
 *   \Sum       { --- * --- * 2^i } = O(n)                            (5)
 *     i = 0      2^i   2^i
 *                               `- size of each group
 *         |         |     `- number of cpus doing load-balance
 *         |         `- freq
 *         `- sum over all levels
 *
 * Coupled with a limit on how many tasks we can migrate every balance pass,
 * this makes (5) the runtime complexity of the balancer.
 *
 * An important property here is that each CPU is still (indirectly) connected
 * to every other cpu in at most O(log n) steps:
 *
 * The adjacency matrix of the resulting graph is given by:
 *
 *             log_2 n     
 *   A_i,j = \Union     (i % 2^k == 0) && i / 2^(k+1) == j / 2^(k+1)  (6)
 *             k = 0
 *
 * And you'll find that:
 *
 *   A^(log_2 n)_i,j != 0  for all i,j                                (7)
 *
 * Showing there's indeed a path between every cpu in at most O(log n) steps.
 * The task movement gives a factor of O(m), giving a convergence complexity
 * of:
 *
 *   O(nm log n),  n := nr_cpus, m := nr_tasks                        (8)
 *
 *
 * WORK CONSERVING
 *
 * In order to avoid CPUs going idle while there's still work to do, new idle
 * balancing is more aggressive and has the newly idle cpu iterate up the domain
 * tree itself instead of relying on other CPUs to bring it work.
 *
 * This adds some complexity to both (5) and (8) but it reduces the total idle
 * time.
 *
 * [XXX more?]
 *
 *
 * CGROUPS
 *
 * Cgroups make a horror show out of (2), instead of a simple sum we get:
 *
 *                                s_k,i
 *   W_i,0 = \Sum_j \Prod_k w_k * -----                               (9)
 *                                 S_k
 *
 * Where
 *
 *   s_k,i = \Sum_j w_i,j,k  and  S_k = \Sum_i s_k,i                 (10)
 *
 * w_i,j,k is the weight of the j-th runnable task in the k-th cgroup on cpu i.
 *
 * The big problem is S_k, its a global sum needed to compute a local (W_i)
 * property.
 *
 * [XXX write more on how we solve this.. _after_ merging pjt's patches that
 *      rewrite all of this once again.]
 */ 

static unsigned long __read_mostly max_load_balance_interval = HZ/10;

enum fbq_type { regular, remote, all };

enum group_type {
	group_other = 0,
	group_misfit_task,
	group_imbalanced,
	group_overloaded,
};

#define LBF_ALL_PINNED	0x01
#define LBF_NEED_BREAK	0x02
#define LBF_DST_PINNED  0x04
#define LBF_SOME_PINNED	0x08
#define LBF_BIG_TASK_ACTIVE_BALANCE 0x80
#define LBF_IGNORE_BIG_TASKS 0x100
#define LBF_IGNORE_PREFERRED_CLUSTER_TASKS 0x200
#define LBF_MOVED_RELATED_THREAD_GROUP_TASK 0x400

struct lb_env {
	struct sched_domain	*sd;

	struct rq		*src_rq;
	int			src_cpu;

	int			dst_cpu;
	struct rq		*dst_rq;

	struct cpumask		*dst_grpmask;
	int			new_dst_cpu;
	enum cpu_idle_type	idle;
	long			imbalance;
	unsigned int		src_grp_nr_running;
	/* The set of CPUs under consideration for load-balancing */
	struct cpumask		*cpus;
	unsigned int		busiest_grp_capacity;
	unsigned int		busiest_nr_running;

	unsigned int		flags;

	unsigned int		loop;
	unsigned int		loop_break;
	unsigned int		loop_max;

	enum fbq_type		fbq_type;
	enum group_type		busiest_group_type;
	struct list_head	tasks;
	enum sched_boost_policy	boost_policy;
};

/*
 * Is this task likely cache-hot:
 */
static int task_hot(struct task_struct *p, struct lb_env *env)
{
	s64 delta;

	lockdep_assert_held(&env->src_rq->lock);

	if (p->sched_class != &fair_sched_class)
		return 0;

	if (unlikely(p->policy == SCHED_IDLE))
		return 0;

	/*
	 * Buddy candidates are cache hot:
	 */
	if (sched_feat(CACHE_HOT_BUDDY) && env->dst_rq->nr_running &&
			(&p->se == cfs_rq_of(&p->se)->next ||
			 &p->se == cfs_rq_of(&p->se)->last))
		return 1;

	if (sysctl_sched_migration_cost == -1)
		return 1;
	if (sysctl_sched_migration_cost == 0)
		return 0;

	delta = rq_clock_task(env->src_rq) - p->se.exec_start;

	return delta < (s64)sysctl_sched_migration_cost;
}

#ifdef CONFIG_NUMA_BALANCING
/*
 * Returns 1, if task migration degrades locality
 * Returns 0, if task migration improves locality i.e migration preferred.
 * Returns -1, if task migration is not affected by locality.
 */
static int migrate_degrades_locality(struct task_struct *p, struct lb_env *env)
{
	struct numa_group *numa_group = rcu_dereference(p->numa_group);
	unsigned long src_faults, dst_faults;
	int src_nid, dst_nid;

	if (!static_branch_likely(&sched_numa_balancing))
		return -1;

	if (!p->numa_faults || !(env->sd->flags & SD_NUMA))
		return -1;

	src_nid = cpu_to_node(env->src_cpu);
	dst_nid = cpu_to_node(env->dst_cpu);

	if (src_nid == dst_nid)
		return -1;

	/* Migrating away from the preferred node is always bad. */
	if (src_nid == p->numa_preferred_nid) {
		if (env->src_rq->nr_running > env->src_rq->nr_preferred_running)
			return 1;
		else
			return -1;
	}

	/* Encourage migration to the preferred node. */
	if (dst_nid == p->numa_preferred_nid)
		return 0;

	if (numa_group) {
		src_faults = group_faults(p, src_nid);
		dst_faults = group_faults(p, dst_nid);
	} else {
		src_faults = task_faults(p, src_nid);
		dst_faults = task_faults(p, dst_nid);
	}

	return dst_faults < src_faults;
}

#else
static inline int migrate_degrades_locality(struct task_struct *p,
					     struct lb_env *env)
{
	return -1;
}
#endif

/*
 * can_migrate_task - may task p from runqueue rq be migrated to this_cpu?
 */
static
int can_migrate_task(struct task_struct *p, struct lb_env *env)
{
	int tsk_cache_hot;
	int twf, group_cpus;

	lockdep_assert_held(&env->src_rq->lock);

	/*
	 * We do not migrate tasks that are:
	 * 1) throttled_lb_pair, or
	 * 2) cannot be migrated to this CPU due to cpus_allowed, or
	 * 3) running (obviously), or
	 * 4) are cache-hot on their current CPU.
	 */
	if (throttled_lb_pair(task_group(p), env->src_cpu, env->dst_cpu))
		return 0;

	if (!cpumask_test_cpu(env->dst_cpu, tsk_cpus_allowed(p))) {
		int cpu;

		schedstat_inc(p, se.statistics.nr_failed_migrations_affine);

		env->flags |= LBF_SOME_PINNED;

		/*
		 * Remember if this task can be migrated to any other cpu in
		 * our sched_group. We may want to revisit it if we couldn't
		 * meet load balance goals by pulling other tasks on src_cpu.
		 *
		 * Also avoid computing new_dst_cpu if we have already computed
		 * one in current iteration.
		 */
		if (!env->dst_grpmask || (env->flags & LBF_DST_PINNED))
			return 0;

		/* Prevent to re-select dst_cpu via env's cpus */
		for_each_cpu_and(cpu, env->dst_grpmask, env->cpus) {
			if (cpumask_test_cpu(cpu, tsk_cpus_allowed(p))) {
				env->flags |= LBF_DST_PINNED;
				env->new_dst_cpu = cpu;
				break;
			}
		}

		return 0;
	}

	/* Record that we found atleast one task that could run on dst_cpu */
	env->flags &= ~LBF_ALL_PINNED;

	if (cpu_capacity(env->dst_cpu) > cpu_capacity(env->src_cpu)) {
		if (nr_big_tasks(env->src_rq) && !is_big_task(p))
			return 0;

		if (env->boost_policy == SCHED_BOOST_ON_BIG &&
					!task_sched_boost(p))
			return 0;
	}

	twf = task_will_fit(p, env->dst_cpu);

	/*
	 * Attempt to not pull tasks that don't fit. We may get lucky and find
	 * one that actually fits.
	 */
	if (env->flags & LBF_IGNORE_BIG_TASKS && !twf)
		return 0;

	if (env->flags & LBF_IGNORE_PREFERRED_CLUSTER_TASKS &&
	    !preferred_cluster(rq_cluster(cpu_rq(env->dst_cpu)), p))
		return 0;

	/*
	 * Group imbalance can sometimes cause work to be pulled across groups
	 * even though the group could have managed the imbalance on its own.
	 * Prevent inter-cluster migrations for big tasks when the number of
	 * tasks is lower than the capacity of the group.
	 */
	group_cpus = DIV_ROUND_UP(env->busiest_grp_capacity,
						 SCHED_CAPACITY_SCALE);
	if (!twf && env->busiest_nr_running <= group_cpus)
		return 0;

	if (task_running(env->src_rq, p)) {
		schedstat_inc(p, se.statistics.nr_failed_migrations_running);
		return 0;
	}

	/*
	 * Aggressive migration if:
	 * 1) IDLE or NEWLY_IDLE balance.
	 * 2) destination numa is preferred
	 * 3) task is cache cold, or
	 * 4) too many balance attempts have failed.
	 */
	tsk_cache_hot = migrate_degrades_locality(p, env);
	if (tsk_cache_hot == -1)
		tsk_cache_hot = task_hot(p, env);

	if (env->idle != CPU_NOT_IDLE || tsk_cache_hot <= 0 ||
	    env->sd->nr_balance_failed > env->sd->cache_nice_tries) {
		if (tsk_cache_hot == 1) {
			schedstat_inc(env->sd, lb_hot_gained[env->idle]);
			schedstat_inc(p, se.statistics.nr_forced_migrations);
		}
		return 1;
	}

	schedstat_inc(p, se.statistics.nr_failed_migrations_hot);
	return 0;
}

/*
 * detach_task() -- detach the task for the migration specified in env
 */
static void detach_task(struct task_struct *p, struct lb_env *env)
{
	lockdep_assert_held(&env->src_rq->lock);

	p->on_rq = TASK_ON_RQ_MIGRATING;
	deactivate_task(env->src_rq, p, 0);
	double_lock_balance(env->src_rq, env->dst_rq);
	set_task_cpu(p, env->dst_cpu);
	if (task_in_related_thread_group(p))
		env->flags |= LBF_MOVED_RELATED_THREAD_GROUP_TASK;
	double_unlock_balance(env->src_rq, env->dst_rq);
}

/*
 * detach_one_task() -- tries to dequeue exactly one task from env->src_rq, as
 * part of active balancing operations within "domain".
 *
 * Returns a task if successful and NULL otherwise.
 */
static struct task_struct *detach_one_task(struct lb_env *env)
{
	struct task_struct *p, *n;

	lockdep_assert_held(&env->src_rq->lock);

	list_for_each_entry_safe(p, n, &env->src_rq->cfs_tasks, se.group_node) {
		if (!can_migrate_task(p, env))
			continue;

		detach_task(p, env);

		/*
		 * Right now, this is only the second place where
		 * lb_gained[env->idle] is updated (other is detach_tasks)
		 * so we can safely collect stats here rather than
		 * inside detach_tasks().
		 */
		schedstat_inc(env->sd, lb_gained[env->idle]);

		return p;
	}
	return NULL;
}

static const unsigned int sched_nr_migrate_break = 32;

/*
 * detach_tasks() -- tries to detach up to imbalance weighted load from
 * busiest_rq, as part of a balancing operation within domain "sd".
 *
 * Returns number of detached tasks if successful and 0 otherwise.
 */
static int detach_tasks(struct lb_env *env)
{
	struct list_head *tasks = &env->src_rq->cfs_tasks;
	struct task_struct *p;
	unsigned long load;
	int detached = 0;
	int orig_loop = env->loop;

	lockdep_assert_held(&env->src_rq->lock);

	if (env->imbalance <= 0)
		return 0;

	if (!same_cluster(env->dst_cpu, env->src_cpu))
		env->flags |= LBF_IGNORE_PREFERRED_CLUSTER_TASKS;

	if (cpu_capacity(env->dst_cpu) < cpu_capacity(env->src_cpu))
		env->flags |= LBF_IGNORE_BIG_TASKS;

redo:
	while (!list_empty(tasks)) {
		/*
		 * We don't want to steal all, otherwise we may be treated likewise,
		 * which could at worst lead to a livelock crash.
		 */
		if (env->idle != CPU_NOT_IDLE && env->src_rq->nr_running <= 1)
			break;

		p = list_first_entry(tasks, struct task_struct, se.group_node);

		env->loop++;
		/* We've more or less seen every task there is, call it quits */
		if (env->loop > env->loop_max)
			break;

		/* take a breather every nr_migrate tasks */
		if (env->loop > env->loop_break) {
			env->loop_break += sched_nr_migrate_break;
			env->flags |= LBF_NEED_BREAK;
			break;
		}

		if (!can_migrate_task(p, env))
			goto next;

		load = task_h_load(p);

		if (sched_feat(LB_MIN) && load < 16 && !env->sd->nr_balance_failed)
			goto next;

		if ((load / 2) > env->imbalance)
			goto next;

		detach_task(p, env);
		list_add(&p->se.group_node, &env->tasks);

		detached++;
		env->imbalance -= load;

#ifdef CONFIG_PREEMPT
		/*
		 * NEWIDLE balancing is a source of latency, so preemptible
		 * kernels will stop after the first task is detached to minimize
		 * the critical section.
		 */
		if (env->idle == CPU_NEWLY_IDLE)
			break;
#endif

		/*
		 * We only want to steal up to the prescribed amount of
		 * weighted load.
		 */
		if (env->imbalance <= 0)
			break;

		continue;
next:
		list_move_tail(&p->se.group_node, tasks);
	}

	if (env->flags & (LBF_IGNORE_BIG_TASKS |
			LBF_IGNORE_PREFERRED_CLUSTER_TASKS) && !detached) {
		tasks = &env->src_rq->cfs_tasks;
		env->flags &= ~(LBF_IGNORE_BIG_TASKS |
				LBF_IGNORE_PREFERRED_CLUSTER_TASKS);
		env->loop = orig_loop;
		goto redo;
	}

	/*
	 * Right now, this is one of only two places we collect this stat
	 * so we can safely collect detach_one_task() stats here rather
	 * than inside detach_one_task().
	 */
	schedstat_add(env->sd, lb_gained[env->idle], detached);

	return detached;
}

/*
 * attach_task() -- attach the task detached by detach_task() to its new rq.
 */
static void attach_task(struct rq *rq, struct task_struct *p)
{
	lockdep_assert_held(&rq->lock);

	BUG_ON(task_rq(p) != rq);
	activate_task(rq, p, 0);
	p->on_rq = TASK_ON_RQ_QUEUED;
	check_preempt_curr(rq, p, 0);
}

/*
 * attach_one_task() -- attaches the task returned from detach_one_task() to
 * its new rq.
 */
static void attach_one_task(struct rq *rq, struct task_struct *p)
{
	raw_spin_lock(&rq->lock);
	attach_task(rq, p);
	/*
	 * We want to potentially raise target_cpu's OPP.
	 */
	update_capacity_of(cpu_of(rq));
	raw_spin_unlock(&rq->lock);
}

/*
 * attach_tasks() -- attaches all tasks detached by detach_tasks() to their
 * new rq.
 */
static void attach_tasks(struct lb_env *env)
{
	struct list_head *tasks = &env->tasks;
	struct task_struct *p;

	raw_spin_lock(&env->dst_rq->lock);

	while (!list_empty(tasks)) {
		p = list_first_entry(tasks, struct task_struct, se.group_node);
		list_del_init(&p->se.group_node);

		attach_task(env->dst_rq, p);
	}

	/*
	 * We want to potentially raise env.dst_cpu's OPP.
	 */
	update_capacity_of(env->dst_cpu);

	raw_spin_unlock(&env->dst_rq->lock);
}

#ifdef CONFIG_FAIR_GROUP_SCHED
static void update_blocked_averages(int cpu)
{
	struct rq *rq = cpu_rq(cpu);
	struct cfs_rq *cfs_rq;
	unsigned long flags;

	raw_spin_lock_irqsave(&rq->lock, flags);
	update_rq_clock(rq);

	/*
	 * Iterates the task_group tree in a bottom up fashion, see
	 * list_add_leaf_cfs_rq() for details.
	 */
	for_each_leaf_cfs_rq(rq, cfs_rq) {
		/* throttled entities do not contribute to load */
		if (throttled_hierarchy(cfs_rq))
			continue;

		if (update_cfs_rq_load_avg(cfs_rq_clock_task(cfs_rq), cfs_rq,
					   true))
			update_tg_load_avg(cfs_rq, 0);

		/* Propagate pending load changes to the parent */
		if (cfs_rq->tg->se[cpu])
			update_load_avg(cfs_rq->tg->se[cpu], 0);
	}
	raw_spin_unlock_irqrestore(&rq->lock, flags);
}

/*
 * Compute the hierarchical load factor for cfs_rq and all its ascendants.
 * This needs to be done in a top-down fashion because the load of a child
 * group is a fraction of its parents load.
 */
static void update_cfs_rq_h_load(struct cfs_rq *cfs_rq)
{
	struct rq *rq = rq_of(cfs_rq);
	struct sched_entity *se = cfs_rq->tg->se[cpu_of(rq)];
	unsigned long now = jiffies;
	unsigned long load;

	if (cfs_rq->last_h_load_update == now)
		return;

	cfs_rq->h_load_next = NULL;
	for_each_sched_entity(se) {
		cfs_rq = cfs_rq_of(se);
		cfs_rq->h_load_next = se;
		if (cfs_rq->last_h_load_update == now)
			break;
	}

	if (!se) {
		cfs_rq->h_load = cfs_rq_load_avg(cfs_rq);
		cfs_rq->last_h_load_update = now;
	}

	while ((se = cfs_rq->h_load_next) != NULL) {
		load = cfs_rq->h_load;
		load = div64_ul(load * se->avg.load_avg,
			cfs_rq_load_avg(cfs_rq) + 1);
		cfs_rq = group_cfs_rq(se);
		cfs_rq->h_load = load;
		cfs_rq->last_h_load_update = now;
	}
}

static unsigned long task_h_load(struct task_struct *p)
{
	struct cfs_rq *cfs_rq = task_cfs_rq(p);

	update_cfs_rq_h_load(cfs_rq);
	return div64_ul(p->se.avg.load_avg * cfs_rq->h_load,
			cfs_rq_load_avg(cfs_rq) + 1);
}
#else
static inline void update_blocked_averages(int cpu)
{
	struct rq *rq = cpu_rq(cpu);
	struct cfs_rq *cfs_rq = &rq->cfs;
	unsigned long flags;

	raw_spin_lock_irqsave(&rq->lock, flags);
	update_rq_clock(rq);
	update_cfs_rq_load_avg(cfs_rq_clock_task(cfs_rq), cfs_rq, true);
	raw_spin_unlock_irqrestore(&rq->lock, flags);
}

static unsigned long task_h_load(struct task_struct *p)
{
	return p->se.avg.load_avg;
}
#endif

/********** Helpers for find_busiest_group ************************/

/*
 * sg_lb_stats - stats of a sched_group required for load_balancing
 */
struct sg_lb_stats {
	unsigned long avg_load; /*Avg load across the CPUs of the group */
	unsigned long group_load; /* Total load over the CPUs of the group */
	unsigned long sum_weighted_load; /* Weighted load of group's tasks */
	unsigned long load_per_task;
	unsigned long group_capacity;
	unsigned long group_util; /* Total utilization of the group */
	unsigned int sum_nr_running; /* Nr tasks running in the group */
#ifdef CONFIG_SCHED_HMP
	unsigned long sum_nr_big_tasks;
	u64 group_cpu_load; /* Scaled load of all CPUs of the group */
#endif
	unsigned int idle_cpus;
	unsigned int group_weight;
	enum group_type group_type;
	int group_no_capacity;
	int group_misfit_task; /* A cpu has a task too big for its capacity */
#ifdef CONFIG_NUMA_BALANCING
	unsigned int nr_numa_running;
	unsigned int nr_preferred_running;
#endif
};

/*
 * sd_lb_stats - Structure to store the statistics of a sched_domain
 *		 during load balancing.
 */
struct sd_lb_stats {
	struct sched_group *busiest;	/* Busiest group in this sd */
	struct sched_group *local;	/* Local group in this sd */
	unsigned long total_load;	/* Total load of all groups in sd */
	unsigned long total_capacity;	/* Total capacity of all groups in sd */
	unsigned long avg_load;	/* Average load across all groups in sd */

	struct sg_lb_stats busiest_stat;/* Statistics of the busiest group */
	struct sg_lb_stats local_stat;	/* Statistics of the local group */
};

static inline void init_sd_lb_stats(struct sd_lb_stats *sds)
{
	/*
	 * Skimp on the clearing to avoid duplicate work. We can avoid clearing
	 * local_stat because update_sg_lb_stats() does a full clear/assignment.
	 * We must however clear busiest_stat::avg_load because
	 * update_sd_pick_busiest() reads this before assignment.
	 */
	*sds = (struct sd_lb_stats){
		.busiest = NULL,
		.local = NULL,
		.total_load = 0UL,
		.total_capacity = 0UL,
		.busiest_stat = {
			.avg_load = 0UL,
			.sum_nr_running = 0,
			.group_type = group_other,
#ifdef CONFIG_SCHED_HMP
			.sum_nr_big_tasks = 0UL,
			.group_cpu_load = 0ULL,
#endif
		},
	};
}

#ifdef CONFIG_SCHED_HMP

static int
bail_inter_cluster_balance(struct lb_env *env, struct sd_lb_stats *sds)
{
	int local_cpu, busiest_cpu;
	int local_capacity, busiest_capacity;
	int local_pwr_cost, busiest_pwr_cost;
	int nr_cpus;
	int boost = sched_boost();

	if (!sysctl_sched_restrict_cluster_spill ||
		boost == FULL_THROTTLE_BOOST || boost == CONSERVATIVE_BOOST)
		return 0;

	local_cpu = group_first_cpu(sds->local);
	busiest_cpu = group_first_cpu(sds->busiest);

	local_capacity = cpu_max_possible_capacity(local_cpu);
	busiest_capacity = cpu_max_possible_capacity(busiest_cpu);

	local_pwr_cost = cpu_max_power_cost(local_cpu);
	busiest_pwr_cost = cpu_max_power_cost(busiest_cpu);

	if (local_pwr_cost <= busiest_pwr_cost)
		return 0;

	if (local_capacity > busiest_capacity &&
			sds->busiest_stat.sum_nr_big_tasks)
		return 0;

	nr_cpus = cpumask_weight(sched_group_cpus(sds->busiest));
	if ((sds->busiest_stat.group_cpu_load < nr_cpus * sched_spill_load) &&
		(sds->busiest_stat.sum_nr_running <
			nr_cpus * sysctl_sched_spill_nr_run))
		return 1;

	return 0;
}

#else	/* CONFIG_SCHED_HMP */

static inline int
bail_inter_cluster_balance(struct lb_env *env, struct sd_lb_stats *sds)
{
	return 0;
}

#endif	/* CONFIG_SCHED_HMP */

/**
 * get_sd_load_idx - Obtain the load index for a given sched domain.
 * @sd: The sched_domain whose load_idx is to be obtained.
 * @idle: The idle status of the CPU for whose sd load_idx is obtained.
 *
 * Return: The load index.
 */
static inline int get_sd_load_idx(struct sched_domain *sd,
					enum cpu_idle_type idle)
{
	int load_idx;

	switch (idle) {
	case CPU_NOT_IDLE:
		load_idx = sd->busy_idx;
		break;

	case CPU_NEWLY_IDLE:
		load_idx = sd->newidle_idx;
		break;
	default:
		load_idx = sd->idle_idx;
		break;
	}

	return load_idx;
}

static unsigned long scale_rt_capacity(int cpu)
{
	struct rq *rq = cpu_rq(cpu);
	u64 total, used, age_stamp, avg;
	s64 delta;

	/*
	 * Since we're reading these variables without serialization make sure
	 * we read them once before doing sanity checks on them.
	 */
	age_stamp = READ_ONCE(rq->age_stamp);
	avg = READ_ONCE(rq->rt_avg);
	delta = __rq_clock_broken(rq) - age_stamp;

	if (unlikely(delta < 0))
		delta = 0;

	total = sched_avg_period() + delta;

	used = div_u64(avg, total);

	/*
	 * deadline bandwidth is defined at system level so we must
	 * weight this bandwidth with the max capacity of the system.
	 * As a reminder, avg_bw is 20bits width and
	 * scale_cpu_capacity is 10 bits width
	 */
	used += div_u64(rq->dl.avg_bw, arch_scale_cpu_capacity(NULL, cpu));

	if (likely(used < SCHED_CAPACITY_SCALE))
		return SCHED_CAPACITY_SCALE - used;

	return 1;
}

void init_max_cpu_capacity(struct max_cpu_capacity *mcc)
{
	raw_spin_lock_init(&mcc->lock);
	mcc->val = 0;
	mcc->cpu = -1;
}

static void update_cpu_capacity(struct sched_domain *sd, int cpu)
{
	unsigned long capacity = arch_scale_cpu_capacity(sd, cpu);
	struct sched_group *sdg = sd->groups;
	struct max_cpu_capacity *mcc;
	unsigned long max_capacity;
	int max_cap_cpu;
	unsigned long flags;

	cpu_rq(cpu)->cpu_capacity_orig = capacity;

	mcc = &cpu_rq(cpu)->rd->max_cpu_capacity;

	raw_spin_lock_irqsave(&mcc->lock, flags);
	max_capacity = mcc->val;
	max_cap_cpu = mcc->cpu;

	if ((max_capacity > capacity && max_cap_cpu == cpu) ||
	    (max_capacity < capacity)) {
		mcc->val = capacity;
		mcc->cpu = cpu;
#ifdef CONFIG_SCHED_DEBUG
		raw_spin_unlock_irqrestore(&mcc->lock, flags);
		printk_deferred(KERN_INFO "CPU%d: update max cpu_capacity %lu\n",
				cpu, capacity);
		goto skip_unlock;
#endif
	}
	raw_spin_unlock_irqrestore(&mcc->lock, flags);

skip_unlock: __attribute__ ((unused));
	capacity *= scale_rt_capacity(cpu);
	capacity >>= SCHED_CAPACITY_SHIFT;

	if (!capacity)
		capacity = 1;

	cpu_rq(cpu)->cpu_capacity = capacity;
	sdg->sgc->capacity = capacity;
	sdg->sgc->max_capacity = capacity;
	sdg->sgc->min_capacity = capacity;
}

void update_group_capacity(struct sched_domain *sd, int cpu)
{
	struct sched_domain *child = sd->child;
	struct sched_group *group, *sdg = sd->groups;
	unsigned long capacity, max_capacity, min_capacity;
	unsigned long interval;

	interval = msecs_to_jiffies(sd->balance_interval);
	interval = clamp(interval, 1UL, max_load_balance_interval);
	sdg->sgc->next_update = jiffies + interval;

	if (!child) {
		update_cpu_capacity(sd, cpu);
		return;
	}

	capacity = 0;
	max_capacity = 0;
	min_capacity = ULONG_MAX;

	if (child->flags & SD_OVERLAP) {
		/*
		 * SD_OVERLAP domains cannot assume that child groups
		 * span the current group.
		 */

		for_each_cpu(cpu, sched_group_cpus(sdg)) {
			struct sched_group_capacity *sgc;
			struct rq *rq = cpu_rq(cpu);

			if (cpumask_test_cpu(cpu, cpu_isolated_mask))
				continue;
			/*
			 * build_sched_domains() -> init_sched_groups_capacity()
			 * gets here before we've attached the domains to the
			 * runqueues.
			 *
			 * Use capacity_of(), which is set irrespective of domains
			 * in update_cpu_capacity().
			 *
			 * This avoids capacity from being 0 and
			 * causing divide-by-zero issues on boot.
			 */
			if (unlikely(!rq->sd)) {
				capacity += capacity_of(cpu);
			} else {
				sgc = rq->sd->groups->sgc;
				capacity += sgc->capacity;
			}

			max_capacity = max(capacity, max_capacity);
			min_capacity = min(capacity, min_capacity);
		}
	} else  {
		/*
		 * !SD_OVERLAP domains can assume that child groups
		 * span the current group.
		 */ 

		group = child->groups;
		do {
			struct sched_group_capacity *sgc = group->sgc;

			cpumask_t *cpus = sched_group_cpus(group);

			/* Revisit this later. This won't work for MT domain */
			if (!cpu_isolated(cpumask_first(cpus))) {
				capacity += sgc->capacity;
				max_capacity = max(sgc->max_capacity, max_capacity);
				min_capacity = min(sgc->min_capacity, min_capacity);
			}
			group = group->next;
		} while (group != child->groups);
	}

	sdg->sgc->capacity = capacity;
	sdg->sgc->max_capacity = max_capacity;
	sdg->sgc->min_capacity = min_capacity;
}

/*
 * Check whether the capacity of the rq has been noticeably reduced by side
 * activity. The imbalance_pct is used for the threshold.
 * Return true is the capacity is reduced
 */
static inline int
check_cpu_capacity(struct rq *rq, struct sched_domain *sd)
{
	return ((rq->cpu_capacity * sd->imbalance_pct) <
				(rq->cpu_capacity_orig * 100));
}

/*
 * Group imbalance indicates (and tries to solve) the problem where balancing
 * groups is inadequate due to tsk_cpus_allowed() constraints.
 *
 * Imagine a situation of two groups of 4 cpus each and 4 tasks each with a
 * cpumask covering 1 cpu of the first group and 3 cpus of the second group.
 * Something like:
 *
 * 	{ 0 1 2 3 } { 4 5 6 7 }
 * 	        *     * * *
 *
 * If we were to balance group-wise we'd place two tasks in the first group and
 * two tasks in the second group. Clearly this is undesired as it will overload
 * cpu 3 and leave one of the cpus in the second group unused.
 *
 * The current solution to this issue is detecting the skew in the first group
 * by noticing the lower domain failed to reach balance and had difficulty
 * moving tasks due to affinity constraints.
 *
 * When this is so detected; this group becomes a candidate for busiest; see
 * update_sd_pick_busiest(). And calculate_imbalance() and
 * find_busiest_group() avoid some of the usual balance conditions to allow it
 * to create an effective group imbalance.
 *
 * This is a somewhat tricky proposition since the next run might not find the
 * group imbalance and decide the groups need to be balanced again. A most
 * subtle and fragile situation.
 */

static inline int sg_imbalanced(struct sched_group *group)
{
	return group->sgc->imbalance;
}

/*
 * group_has_capacity returns true if the group has spare capacity that could
 * be used by some tasks.
 * We consider that a group has spare capacity if the  * number of task is
 * smaller than the number of CPUs or if the utilization is lower than the
 * available capacity for CFS tasks.
 * For the latter, we use a threshold to stabilize the state, to take into
 * account the variance of the tasks' load and to return true if the available
 * capacity in meaningful for the load balancer.
 * As an example, an available capacity of 1% can appear but it doesn't make
 * any benefit for the load balance.
 */
static inline bool
group_has_capacity(struct lb_env *env, struct sg_lb_stats *sgs)
{
	if (sgs->sum_nr_running < sgs->group_weight)
		return true;

	if ((sgs->group_capacity * 100) >
			(sgs->group_util * env->sd->imbalance_pct))
		return true;

	return false;
}

/*
 *  group_is_overloaded returns true if the group has more tasks than it can
 *  handle.
 *  group_is_overloaded is not equals to !group_has_capacity because a group
 *  with the exact right number of tasks, has no more spare capacity but is not
 *  overloaded so both group_has_capacity and group_is_overloaded return
 *  false.
 */
static inline bool
group_is_overloaded(struct lb_env *env, struct sg_lb_stats *sgs)
{
	if (sgs->sum_nr_running <= sgs->group_weight)
		return false;

	if ((sgs->group_capacity * 100) <
			(sgs->group_util * env->sd->imbalance_pct))
		return true;

	return false;
}


/*
 * group_smaller_cpu_capacity: Returns true if sched_group sg has smaller
 * per-cpu capacity than sched_group ref.
 */
static inline bool
group_smaller_cpu_capacity(struct sched_group *sg, struct sched_group *ref)
{
	return sg->sgc->max_capacity + capacity_margin - SCHED_LOAD_SCALE <
							ref->sgc->max_capacity;
}

static inline enum
group_type group_classify(struct sched_group *group,
			  struct sg_lb_stats *sgs, struct lb_env *env)
{
	if (sgs->group_no_capacity)
		return group_overloaded;

	if (sg_imbalanced(group))
		return group_imbalanced;

	if (sgs->group_misfit_task)
		return group_misfit_task;

	return group_other;
}

#ifdef CONFIG_NO_HZ_COMMON
/*
 * idle load balancing data
 *  - used by the nohz balance, but we want it available here
 *    so that we can see which CPUs have no tick.
 */
static struct {
	cpumask_var_t idle_cpus_mask;
	atomic_t nr_cpus;
	unsigned long next_balance;     /* in jiffy units */
} nohz ____cacheline_aligned;

static inline void update_cpu_stats_if_tickless(struct rq *rq)
{
	/* only called from update_sg_lb_stats when irqs are disabled */
	if (cpumask_test_cpu(rq->cpu, nohz.idle_cpus_mask)) {
		/* rate limit updates to once-per-jiffie at most */
		if (READ_ONCE(jiffies) <= rq->last_load_update_tick)
			return;

		raw_spin_lock(&rq->lock);
		update_rq_clock(rq);
		update_idle_cpu_load(rq);
		update_cfs_rq_load_avg(rq->clock_task, &rq->cfs, false);
		raw_spin_unlock(&rq->lock);
	}
}

#else
static inline void update_cpu_stats_if_tickless(struct rq *rq) { }
#endif

/**
 * update_sg_lb_stats - Update sched_group's statistics for load balancing.
 * @env: The load balancing environment.
 * @group: sched_group whose statistics are to be updated.
 * @load_idx: Load index of sched_domain of this_cpu for load calc.
 * @local_group: Does group contain this_cpu.
 * @sgs: variable to hold the statistics for this group.
 * @overload: Indicate more than one runnable task for any CPU.
 * @overutilized: Indicate overutilization for any CPU.
 */
static inline void update_sg_lb_stats(struct lb_env *env,
			struct sched_group *group, int load_idx,
			int local_group, struct sg_lb_stats *sgs,
			bool *overload, bool *overutilized)
{
	unsigned long load;
	int i, nr_running;

	memset(sgs, 0, sizeof(*sgs));

	for_each_cpu_and(i, sched_group_cpus(group), env->cpus) {
		struct rq *rq = cpu_rq(i);

<<<<<<< HEAD
		trace_sched_cpu_load_lb(cpu_rq(i), idle_cpu(i),
				     sched_irqload(i),
				     power_cost(i, 0),
				     cpu_temp(i));

		if (cpu_isolated(i))
			continue;
=======
		/* if we are entering idle and there are CPUs with
		 * their tick stopped, do an update for them
		 */
		if (env->idle == CPU_NEWLY_IDLE)
			update_cpu_stats_if_tickless(rq);
>>>>>>> 9f764bbe

		/* Bias balancing toward cpus of our domain */
		if (local_group)
			load = target_load(i, load_idx);
		else
			load = source_load(i, load_idx);

		sgs->group_load += load;
		sgs->group_util += cpu_util(i);
		sgs->sum_nr_running += rq->cfs.h_nr_running;

		nr_running = rq->nr_running;
		if (nr_running > 1)
			*overload = true;

#ifdef CONFIG_SCHED_HMP
		sgs->sum_nr_big_tasks += rq->hmp_stats.nr_big_tasks;
		sgs->group_cpu_load += cpu_load(i);
#endif

#ifdef CONFIG_NUMA_BALANCING
		sgs->nr_numa_running += rq->nr_numa_running;
		sgs->nr_preferred_running += rq->nr_preferred_running;
#endif
		sgs->sum_weighted_load += weighted_cpuload(i);
		/*
		 * No need to call idle_cpu() if nr_running is not 0
		 */
		if (!nr_running && idle_cpu(i))
			sgs->idle_cpus++;

		if (energy_aware() && cpu_overutilized(i)) {
			*overutilized = true;
			if (!sgs->group_misfit_task && rq->misfit_task)
				sgs->group_misfit_task = capacity_of(i);
		}
	}

	/* Isolated CPU has no weight */
	if (!group->group_weight) {
		sgs->group_capacity = 0;
		sgs->avg_load = 0;
		sgs->group_no_capacity = 1;
		sgs->group_type = group_other;
		sgs->group_weight = group->group_weight;
	} else {
		/* Adjust by relative CPU capacity of the group */
		sgs->group_capacity = group->sgc->capacity;
		sgs->avg_load = (sgs->group_load*SCHED_CAPACITY_SCALE) /
							sgs->group_capacity;

		sgs->group_weight = group->group_weight;

		sgs->group_no_capacity = group_is_overloaded(env, sgs);
		sgs->group_type = group_classify(group, sgs, env);
	}

	if (sgs->sum_nr_running)
		sgs->load_per_task = sgs->sum_weighted_load / sgs->sum_nr_running;
}

#ifdef CONFIG_SCHED_HMP
static bool update_sd_pick_busiest_active_balance(struct lb_env *env,
						  struct sd_lb_stats *sds,
						  struct sched_group *sg,
						  struct sg_lb_stats *sgs)
{
	if (env->idle != CPU_NOT_IDLE &&
	    cpu_capacity(env->dst_cpu) > group_rq_capacity(sg)) {
		if (sgs->sum_nr_big_tasks >
				sds->busiest_stat.sum_nr_big_tasks) {
			env->flags |= LBF_BIG_TASK_ACTIVE_BALANCE;
			return true;
		}
	}

	return false;
}
#else
static bool update_sd_pick_busiest_active_balance(struct lb_env *env,
						  struct sd_lb_stats *sds,
						  struct sched_group *sg,
						  struct sg_lb_stats *sgs)
{
	return false;
}
#endif

/**
 * update_sd_pick_busiest - return 1 on busiest group
 * @env: The load balancing environment.
 * @sds: sched_domain statistics
 * @sg: sched_group candidate to be checked for being the busiest
 * @sgs: sched_group statistics
 *
 * Determine if @sg is a busier group than the previously selected
 * busiest group.
 *
 * Return: %true if @sg is a busier group than the previously selected
 * busiest group. %false otherwise.
 */
static bool update_sd_pick_busiest(struct lb_env *env,
				   struct sd_lb_stats *sds,
				   struct sched_group *sg,
				   struct sg_lb_stats *sgs)
{
	struct sg_lb_stats *busiest = &sds->busiest_stat;

	if (update_sd_pick_busiest_active_balance(env, sds, sg, sgs))
		return true;

	if (sgs->group_type > busiest->group_type)
		return true;

	if (sgs->group_type < busiest->group_type)
		return false;

	if (energy_aware()) {
		/*
		 * Candidate sg doesn't face any serious load-balance problems
		 * so don't pick it if the local sg is already filled up.
		 */
		if (sgs->group_type == group_other &&
		    !group_has_capacity(env, &sds->local_stat))
			return false;

		if (sgs->avg_load <= busiest->avg_load)
			return false;

		if (!(env->sd->flags & SD_ASYM_CPUCAPACITY))
			goto asym_packing;

		/*
		 * Candidate sg has no more than one task per CPU and
		 * has higher per-CPU capacity. Migrating tasks to less
		 * capable CPUs may harm throughput. Maximize throughput,
		 * power/energy consequences are not considered.
		 */
		if (sgs->sum_nr_running <= sgs->group_weight &&
		    group_smaller_cpu_capacity(sds->local, sg))
			return false;
	}

asym_packing:
	/* This is the busiest node in its class. */
	if (!(env->sd->flags & SD_ASYM_PACKING))
		return true;

	/*
	 * ASYM_PACKING needs to move all the work to the lowest
	 * numbered CPUs in the group, therefore mark all groups
	 * higher than ourself as busy.
	 */
	if (sgs->sum_nr_running && env->dst_cpu < group_first_cpu(sg)) {
		if (!sds->busiest)
			return true;

		if (group_first_cpu(sds->busiest) > group_first_cpu(sg))
			return true;
	}

	return false;
}

#ifdef CONFIG_NUMA_BALANCING
static inline enum fbq_type fbq_classify_group(struct sg_lb_stats *sgs)
{
	if (sgs->sum_nr_running > sgs->nr_numa_running)
		return regular;
	if (sgs->sum_nr_running > sgs->nr_preferred_running)
		return remote;
	return all;
}

static inline enum fbq_type fbq_classify_rq(struct rq *rq)
{
	if (rq->nr_running > rq->nr_numa_running)
		return regular;
	if (rq->nr_running > rq->nr_preferred_running)
		return remote;
	return all;
}
#else
static inline enum fbq_type fbq_classify_group(struct sg_lb_stats *sgs)
{
	return all;
}

static inline enum fbq_type fbq_classify_rq(struct rq *rq)
{
	return regular;
}
#endif /* CONFIG_NUMA_BALANCING */

#define lb_sd_parent(sd) \
	(sd->parent && sd->parent->groups != sd->parent->groups->next)

/**
 * update_sd_lb_stats - Update sched_domain's statistics for load balancing.
 * @env: The load balancing environment.
 * @sds: variable to hold the statistics for this sched_domain.
 */
static inline void update_sd_lb_stats(struct lb_env *env, struct sd_lb_stats *sds)
{
	struct sched_domain *child = env->sd->child;
	struct sched_group *sg = env->sd->groups;
	struct sg_lb_stats tmp_sgs;
	int load_idx, prefer_sibling = 0;
	bool overload = false, overutilized = false;

	if (child && child->flags & SD_PREFER_SIBLING)
		prefer_sibling = 1;

	load_idx = get_sd_load_idx(env->sd, env->idle);

	do {
		struct sg_lb_stats *sgs = &tmp_sgs;
		int local_group;

		local_group = cpumask_test_cpu(env->dst_cpu, sched_group_cpus(sg));
		if (local_group) {
			sds->local = sg;
			sgs = &sds->local_stat;

			if (env->idle != CPU_NEWLY_IDLE ||
			    time_after_eq(jiffies, sg->sgc->next_update))
				update_group_capacity(env->sd, env->dst_cpu);
		}

		update_sg_lb_stats(env, sg, load_idx, local_group, sgs,
						&overload, &overutilized);

		if (local_group)
			goto next_group;

		/*
		 * In case the child domain prefers tasks go to siblings
		 * first, lower the sg capacity so that we'll try
		 * and move all the excess tasks away. We lower the capacity
		 * of a group only if the local group has the capacity to fit
		 * these excess tasks. The extra check prevents the case where
		 * you always pull from the heaviest group when it is already
		 * under-utilized (possible with a large weight task outweighs
		 * the tasks on the system).
		 */
		if (prefer_sibling && sds->local &&
		    group_has_capacity(env, &sds->local_stat) &&
		    (sgs->sum_nr_running > 1)) {
			sgs->group_no_capacity = 1;
			sgs->group_type = group_classify(sg, sgs, env);
		}

		/*
		 * Ignore task groups with misfit tasks if local group has no
		 * capacity or if per-cpu capacity isn't higher.
		 */
		if (energy_aware() &&
		    sgs->group_type == group_misfit_task &&
		    (!group_has_capacity(env, &sds->local_stat) ||
		     !group_smaller_cpu_capacity(sg, sds->local)))
			sgs->group_type = group_other;

		if (update_sd_pick_busiest(env, sds, sg, sgs)) {
			sds->busiest = sg;
			sds->busiest_stat = *sgs;
			env->busiest_nr_running = sgs->sum_nr_running;
			env->busiest_grp_capacity = sgs->group_capacity;
		}

next_group:
		/* Now, start updating sd_lb_stats */
		sds->total_load += sgs->group_load;
		sds->total_capacity += sgs->group_capacity;

		sg = sg->next;
	} while (sg != env->sd->groups);

	if (env->sd->flags & SD_NUMA)
		env->fbq_type = fbq_classify_group(&sds->busiest_stat);

	env->src_grp_nr_running = sds->busiest_stat.sum_nr_running;

	if (!lb_sd_parent(env->sd)) {
		/* update overload indicator if we are at root domain */
		if (env->dst_rq->rd->overload != overload)
			env->dst_rq->rd->overload = overload;

		/* Update over-utilization (tipping point, U >= 0) indicator */
		if (energy_aware() && env->dst_rq->rd->overutilized != overutilized) {
			env->dst_rq->rd->overutilized = overutilized;
			trace_sched_overutilized(overutilized);
		}
	} else {
		if (energy_aware() && !env->dst_rq->rd->overutilized && overutilized) {
			env->dst_rq->rd->overutilized = true;
			trace_sched_overutilized(true);
		}
	}

}

/**
 * check_asym_packing - Check to see if the group is packed into the
 *			sched doman.
 *
 * This is primarily intended to used at the sibling level.  Some
 * cores like POWER7 prefer to use lower numbered SMT threads.  In the
 * case of POWER7, it can move to lower SMT modes only when higher
 * threads are idle.  When in lower SMT modes, the threads will
 * perform better since they share less core resources.  Hence when we
 * have idle threads, we want them to be the higher ones.
 *
 * This packing function is run on idle threads.  It checks to see if
 * the busiest CPU in this domain (core in the P7 case) has a higher
 * CPU number than the packing function is being run on.  Here we are
 * assuming lower CPU number will be equivalent to lower a SMT thread
 * number.
 *
 * Return: 1 when packing is required and a task should be moved to
 * this CPU.  The amount of the imbalance is returned in *imbalance.
 *
 * @env: The load balancing environment.
 * @sds: Statistics of the sched_domain which is to be packed
 */
static int check_asym_packing(struct lb_env *env, struct sd_lb_stats *sds)
{
	int busiest_cpu;

	if (!(env->sd->flags & SD_ASYM_PACKING))
		return 0;

	if (!sds->busiest)
		return 0;

	busiest_cpu = group_first_cpu(sds->busiest);
	if (env->dst_cpu > busiest_cpu)
		return 0;

	env->imbalance = DIV_ROUND_CLOSEST(
		sds->busiest_stat.avg_load * sds->busiest_stat.group_capacity,
		SCHED_CAPACITY_SCALE);

	return 1;
}

/**
 * fix_small_imbalance - Calculate the minor imbalance that exists
 *			amongst the groups of a sched_domain, during
 *			load balancing.
 * @env: The load balancing environment.
 * @sds: Statistics of the sched_domain whose imbalance is to be calculated.
 */
static inline
void fix_small_imbalance(struct lb_env *env, struct sd_lb_stats *sds)
{
	unsigned long tmp, capa_now = 0, capa_move = 0;
	unsigned int imbn = 2;
	unsigned long scaled_busy_load_per_task;
	struct sg_lb_stats *local, *busiest;

	local = &sds->local_stat;
	busiest = &sds->busiest_stat;

	if (!local->sum_nr_running)
		local->load_per_task = cpu_avg_load_per_task(env->dst_cpu);
	else if (busiest->load_per_task > local->load_per_task)
		imbn = 1;

	scaled_busy_load_per_task =
		(busiest->load_per_task * SCHED_CAPACITY_SCALE) /
		busiest->group_capacity;

	if (busiest->avg_load + scaled_busy_load_per_task >=
	    local->avg_load + (scaled_busy_load_per_task * imbn)) {
		env->imbalance = busiest->load_per_task;
		return;
	}

	/*
	 * OK, we don't have enough imbalance to justify moving tasks,
	 * however we may be able to increase total CPU capacity used by
	 * moving them.
	 */

	capa_now += busiest->group_capacity *
			min(busiest->load_per_task, busiest->avg_load);
	capa_now += local->group_capacity *
			min(local->load_per_task, local->avg_load);
	capa_now /= SCHED_CAPACITY_SCALE;

	/* Amount of load we'd subtract */
	if (busiest->avg_load > scaled_busy_load_per_task) {
		capa_move += busiest->group_capacity *
			    min(busiest->load_per_task,
				busiest->avg_load - scaled_busy_load_per_task);
	}

	/* Amount of load we'd add */
	if (busiest->avg_load * busiest->group_capacity <
	    busiest->load_per_task * SCHED_CAPACITY_SCALE) {
		tmp = (busiest->avg_load * busiest->group_capacity) /
		      local->group_capacity;
	} else {
		tmp = (busiest->load_per_task * SCHED_CAPACITY_SCALE) /
		      local->group_capacity;
	}
	capa_move += local->group_capacity *
		    min(local->load_per_task, local->avg_load + tmp);
	capa_move /= SCHED_CAPACITY_SCALE;

	/* Move if we gain throughput */
	if (capa_move > capa_now)
		env->imbalance = busiest->load_per_task;
}

/**
 * calculate_imbalance - Calculate the amount of imbalance present within the
 *			 groups of a given sched_domain during load balance.
 * @env: load balance environment
 * @sds: statistics of the sched_domain whose imbalance is to be calculated.
 */
static inline void calculate_imbalance(struct lb_env *env, struct sd_lb_stats *sds)
{
	unsigned long max_pull, load_above_capacity = ~0UL;
	struct sg_lb_stats *local, *busiest;

	local = &sds->local_stat;
	busiest = &sds->busiest_stat;

	if (busiest->group_type == group_imbalanced) {
		/*
		 * In the group_imb case we cannot rely on group-wide averages
		 * to ensure cpu-load equilibrium, look at wider averages. XXX
		 */
		busiest->load_per_task =
			min(busiest->load_per_task, sds->avg_load);
	}

	/*
	 * In the presence of smp nice balancing, certain scenarios can have
	 * max load less than avg load(as we skip the groups at or below
	 * its cpu_capacity, while calculating max_load..)
	 */
	if (busiest->avg_load <= sds->avg_load ||
	    local->avg_load >= sds->avg_load) {
		if (energy_aware()) {
			/* Misfitting tasks should be migrated in any case */
			if (busiest->group_type == group_misfit_task) {
				env->imbalance = busiest->group_misfit_task;
				return;
			}

			/*
			 * Busiest group is overloaded, local is not, use the spare
			 * cycles to maximize throughput
			 */
			if (busiest->group_type == group_overloaded &&
			    local->group_type <= group_misfit_task) {
				env->imbalance = busiest->load_per_task;
				return;
			}
		}

		env->imbalance = 0;
		return fix_small_imbalance(env, sds);
	}

	/*
	 * If there aren't any idle cpus, avoid creating some.
	 */
	if (busiest->group_type == group_overloaded &&
	    local->group_type   == group_overloaded) {
		load_above_capacity = busiest->sum_nr_running *
					SCHED_LOAD_SCALE;
		if (load_above_capacity > busiest->group_capacity)
			load_above_capacity -= busiest->group_capacity;
		else
			load_above_capacity = ~0UL;
	}

	/*
	 * We're trying to get all the cpus to the average_load, so we don't
	 * want to push ourselves above the average load, nor do we wish to
	 * reduce the max loaded cpu below the average load. At the same time,
	 * we also don't want to reduce the group load below the group capacity
	 * (so that we can implement power-savings policies etc). Thus we look
	 * for the minimum possible imbalance.
	 */
	max_pull = min(busiest->avg_load - sds->avg_load, load_above_capacity);

	/* How much load to actually move to equalise the imbalance */
	env->imbalance = min(
		max_pull * busiest->group_capacity,
		(sds->avg_load - local->avg_load) * local->group_capacity
	) / SCHED_CAPACITY_SCALE;

	/* Boost imbalance to allow misfit task to be balanced. */
	if (energy_aware() && busiest->group_type == group_misfit_task)
		env->imbalance = max_t(long, env->imbalance,
				     busiest->group_misfit_task);

	/*
	 * if *imbalance is less than the average load per runnable task
	 * there is no guarantee that any tasks will be moved so we'll have
	 * a think about bumping its value to force at least one task to be
	 * moved
	 */
	if (env->imbalance < busiest->load_per_task)
		return fix_small_imbalance(env, sds);
}

/******* find_busiest_group() helpers end here *********************/

/**
 * find_busiest_group - Returns the busiest group within the sched_domain
 * if there is an imbalance. If there isn't an imbalance, and
 * the user has opted for power-savings, it returns a group whose
 * CPUs can be put to idle by rebalancing those tasks elsewhere, if
 * such a group exists.
 *
 * Also calculates the amount of weighted load which should be moved
 * to restore balance.
 *
 * @env: The load balancing environment.
 *
 * Return:	- The busiest group if imbalance exists.
 *		- If no imbalance and user has opted for power-savings balance,
 *		   return the least loaded group whose CPUs can be
 *		   put to idle by rebalancing its tasks onto our group.
 */
static struct sched_group *find_busiest_group(struct lb_env *env)
{
	struct sg_lb_stats *local, *busiest;
	struct sd_lb_stats sds;

	init_sd_lb_stats(&sds);

	/*
	 * Compute the various statistics relavent for load balancing at
	 * this level.
	 */
	update_sd_lb_stats(env, &sds);

	if (energy_aware() && !env->dst_rq->rd->overutilized)
		goto out_balanced;

	local = &sds.local_stat;
	busiest = &sds.busiest_stat;

	/* ASYM feature bypasses nice load balance check */
	if ((env->idle == CPU_IDLE || env->idle == CPU_NEWLY_IDLE) &&
	    check_asym_packing(env, &sds))
		return sds.busiest;

	/* There is no busy sibling group to pull tasks from */
	if (!sds.busiest || busiest->sum_nr_running == 0)
		goto out_balanced;

	if (env->flags & LBF_BIG_TASK_ACTIVE_BALANCE)
		goto force_balance;

	if (bail_inter_cluster_balance(env, &sds))
		goto out_balanced;

	sds.avg_load = (SCHED_CAPACITY_SCALE * sds.total_load)
						/ sds.total_capacity;

	/*
	 * If the busiest group is imbalanced the below checks don't
	 * work because they assume all things are equal, which typically
	 * isn't true due to cpus_allowed constraints and the like.
	 */
	if (busiest->group_type == group_imbalanced)
		goto force_balance;

	/* SD_BALANCE_NEWIDLE trumps SMP nice when underutilized */
	if (env->idle == CPU_NEWLY_IDLE && group_has_capacity(env, local) &&
	    busiest->group_no_capacity)
		goto force_balance;

	/* Misfitting tasks should be dealt with regardless of the avg load */
	if (energy_aware() && busiest->group_type == group_misfit_task) {
		goto force_balance;
	}

	/*
	 * If the local group is busier than the selected busiest group
	 * don't try and pull any tasks.
	 */
	if (local->avg_load >= busiest->avg_load)
		goto out_balanced;

	/*
	 * Don't pull any tasks if this group is already above the domain
	 * average load.
	 */
	if (local->avg_load >= sds.avg_load)
		goto out_balanced;

	if (env->idle == CPU_IDLE) {
		/*
		 * This cpu is idle. If the busiest group is not overloaded
		 * and there is no imbalance between this and busiest group
		 * wrt idle cpus, it is balanced. The imbalance becomes
		 * significant if the diff is greater than 1 otherwise we
		 * might end up to just move the imbalance on another group
		 */
		if ((busiest->group_type != group_overloaded) &&
		    (local->idle_cpus <= (busiest->idle_cpus + 1)) &&
		    !group_smaller_cpu_capacity(sds.busiest, sds.local))
			goto out_balanced;
	} else {
		/*
		 * In the CPU_NEWLY_IDLE, CPU_NOT_IDLE cases, use
		 * imbalance_pct to be conservative.
		 */
		if (100 * busiest->avg_load <=
				env->sd->imbalance_pct * local->avg_load)
			goto out_balanced;
	}

force_balance:
	env->busiest_group_type = busiest->group_type;
	/* Looks like there is an imbalance. Compute it */
	calculate_imbalance(env, &sds);
	return sds.busiest;

out_balanced:
	env->imbalance = 0;
	return NULL;
}

#ifdef CONFIG_SCHED_HMP
static struct rq *find_busiest_queue_hmp(struct lb_env *env,
				     struct sched_group *group)
{
	struct rq *busiest = NULL, *busiest_big = NULL;
	u64 max_runnable_avg = 0, max_runnable_avg_big = 0;
	int max_nr_big = 0, nr_big;
	bool find_big = !!(env->flags & LBF_BIG_TASK_ACTIVE_BALANCE);
	int i;
	cpumask_t cpus;

	cpumask_andnot(&cpus, sched_group_cpus(group), cpu_isolated_mask);

	for_each_cpu(i, &cpus) {
		struct rq *rq = cpu_rq(i);
		u64 cumulative_runnable_avg =
				rq->hmp_stats.cumulative_runnable_avg;

		if (!cpumask_test_cpu(i, env->cpus))
			continue;


		if (find_big) {
			nr_big = nr_big_tasks(rq);
			if (nr_big > max_nr_big ||
			    (nr_big > 0 && nr_big == max_nr_big &&
			     cumulative_runnable_avg > max_runnable_avg_big)) {
				max_runnable_avg_big = cumulative_runnable_avg;
				busiest_big = rq;
				max_nr_big = nr_big;
				continue;
			}
		}

		if (cumulative_runnable_avg > max_runnable_avg) {
			max_runnable_avg = cumulative_runnable_avg;
			busiest = rq;
		}
	}

	if (busiest_big)
		return busiest_big;

	env->flags &= ~LBF_BIG_TASK_ACTIVE_BALANCE;
	return busiest;
}
#else
static inline struct rq *find_busiest_queue_hmp(struct lb_env *env,
                                    struct sched_group *group)
{
	return NULL;
}
#endif

/*
 * find_busiest_queue - find the busiest runqueue among the cpus in group.
 */
static struct rq *find_busiest_queue(struct lb_env *env,
				     struct sched_group *group)
{
	struct rq *busiest = NULL, *rq;
	unsigned long busiest_load = 0, busiest_capacity = 1;
	int i;

#ifdef CONFIG_SCHED_HMP
	return find_busiest_queue_hmp(env, group);
#endif

	for_each_cpu_and(i, sched_group_cpus(group), env->cpus) {
		unsigned long capacity, wl;
		enum fbq_type rt;

		rq = cpu_rq(i);
		rt = fbq_classify_rq(rq);

		/*
		 * We classify groups/runqueues into three groups:
		 *  - regular: there are !numa tasks
		 *  - remote:  there are numa tasks that run on the 'wrong' node
		 *  - all:     there is no distinction
		 *
		 * In order to avoid migrating ideally placed numa tasks,
		 * ignore those when there's better options.
		 *
		 * If we ignore the actual busiest queue to migrate another
		 * task, the next balance pass can still reduce the busiest
		 * queue by moving tasks around inside the node.
		 *
		 * If we cannot move enough load due to this classification
		 * the next pass will adjust the group classification and
		 * allow migration of more tasks.
		 *
		 * Both cases only affect the total convergence complexity.
		 */
		if (rt > env->fbq_type)
			continue;

		capacity = capacity_of(i);

		wl = weighted_cpuload(i);

		/*
		 * When comparing with imbalance, use weighted_cpuload()
		 * which is not scaled with the cpu capacity.
		 */

		if (rq->nr_running == 1 && wl > env->imbalance &&
		    !check_cpu_capacity(rq, env->sd) &&
		    env->busiest_group_type != group_misfit_task)
			continue;

		/*
		 * For the load comparisons with the other cpu's, consider
		 * the weighted_cpuload() scaled with the cpu capacity, so
		 * that the load can be moved away from the cpu that is
		 * potentially running at a lower capacity.
		 *
		 * Thus we're looking for max(wl_i / capacity_i), crosswise
		 * multiplication to rid ourselves of the division works out
		 * to: wl_i * capacity_j > wl_j * capacity_i;  where j is
		 * our previous maximum.
		 */
		if (wl * busiest_capacity > busiest_load * capacity) {
			busiest_load = wl;
			busiest_capacity = capacity;
			busiest = rq;
		}
	}

	return busiest;
}

/*
 * Max backoff if we encounter pinned tasks. Pretty arbitrary value, but
 * so long as it is large enough.
 */
#define MAX_PINNED_INTERVAL	16

/* Working cpumask for load_balance and load_balance_newidle. */
DEFINE_PER_CPU(cpumask_var_t, load_balance_mask);

#define NEED_ACTIVE_BALANCE_THRESHOLD 10

static int need_active_balance(struct lb_env *env)
{
	struct sched_domain *sd = env->sd;

	if (env->flags & LBF_BIG_TASK_ACTIVE_BALANCE)
		return 1;

	if (env->idle == CPU_NEWLY_IDLE) {

		/*
		 * ASYM_PACKING needs to force migrate tasks from busy but
		 * higher numbered CPUs in order to pack all tasks in the
		 * lowest numbered CPUs.
		 */
		if ((sd->flags & SD_ASYM_PACKING) && env->src_cpu > env->dst_cpu)
			return 1;
	}

	/*
	 * The dst_cpu is idle and the src_cpu CPU has only 1 CFS task.
	 * It's worth migrating the task if the src_cpu's capacity is reduced
	 * because of other sched_class or IRQs if more capacity stays
	 * available on dst_cpu.
	 */
	if ((env->idle != CPU_NOT_IDLE) &&
	    (env->src_rq->cfs.h_nr_running == 1)) {
		if ((check_cpu_capacity(env->src_rq, sd)) &&
		    (capacity_of(env->src_cpu)*sd->imbalance_pct < capacity_of(env->dst_cpu)*100))
			return 1;
	}

	if (energy_aware() &&
	    (capacity_of(env->src_cpu) < capacity_of(env->dst_cpu)) &&
				env->src_rq->cfs.h_nr_running == 1 &&
				cpu_overutilized(env->src_cpu) &&
				!cpu_overutilized(env->dst_cpu)) {
			return 1;
	}

	return unlikely(sd->nr_balance_failed >
			sd->cache_nice_tries + NEED_ACTIVE_BALANCE_THRESHOLD);
}

static int group_balance_cpu_not_isolated(struct sched_group *sg)
{
	cpumask_t cpus;

	cpumask_and(&cpus, sched_group_cpus(sg), sched_group_mask(sg));
	cpumask_andnot(&cpus, &cpus, cpu_isolated_mask);
	return cpumask_first(&cpus);
}

static int should_we_balance(struct lb_env *env)
{
	struct sched_group *sg = env->sd->groups;
	struct cpumask *sg_cpus, *sg_mask;
	int cpu, balance_cpu = -1;

	/*
	 * In the newly idle case, we will allow all the cpu's
	 * to do the newly idle load balance.
	 */
	if (env->idle == CPU_NEWLY_IDLE)
		return 1;

	sg_cpus = sched_group_cpus(sg);
	sg_mask = sched_group_mask(sg);
	/* Try to find first idle cpu */
	for_each_cpu_and(cpu, sg_cpus, env->cpus) {
		if (!cpumask_test_cpu(cpu, sg_mask) || !idle_cpu(cpu) ||
		    cpu_isolated(cpu))
			continue;

		balance_cpu = cpu;
		break;
	}

	if (balance_cpu == -1)
		balance_cpu = group_balance_cpu_not_isolated(sg);

	/*
	 * First idle cpu or the first cpu(busiest) in this sched group
	 * is eligible for doing load balancing at this and above domains.
	 */
	return balance_cpu == env->dst_cpu;
}

/*
 * Check this_cpu to ensure it is balanced within domain. Attempt to move
 * tasks if there is an imbalance.
 */
static int load_balance(int this_cpu, struct rq *this_rq,
			struct sched_domain *sd, enum cpu_idle_type idle,
			int *continue_balancing)
{
	int ld_moved = 0, cur_ld_moved, active_balance = 0;
	struct sched_domain *sd_parent = lb_sd_parent(sd) ? sd->parent : NULL;
	struct sched_group *group = NULL;
	struct rq *busiest = NULL;
	unsigned long flags;
	struct cpumask *cpus = this_cpu_cpumask_var_ptr(load_balance_mask);

	struct lb_env env = {
		.sd			= sd,
		.dst_cpu		= this_cpu,
		.dst_rq			= this_rq,
		.dst_grpmask		= sched_group_cpus(sd->groups),
		.idle			= idle,
		.loop_break		= sched_nr_migrate_break,
		.cpus			= cpus,
		.fbq_type		= all,
		.tasks			= LIST_HEAD_INIT(env.tasks),
		.imbalance		= 0,
		.flags			= 0,
		.loop			= 0,
		.busiest_nr_running     = 0,
		.busiest_grp_capacity   = 0,
		.boost_policy		= sched_boost_policy(),
	};

	/*
	 * For NEWLY_IDLE load_balancing, we don't need to consider
	 * other cpus in our group
	 */
	if (idle == CPU_NEWLY_IDLE)
		env.dst_grpmask = NULL;

	cpumask_copy(cpus, cpu_active_mask);

	schedstat_inc(sd, lb_count[idle]);

redo:
	if (!should_we_balance(&env)) {
		*continue_balancing = 0;
		goto out_balanced;
	}

	group = find_busiest_group(&env);
	if (!group) {
		schedstat_inc(sd, lb_nobusyg[idle]);
		goto out_balanced;
	}

	busiest = find_busiest_queue(&env, group);
	if (!busiest) {
		schedstat_inc(sd, lb_nobusyq[idle]);
		goto out_balanced;
	}

	BUG_ON(busiest == env.dst_rq);

	schedstat_add(sd, lb_imbalance[idle], env.imbalance);

	env.src_cpu = busiest->cpu;
	env.src_rq = busiest;

	ld_moved = 0;
	if (busiest->nr_running > 1) {
		/*
		 * Attempt to move tasks. If find_busiest_group has found
		 * an imbalance but busiest->nr_running <= 1, the group is
		 * still unbalanced. ld_moved simply stays zero, so it is
		 * correctly treated as an imbalance.
		 */
		env.flags |= LBF_ALL_PINNED;
		env.loop_max  = min(sysctl_sched_nr_migrate, busiest->nr_running);

more_balance:
		raw_spin_lock_irqsave(&busiest->lock, flags);

		/* The world might have changed. Validate assumptions */
		if (busiest->nr_running <= 1) {
			raw_spin_unlock_irqrestore(&busiest->lock, flags);
			env.flags &= ~LBF_ALL_PINNED;
			goto no_move;
		}

		/*
		 * cur_ld_moved - load moved in current iteration
		 * ld_moved     - cumulative load moved across iterations
		 */
		cur_ld_moved = detach_tasks(&env);
		/*
		 * We want to potentially lower env.src_cpu's OPP.
		 */
		if (cur_ld_moved)
			update_capacity_of(env.src_cpu);

		/*
		 * We've detached some tasks from busiest_rq. Every
		 * task is masked "TASK_ON_RQ_MIGRATING", so we can safely
		 * unlock busiest->lock, and we are able to be sure
		 * that nobody can manipulate the tasks in parallel.
		 * See task_rq_lock() family for the details.
		 */

		raw_spin_unlock(&busiest->lock);

		if (cur_ld_moved) {
			attach_tasks(&env);
			ld_moved += cur_ld_moved;
		}

		local_irq_restore(flags);

		if (env.flags & LBF_NEED_BREAK) {
			env.flags &= ~LBF_NEED_BREAK;
			goto more_balance;
		}

		/*
		 * Revisit (affine) tasks on src_cpu that couldn't be moved to
		 * us and move them to an alternate dst_cpu in our sched_group
		 * where they can run. The upper limit on how many times we
		 * iterate on same src_cpu is dependent on number of cpus in our
		 * sched_group.
		 *
		 * This changes load balance semantics a bit on who can move
		 * load to a given_cpu. In addition to the given_cpu itself
		 * (or a ilb_cpu acting on its behalf where given_cpu is
		 * nohz-idle), we now have balance_cpu in a position to move
		 * load to given_cpu. In rare situations, this may cause
		 * conflicts (balance_cpu and given_cpu/ilb_cpu deciding
		 * _independently_ and at _same_ time to move some load to
		 * given_cpu) causing exceess load to be moved to given_cpu.
		 * This however should not happen so much in practice and
		 * moreover subsequent load balance cycles should correct the
		 * excess load moved.
		 */
		if ((env.flags & LBF_DST_PINNED) && env.imbalance > 0) {

			/* Prevent to re-select dst_cpu via env's cpus */
			cpumask_clear_cpu(env.dst_cpu, env.cpus);

			env.dst_rq	 = cpu_rq(env.new_dst_cpu);
			env.dst_cpu	 = env.new_dst_cpu;
			env.flags	&= ~LBF_DST_PINNED;
			env.loop	 = 0;
			env.loop_break	 = sched_nr_migrate_break;

			/*
			 * Go back to "more_balance" rather than "redo" since we
			 * need to continue with same src_cpu.
			 */
			goto more_balance;
		}

		/*
		 * We failed to reach balance because of affinity.
		 */
		if (sd_parent) {
			int *group_imbalance = &sd_parent->groups->sgc->imbalance;

			if ((env.flags & LBF_SOME_PINNED) && env.imbalance > 0)
				*group_imbalance = 1;
		}

		/* All tasks on this runqueue were pinned by CPU affinity */
		if (unlikely(env.flags & LBF_ALL_PINNED)) {
			cpumask_clear_cpu(cpu_of(busiest), cpus);
			if (!cpumask_empty(cpus)) {
				env.loop = 0;
				env.loop_break = sched_nr_migrate_break;
				goto redo;
			}
			goto out_all_pinned;
		}
	}

no_move:
	if (!ld_moved) {
		if (!(env.flags & LBF_BIG_TASK_ACTIVE_BALANCE))
			schedstat_inc(sd, lb_failed[idle]);

		/*
		 * Increment the failure counter only on periodic balance.
		 * We do not want newidle balance, which can be very
		 * frequent, pollute the failure counter causing
		 * excessive cache_hot migrations and active balances.
		 */
		if (idle != CPU_NEWLY_IDLE &&
		    !(env.flags & LBF_BIG_TASK_ACTIVE_BALANCE)) {
		    	if (env.src_grp_nr_running > 1)
				sd->nr_balance_failed++;
		}

		if (need_active_balance(&env)) {
			raw_spin_lock_irqsave(&busiest->lock, flags);

			/* don't kick the active_load_balance_cpu_stop,
			 * if the curr task on busiest cpu can't be
			 * moved to this_cpu
			 */
			if (!cpumask_test_cpu(this_cpu,
					tsk_cpus_allowed(busiest->curr))) {
				raw_spin_unlock_irqrestore(&busiest->lock,
							    flags);
				env.flags |= LBF_ALL_PINNED;
				goto out_one_pinned;
			}

			/*
			 * ->active_balance synchronizes accesses to
			 * ->active_balance_work.  Once set, it's cleared
			 * only after active load balance is finished.
			 */
			if (!busiest->active_balance &&
			    !cpu_isolated(cpu_of(busiest))) {
				busiest->active_balance = 1;
				busiest->push_cpu = this_cpu;
				active_balance = 1;
			}
			raw_spin_unlock_irqrestore(&busiest->lock, flags);

			if (active_balance) {
				stop_one_cpu_nowait(cpu_of(busiest),
					active_load_balance_cpu_stop, busiest,
					&busiest->active_balance_work);
				*continue_balancing = 0;
			}

			/*
			 * We've kicked active balancing, reset the failure
			 * counter.
			 */
			sd->nr_balance_failed =
			    sd->cache_nice_tries +
			    NEED_ACTIVE_BALANCE_THRESHOLD - 1;
		}
	} else {
		sd->nr_balance_failed = 0;

		/* Assumes one 'busiest' cpu that we pulled tasks from */
		if (!same_freq_domain(this_cpu, cpu_of(busiest))) {
			int check_groups = !!(env.flags &
					 LBF_MOVED_RELATED_THREAD_GROUP_TASK);

			check_for_freq_change(this_rq, false, check_groups);
			check_for_freq_change(busiest, false, check_groups);
		} else {
			check_for_freq_change(this_rq, true, false);
		}
	}
	if (likely(!active_balance)) {
		/* We were unbalanced, so reset the balancing interval */
		sd->balance_interval = sd->min_interval;
	} else {
		/*
		 * If we've begun active balancing, start to back off. This
		 * case may not be covered by the all_pinned logic if there
		 * is only 1 task on the busy runqueue (because we don't call
		 * detach_tasks).
		 */
		if (sd->balance_interval < sd->max_interval)
			sd->balance_interval *= 2;
	}

	goto out;

out_balanced:
	/*
	 * We reach balance although we may have faced some affinity
	 * constraints. Clear the imbalance flag if it was set.
	 */
	if (sd_parent) {
		int *group_imbalance = &sd_parent->groups->sgc->imbalance;

		if (*group_imbalance)
			*group_imbalance = 0;
	}

out_all_pinned:
	/*
	 * We reach balance because all tasks are pinned at this level so
	 * we can't migrate them. Let the imbalance flag set so parent level
	 * can try to migrate them.
	 */
	schedstat_inc(sd, lb_balanced[idle]);

	sd->nr_balance_failed = 0;

out_one_pinned:
	/* tune up the balancing interval */
	if (((env.flags & LBF_ALL_PINNED) &&
			sd->balance_interval < MAX_PINNED_INTERVAL) ||
			(sd->balance_interval < sd->max_interval))
		sd->balance_interval *= 2;

	ld_moved = 0;
out:
	trace_sched_load_balance(this_cpu, idle, *continue_balancing,
				 group ? group->cpumask[0] : 0,
				 busiest ? busiest->nr_running : 0,
				 env.imbalance, env.flags, ld_moved,
				 sd->balance_interval);
	return ld_moved;
}

static inline unsigned long
get_sd_balance_interval(struct sched_domain *sd, int cpu_busy)
{
	unsigned long interval = sd->balance_interval;

	if (cpu_busy)
		interval *= sd->busy_factor;

	/* scale ms to jiffies */
	interval = msecs_to_jiffies(interval);
	interval = clamp(interval, 1UL, max_load_balance_interval);

	return interval;
}

static inline void
update_next_balance(struct sched_domain *sd, int cpu_busy, unsigned long *next_balance)
{
	unsigned long interval, next;

	interval = get_sd_balance_interval(sd, cpu_busy);
	next = sd->last_balance + interval;

	if (time_after(*next_balance, next))
		*next_balance = next;
}

/*
 * idle_balance is called by schedule() if this_cpu is about to become
 * idle. Attempts to pull tasks from other CPUs.
 */
static int idle_balance(struct rq *this_rq)
{
	unsigned long next_balance = jiffies + HZ;
	int this_cpu = this_rq->cpu;
	struct sched_domain *sd;
	int pulled_task = 0;
	u64 curr_cost = 0;
	long removed_util=0;

	if (cpu_isolated(this_cpu))
		return 0;

	idle_enter_fair(this_rq);

	/*
	 * We must set idle_stamp _before_ calling idle_balance(), such that we
	 * measure the duration of idle_balance() as idle time.
	 */
	this_rq->idle_stamp = rq_clock(this_rq);

	if (!energy_aware() &&
	    (this_rq->avg_idle < sysctl_sched_migration_cost ||
	     !this_rq->rd->overload)) {
		rcu_read_lock();
		sd = rcu_dereference_check_sched_domain(this_rq->sd);
		if (sd)
			update_next_balance(sd, 0, &next_balance);
		rcu_read_unlock();

		goto out;
	}

	raw_spin_unlock(&this_rq->lock);

	/*
	 * If removed_util_avg is !0 we most probably migrated some task away
	 * from this_cpu. In this case we might be willing to trigger an OPP
	 * update, but we want to do so if we don't find anybody else to pull
	 * here (we will trigger an OPP update with the pulled task's enqueue
	 * anyway).
	 *
	 * Record removed_util before calling update_blocked_averages, and use
	 * it below (before returning) to see if an OPP update is required.
	 */
	removed_util = atomic_long_read(&(this_rq->cfs).removed_util_avg);
	update_blocked_averages(this_cpu);
	rcu_read_lock();
	for_each_domain(this_cpu, sd) {
		int continue_balancing = 1;
		u64 t0, domain_cost;

		if (!(sd->flags & SD_LOAD_BALANCE))
			continue;

		if (this_rq->avg_idle < curr_cost + sd->max_newidle_lb_cost) {
			update_next_balance(sd, 0, &next_balance);
			break;
		}

		if (sd->flags & SD_BALANCE_NEWIDLE) {
			t0 = sched_clock_cpu(this_cpu);

			pulled_task = load_balance(this_cpu, this_rq,
						   sd, CPU_NEWLY_IDLE,
						   &continue_balancing);

			domain_cost = sched_clock_cpu(this_cpu) - t0;
			if (domain_cost > sd->max_newidle_lb_cost)
				sd->max_newidle_lb_cost = domain_cost;

			curr_cost += domain_cost;
		}

		update_next_balance(sd, 0, &next_balance);

		/*
		 * Stop searching for tasks to pull if there are
		 * now runnable tasks on the balance rq or if
		 * continue_balancing has been unset (only possible
		 * due to active migration).
		 */
		if (pulled_task || this_rq->nr_running > 0 ||
						!continue_balancing)
			break;
	}
	rcu_read_unlock();

	raw_spin_lock(&this_rq->lock);

	if (curr_cost > this_rq->max_idle_balance_cost)
		this_rq->max_idle_balance_cost = curr_cost;

	/*
	 * While browsing the domains, we released the rq lock, a task could
	 * have been enqueued in the meantime. Since we're not going idle,
	 * pretend we pulled a task.
	 */
	if (this_rq->cfs.h_nr_running && !pulled_task)
		pulled_task = 1;

out:
	/* Move the next balance forward */
	if (time_after(this_rq->next_balance, next_balance))
		this_rq->next_balance = next_balance;

	/* Is there a task of a high priority class? */
	if (this_rq->nr_running != this_rq->cfs.h_nr_running)
		pulled_task = -1;

	if (pulled_task) {
		idle_exit_fair(this_rq);
		this_rq->idle_stamp = 0;
	} else if (removed_util) {
		/*
		 * No task pulled and someone has been migrated away.
		 * Good case to trigger an OPP update.
		 */
		update_capacity_of(this_cpu);
	}

	return pulled_task;
}

/*
 * active_load_balance_cpu_stop is run by cpu stopper. It pushes
 * running tasks off the busiest CPU onto idle CPUs. It requires at
 * least 1 task to be running on each physical CPU where possible, and
 * avoids physical / logical imbalances.
 */
static int active_load_balance_cpu_stop(void *data)
{
	struct rq *busiest_rq = data;
	int busiest_cpu = cpu_of(busiest_rq);
	int target_cpu = busiest_rq->push_cpu;
	struct rq *target_rq = cpu_rq(target_cpu);
	struct sched_domain *sd = NULL;
	struct task_struct *p = NULL;
	struct task_struct *push_task;
	int push_task_detached = 0;
	struct lb_env env = {
		.sd			= sd,
		.dst_cpu		= target_cpu,
		.dst_rq			= target_rq,
		.src_cpu		= busiest_rq->cpu,
		.src_rq			= busiest_rq,
		.idle			= CPU_IDLE,
		.busiest_nr_running 	= 0,
		.busiest_grp_capacity 	= 0,
		.flags			= 0,
		.loop			= 0,
		.boost_policy		= sched_boost_policy(),
	};
	bool moved = false;

	raw_spin_lock_irq(&busiest_rq->lock);

	/* make sure the requested cpu hasn't gone down in the meantime */
	if (unlikely(busiest_cpu != smp_processor_id() ||
		     !busiest_rq->active_balance))
		goto out_unlock;

	/* Is there any task to move? */
	if (busiest_rq->nr_running <= 1)
		goto out_unlock;

	/*
	 * This condition is "impossible", if it occurs
	 * we need to fix it. Originally reported by
	 * Bjorn Helgaas on a 128-cpu setup.
	 */
	BUG_ON(busiest_rq == target_rq);

	push_task = busiest_rq->push_task;
	target_cpu = busiest_rq->push_cpu;
	if (push_task) {
		if (task_on_rq_queued(push_task) &&
			push_task->state == TASK_RUNNING &&
			task_cpu(push_task) == busiest_cpu &&
					cpu_online(target_cpu)) {
			detach_task(push_task, &env);
			push_task_detached = 1;
			moved = true;
		}
		goto out_unlock;
	}

	/* Search for an sd spanning us and the target CPU. */
	rcu_read_lock();
	for_each_domain(target_cpu, sd) {
		if ((sd->flags & SD_LOAD_BALANCE) &&
		    cpumask_test_cpu(busiest_cpu, sched_domain_span(sd)))
				break;
	}

	if (likely(sd)) {
		env.sd = sd;
		schedstat_inc(sd, alb_count);

		p = detach_one_task(&env);
		if (p) {
			schedstat_inc(sd, alb_pushed);
			/*
			 * We want to potentially lower env.src_cpu's OPP.
			 */
			update_capacity_of(env.src_cpu);
			moved = true;
		} else {
			schedstat_inc(sd, alb_failed);
		}
	}
	rcu_read_unlock();
out_unlock:
	busiest_rq->active_balance = 0;
	push_task = busiest_rq->push_task;
	target_cpu = busiest_rq->push_cpu;

	if (push_task)
		busiest_rq->push_task = NULL;

	raw_spin_unlock(&busiest_rq->lock);

	if (push_task) {
		if (push_task_detached)
			attach_one_task(target_rq, push_task);
		put_task_struct(push_task);
		clear_reserved(target_cpu);
	}

	if (p)
		attach_one_task(target_rq, p);

	local_irq_enable();

	if (moved && !same_freq_domain(busiest_cpu, target_cpu)) {
		int check_groups = !!(env.flags &
					 LBF_MOVED_RELATED_THREAD_GROUP_TASK);
		check_for_freq_change(busiest_rq, false, check_groups);
		check_for_freq_change(target_rq, false, check_groups);
	} else if (moved) {
		check_for_freq_change(target_rq, true, false);
	}

	return 0;
}

static inline int on_null_domain(struct rq *rq)
{
	return unlikely(!rcu_dereference_sched(rq->sd));
}

#ifdef CONFIG_NO_HZ_COMMON
/*
 * idle load balancing details
 * - When one of the busy CPUs notice that there may be an idle rebalancing
 *   needed, they will kick the idle load balancer, which then does idle
 *   load balancing for all the idle CPUs.
 */
<<<<<<< HEAD
static struct {
	cpumask_var_t idle_cpus_mask;
	atomic_t nr_cpus;
	unsigned long next_balance;     /* in jiffy units */
} nohz ____cacheline_aligned;

#ifdef CONFIG_SCHED_HMP
static inline int find_new_hmp_ilb(int type)
{
	int call_cpu = raw_smp_processor_id();
	struct sched_domain *sd;
	int ilb;

	rcu_read_lock();

	/* Pick an idle cpu "closest" to call_cpu */
	for_each_domain(call_cpu, sd) {
		for_each_cpu_and(ilb, nohz.idle_cpus_mask,
						sched_domain_span(sd)) {
			if (idle_cpu(ilb) && (type != NOHZ_KICK_RESTRICT ||
					cpu_max_power_cost(ilb) <=
					cpu_max_power_cost(call_cpu))) {
				rcu_read_unlock();
				reset_balance_interval(ilb);
				return ilb;
			}
		}
	}

	rcu_read_unlock();
	return nr_cpu_ids;
}
#else	/* CONFIG_SCHED_HMP */
static inline int find_new_hmp_ilb(int type)
{
	return 0;
}
#endif	/* CONFIG_SCHED_HMP */

static inline int find_new_ilb(int type)
=======
static inline int find_new_ilb(void)
>>>>>>> 9f764bbe
{
	int ilb;

#ifdef CONFIG_SCHED_HMP
	return find_new_hmp_ilb(type);
#endif

	ilb = cpumask_first(nohz.idle_cpus_mask);

	if (ilb < nr_cpu_ids && idle_cpu(ilb))
		return ilb;

	return nr_cpu_ids;
}

/*
 * Kick a CPU to do the nohz balancing, if it is time for it. We pick the
 * nohz_load_balancer CPU (if there is one) otherwise fallback to any idle
 * CPU (if there is one).
 */
static void nohz_balancer_kick(int type)
{
	int ilb_cpu;

	nohz.next_balance++;

	ilb_cpu = find_new_ilb(type);

	if (ilb_cpu >= nr_cpu_ids)
		return;

	if (test_and_set_bit(NOHZ_BALANCE_KICK, nohz_flags(ilb_cpu)))
		return;
	/*
	 * Use smp_send_reschedule() instead of resched_cpu().
	 * This way we generate a sched IPI on the target cpu which
	 * is idle. And the softirq performing nohz idle load balance
	 * will be run before returning from the IPI.
	 */
	smp_send_reschedule(ilb_cpu);
	return;
}

void nohz_balance_clear_nohz_mask(int cpu)
{
	if (likely(cpumask_test_cpu(cpu, nohz.idle_cpus_mask))) {
		cpumask_clear_cpu(cpu, nohz.idle_cpus_mask);
		atomic_dec(&nohz.nr_cpus);
	}
}

static inline void nohz_balance_exit_idle(int cpu)
{
	if (unlikely(test_bit(NOHZ_TICK_STOPPED, nohz_flags(cpu)))) {
		/*
		 * Completely isolated CPUs don't ever set, so we must test.
		 */
		nohz_balance_clear_nohz_mask(cpu);
		clear_bit(NOHZ_TICK_STOPPED, nohz_flags(cpu));
	}
}

static inline void set_cpu_sd_state_busy(void)
{
	struct sched_domain *sd;
	int cpu = smp_processor_id();

	rcu_read_lock();
	sd = rcu_dereference(per_cpu(sd_busy, cpu));

	if (!sd || !sd->nohz_idle)
		goto unlock;
	sd->nohz_idle = 0;

	atomic_inc(&sd->groups->sgc->nr_busy_cpus);
unlock:
	rcu_read_unlock();
}

void set_cpu_sd_state_idle(void)
{
	struct sched_domain *sd;
	int cpu = smp_processor_id();

	rcu_read_lock();
	sd = rcu_dereference(per_cpu(sd_busy, cpu));

	if (!sd || sd->nohz_idle)
		goto unlock;
	sd->nohz_idle = 1;

	atomic_dec(&sd->groups->sgc->nr_busy_cpus);
unlock:
	rcu_read_unlock();
}

/*
 * This routine will record that the cpu is going idle with tick stopped.
 * This info will be used in performing idle load balancing in the future.
 */
void nohz_balance_enter_idle(int cpu)
{
	/*
	 * If this cpu is going down, then nothing needs to be done.
	 */
	if (!cpu_active(cpu))
		return;

	if (test_bit(NOHZ_TICK_STOPPED, nohz_flags(cpu)))
		return;

	/*
	 * If we're a completely isolated CPU, we don't play.
	 */
	if (on_null_domain(cpu_rq(cpu)) || cpu_isolated(cpu))
		return;

	cpumask_set_cpu(cpu, nohz.idle_cpus_mask);
	atomic_inc(&nohz.nr_cpus);
	set_bit(NOHZ_TICK_STOPPED, nohz_flags(cpu));
}

static int sched_ilb_notifier(struct notifier_block *nfb,
					unsigned long action, void *hcpu)
{
	switch (action & ~CPU_TASKS_FROZEN) {
	case CPU_DYING:
		nohz_balance_exit_idle(smp_processor_id());
		return NOTIFY_OK;
	default:
		return NOTIFY_DONE;
	}
}
#endif

static DEFINE_SPINLOCK(balancing);

/*
 * Scale the max load_balance interval with the number of CPUs in the system.
 * This trades load-balance latency on larger machines for less cross talk.
 */
void update_max_interval(void)
{
	cpumask_t avail_mask;
	unsigned int available_cpus;

	cpumask_andnot(&avail_mask, cpu_online_mask, cpu_isolated_mask);
	available_cpus = cpumask_weight(&avail_mask);

	max_load_balance_interval = HZ*available_cpus/10;
}

/*
 * It checks each scheduling domain to see if it is due to be balanced,
 * and initiates a balancing operation if so.
 *
 * Balancing parameters are set up in init_sched_domains.
 */
static void rebalance_domains(struct rq *rq, enum cpu_idle_type idle)
{
	int continue_balancing = 1;
	int cpu = rq->cpu;
	unsigned long interval;
	struct sched_domain *sd;
	/* Earliest time when we have to do rebalance again */
	unsigned long next_balance = jiffies + 60*HZ;
	int update_next_balance = 0;
	int need_serialize, need_decay = 0;
	u64 max_cost = 0;

	update_blocked_averages(cpu);

	rcu_read_lock();
	for_each_domain(cpu, sd) {
		/*
		 * Decay the newidle max times here because this is a regular
		 * visit to all the domains. Decay ~1% per second.
		 */
		if (time_after(jiffies, sd->next_decay_max_lb_cost)) {
			sd->max_newidle_lb_cost =
				(sd->max_newidle_lb_cost * 253) / 256;
			sd->next_decay_max_lb_cost = jiffies + HZ;
			need_decay = 1;
		}
		max_cost += sd->max_newidle_lb_cost;

		if (!(sd->flags & SD_LOAD_BALANCE))
			continue;

		/*
		 * Stop the load balance at this level. There is another
		 * CPU in our sched group which is doing load balancing more
		 * actively.
		 */
		if (!continue_balancing) {
			if (need_decay)
				continue;
			break;
		}

		interval = get_sd_balance_interval(sd, idle != CPU_IDLE);

		need_serialize = sd->flags & SD_SERIALIZE;
		if (need_serialize) {
			if (!spin_trylock(&balancing))
				goto out;
		}

		if (time_after_eq(jiffies, sd->last_balance + interval)) {
			if (load_balance(cpu, rq, sd, idle, &continue_balancing)) {
				/*
				 * The LBF_DST_PINNED logic could have changed
				 * env->dst_cpu, so we can't know our idle
				 * state even if we migrated tasks. Update it.
				 */
				idle = idle_cpu(cpu) ? CPU_IDLE : CPU_NOT_IDLE;
			}
			sd->last_balance = jiffies;
			interval = get_sd_balance_interval(sd, idle != CPU_IDLE);
		}
		if (need_serialize)
			spin_unlock(&balancing);
out:
		if (time_after(next_balance, sd->last_balance + interval)) {
			next_balance = sd->last_balance + interval;
			update_next_balance = 1;
		}
	}
	if (need_decay) {
		/*
		 * Ensure the rq-wide value also decays but keep it at a
		 * reasonable floor to avoid funnies with rq->avg_idle.
		 */
		rq->max_idle_balance_cost =
			max((u64)sysctl_sched_migration_cost, max_cost);
	}
	rcu_read_unlock();

	/*
	 * next_balance will be updated only when there is a need.
	 * When the cpu is attached to null domain for ex, it will not be
	 * updated.
	 */
	if (likely(update_next_balance)) {
		rq->next_balance = next_balance;

#ifdef CONFIG_NO_HZ_COMMON
		/*
		 * If this CPU has been elected to perform the nohz idle
		 * balance. Other idle CPUs have already rebalanced with
		 * nohz_idle_balance() and nohz.next_balance has been
		 * updated accordingly. This CPU is now running the idle load
		 * balance for itself and we need to update the
		 * nohz.next_balance accordingly.
		 */
		if ((idle == CPU_IDLE) && time_after(nohz.next_balance, rq->next_balance))
			nohz.next_balance = rq->next_balance;
#endif
	}
}

#ifdef CONFIG_NO_HZ_COMMON
/*
 * In CONFIG_NO_HZ_COMMON case, the idle balance kickee will do the
 * rebalancing for all the cpus for whom scheduler ticks are stopped.
 */
static void nohz_idle_balance(struct rq *this_rq, enum cpu_idle_type idle)
{
	int this_cpu = this_rq->cpu;
	struct rq *rq;
	int balance_cpu;
	/* Earliest time when we have to do rebalance again */
	unsigned long next_balance = jiffies + 60*HZ;
	int update_next_balance = 0;
	cpumask_t cpus;

	if (idle != CPU_IDLE ||
	    !test_bit(NOHZ_BALANCE_KICK, nohz_flags(this_cpu)))
		goto end;

	cpumask_andnot(&cpus, nohz.idle_cpus_mask, cpu_isolated_mask);

	for_each_cpu(balance_cpu, &cpus) {
		if (balance_cpu == this_cpu || !idle_cpu(balance_cpu))
			continue;

		/*
		 * If this cpu gets work to do, stop the load balancing
		 * work being done for other cpus. Next load
		 * balancing owner will pick it up.
		 */
		if (need_resched())
			break;

		rq = cpu_rq(balance_cpu);

		/*
		 * If time for next balance is due,
		 * do the balance.
		 */
		if (time_after_eq(jiffies, rq->next_balance)) {
			raw_spin_lock_irq(&rq->lock);
			update_rq_clock(rq);
			update_idle_cpu_load(rq);
			raw_spin_unlock_irq(&rq->lock);
			rebalance_domains(rq, CPU_IDLE);
		}

		if (time_after(next_balance, rq->next_balance)) {
			next_balance = rq->next_balance;
			update_next_balance = 1;
		}
	}

	/*
	 * next_balance will be updated only when there is a need.
	 * When the CPU is attached to null domain for ex, it will not be
	 * updated.
	 */
	if (likely(update_next_balance))
		nohz.next_balance = next_balance;
end:
	clear_bit(NOHZ_BALANCE_KICK, nohz_flags(this_cpu));
}

#ifdef CONFIG_SCHED_HMP
static inline int _nohz_kick_needed_hmp(struct rq *rq, int cpu, int *type)
{
	struct sched_domain *sd;
	int i;

	if (rq->nr_running < 2)
		return 0;

	if (!sysctl_sched_restrict_cluster_spill ||
			sched_boost_policy() == SCHED_BOOST_ON_ALL)
		return 1;

	if (cpu_max_power_cost(cpu) == max_power_cost)
		return 1;

	rcu_read_lock();
	sd = rcu_dereference_check_sched_domain(rq->sd);
	if (!sd) {
		rcu_read_unlock();
		return 0;
	}

	for_each_cpu(i, sched_domain_span(sd)) {
		if (cpu_load(i) < sched_spill_load &&
				cpu_rq(i)->nr_running <
				sysctl_sched_spill_nr_run) {
			/* Change the kick type to limit to CPUs that
			 * are of equal or lower capacity.
			 */
			*type = NOHZ_KICK_RESTRICT;
			break;
		}
	}
	rcu_read_unlock();
	return 1;
}
#else
static inline int _nohz_kick_needed_hmp(struct rq *rq, int cpu, int *type)
{
	return 0;
}
#endif

static inline int _nohz_kick_needed(struct rq *rq, int cpu, int *type)
{
	unsigned long now = jiffies;

	/*
	 * None are in tickless mode and hence no need for NOHZ idle load
	 * balancing.
	 */
	if (likely(!atomic_read(&nohz.nr_cpus)))
		return 0;

#ifdef CONFIG_SCHED_HMP
	return _nohz_kick_needed_hmp(rq, cpu, type);
#endif

	if (time_before(now, nohz.next_balance))
		return 0;

	if (rq->nr_running >= 2 &&
	    (!energy_aware() || cpu_overutilized(cpu)))
	    	return true;

	return (rq->nr_running >= 2);
}

/*
 * Current heuristic for kicking the idle load balancer in the presence
 * of an idle cpu in the system.
 *   - This rq has more than one task.
 *   - This rq has at least one CFS task and the capacity of the CPU is
 *     significantly reduced because of RT tasks or IRQs.
 *   - At parent of LLC scheduler domain level, this cpu's scheduler group has
 *     multiple busy cpu.
 *   - For SD_ASYM_PACKING, if the lower numbered cpu's in the scheduler
 *     domain span are idle.
 */
static inline bool nohz_kick_needed(struct rq *rq, int *type)
{
#ifndef CONFIG_SCHED_HMP
	struct sched_domain *sd;
	struct sched_group_capacity *sgc;
	int nr_busy;
#endif
	int cpu = rq->cpu;
	bool kick = false;

	if (unlikely(rq->idle_balance))
		return false;

       /*
	* We may be recently in ticked or tickless idle mode. At the first
	* busy tick after returning from idle, we will update the busy stats.
	*/
	set_cpu_sd_state_busy();
	nohz_balance_exit_idle(cpu);

	if (_nohz_kick_needed(rq, cpu, type))
		return true;

<<<<<<< HEAD
#ifndef CONFIG_SCHED_HMP
=======
	/* Do idle load balance if there have misfit task */
	if (energy_aware() && rq->misfit_task)
		return true;

>>>>>>> 9f764bbe
	rcu_read_lock();
	sd = rcu_dereference(per_cpu(sd_busy, cpu));
	if (sd && !energy_aware()) {
		sgc = sd->groups->sgc;
		nr_busy = atomic_read(&sgc->nr_busy_cpus);

		if (nr_busy > 1) {
			kick = true;
			goto unlock;
		}

	}

	sd = rcu_dereference(rq->sd);
	if (sd) {
		if ((rq->cfs.h_nr_running >= 1) &&
				check_cpu_capacity(rq, sd)) {
			kick = true;
			goto unlock;
		}
	}

	sd = rcu_dereference(per_cpu(sd_asym, cpu));
	if (sd && (cpumask_first_and(nohz.idle_cpus_mask,
				  sched_domain_span(sd)) < cpu)) {
		kick = true;
		goto unlock;
	}

unlock:
	rcu_read_unlock();
#endif
	return kick;
}
#else
static void nohz_idle_balance(struct rq *this_rq, enum cpu_idle_type idle) { }
#endif

/*
 * run_rebalance_domains is triggered when needed from the scheduler tick.
 * Also triggered for nohz idle balancing (with nohz_balancing_kick set).
 */
static void run_rebalance_domains(struct softirq_action *h)
{
	struct rq *this_rq = this_rq();
	enum cpu_idle_type idle = this_rq->idle_balance ?
						CPU_IDLE : CPU_NOT_IDLE;

	/*
	 * If this cpu has a pending nohz_balance_kick, then do the
	 * balancing on behalf of the other idle cpus whose ticks are
	 * stopped. Do nohz_idle_balance *before* rebalance_domains to
	 * give the idle cpus a chance to load balance. Else we may
	 * load balance only within the local sched_domain hierarchy
	 * and abort nohz_idle_balance altogether if we pull some load.
	 */
	nohz_idle_balance(this_rq, idle);
	rebalance_domains(this_rq, idle);
}

/*
 * Trigger the SCHED_SOFTIRQ if it is time to do periodic load balancing.
 */
void trigger_load_balance(struct rq *rq)
{
	int type = NOHZ_KICK_ANY;

	/* Don't need to rebalance while attached to NULL domain or
	 * cpu is isolated.
	 */
	if (unlikely(on_null_domain(rq)) || cpu_isolated(cpu_of(rq)))
		return;

	if (time_after_eq(jiffies, rq->next_balance))
		raise_softirq(SCHED_SOFTIRQ);
#ifdef CONFIG_NO_HZ_COMMON
	if (nohz_kick_needed(rq, &type))
		nohz_balancer_kick(type);
#endif
}

static void rq_online_fair(struct rq *rq)
{
	update_sysctl();

	update_runtime_enabled(rq);
}

static void rq_offline_fair(struct rq *rq)
{
	update_sysctl();

	/* Ensure any throttled groups are reachable by pick_next_task */
	unthrottle_offline_cfs_rqs(rq);
}

#endif /* CONFIG_SMP */

/*
 * scheduler tick hitting a task of our scheduling class:
 */
static void task_tick_fair(struct rq *rq, struct task_struct *curr, int queued)
{
	struct cfs_rq *cfs_rq;
	struct sched_entity *se = &curr->se;

	for_each_sched_entity(se) {
		cfs_rq = cfs_rq_of(se);
		entity_tick(cfs_rq, se, queued);
	}

	if (static_branch_unlikely(&sched_numa_balancing))
		task_tick_numa(rq, curr);

#ifdef CONFIG_SMP
	if (energy_aware() &&
	    !rq->rd->overutilized && cpu_overutilized(task_cpu(curr))) {
		rq->rd->overutilized = true;
		trace_sched_overutilized(true);
	}

	rq->misfit_task = !task_fits_max(curr, rq->cpu);
#endif

}

/*
 * called on fork with the child task as argument from the parent's context
 *  - child not yet on the tasklist
 *  - preemption disabled
 */
static void task_fork_fair(struct task_struct *p)
{
	struct cfs_rq *cfs_rq;
	struct sched_entity *se = &p->se, *curr;
	int this_cpu = smp_processor_id();
	struct rq *rq = this_rq();
	unsigned long flags;

	raw_spin_lock_irqsave(&rq->lock, flags);

	update_rq_clock(rq);

	cfs_rq = task_cfs_rq(current);
	curr = cfs_rq->curr;

	/*
	 * Not only the cpu but also the task_group of the parent might have
	 * been changed after parent->se.parent,cfs_rq were copied to
	 * child->se.parent,cfs_rq. So call __set_task_cpu() to make those
	 * of child point to valid ones.
	 */
	rcu_read_lock();
	__set_task_cpu(p, this_cpu);
	rcu_read_unlock();

	update_curr(cfs_rq);

	if (curr)
		se->vruntime = curr->vruntime;
	place_entity(cfs_rq, se, 1);

	if (sysctl_sched_child_runs_first && curr && entity_before(curr, se)) {
		/*
		 * Upon rescheduling, sched_class::put_prev_task() will place
		 * 'current' within the tree based on its new key value.
		 */
		swap(curr->vruntime, se->vruntime);
		resched_curr(rq);
	}

	se->vruntime -= cfs_rq->min_vruntime;

	raw_spin_unlock_irqrestore(&rq->lock, flags);
}

/*
 * Priority of the task has changed. Check to see if we preempt
 * the current task.
 */
static void
prio_changed_fair(struct rq *rq, struct task_struct *p, int oldprio)
{
	if (!task_on_rq_queued(p))
		return;

	/*
	 * Reschedule if we are currently running on this runqueue and
	 * our priority decreased, or if we are not currently running on
	 * this runqueue and our priority is higher than the current's
	 */
	if (rq->curr == p) {
		if (p->prio > oldprio)
			resched_curr(rq);
	} else
		check_preempt_curr(rq, p, 0);
}

static inline bool vruntime_normalized(struct task_struct *p)
{
	struct sched_entity *se = &p->se;

	/*
	 * In both the TASK_ON_RQ_QUEUED and TASK_ON_RQ_MIGRATING cases,
	 * the dequeue_entity(.flags=0) will already have normalized the
	 * vruntime.
	 */
	if (p->on_rq)
		return true;

	/*
	 * When !on_rq, vruntime of the task has usually NOT been normalized.
	 * But there are some cases where it has already been normalized:
	 *
	 * - A forked child which is waiting for being woken up by
	 *   wake_up_new_task().
	 * - A task which has been woken up by try_to_wake_up() and
	 *   waiting for actually being woken up by sched_ttwu_pending().
	 */
	if (!se->sum_exec_runtime || p->state == TASK_WAKING)
		return true;

	return false;
}

#ifdef CONFIG_FAIR_GROUP_SCHED
/*
 * Propagate the changes of the sched_entity across the tg tree to make it
 * visible to the root
 */
static void propagate_entity_cfs_rq(struct sched_entity *se)
{
	struct cfs_rq *cfs_rq;

	/* Start to propagate at parent */
	se = se->parent;

	for_each_sched_entity(se) {
		cfs_rq = cfs_rq_of(se);

		if (cfs_rq_throttled(cfs_rq))
			break;

		update_load_avg(se, UPDATE_TG);
	}
}
#else
static void propagate_entity_cfs_rq(struct sched_entity *se) { }
#endif

static void detach_entity_cfs_rq(struct sched_entity *se)
{
	struct cfs_rq *cfs_rq = cfs_rq_of(se);

	/* Catch up with the cfs_rq and remove our load when we leave */
	update_load_avg(se, 0);
	detach_entity_load_avg(cfs_rq, se);
	update_tg_load_avg(cfs_rq, false);
	propagate_entity_cfs_rq(se);
}

static void attach_entity_cfs_rq(struct sched_entity *se)
{
	struct cfs_rq *cfs_rq = cfs_rq_of(se);

#ifdef CONFIG_FAIR_GROUP_SCHED
	/*
	 * Since the real-depth could have been changed (only FAIR
	 * class maintain depth value), reset depth properly.
	 */
	se->depth = se->parent ? se->parent->depth + 1 : 0;
#endif

	/* Synchronize entity with its cfs_rq */
	update_load_avg(se, sched_feat(ATTACH_AGE_LOAD) ? 0 : SKIP_AGE_LOAD);
	attach_entity_load_avg(cfs_rq, se);
	update_tg_load_avg(cfs_rq, false);
	propagate_entity_cfs_rq(se);
}

static void detach_task_cfs_rq(struct task_struct *p)
{
	struct sched_entity *se = &p->se;
	struct cfs_rq *cfs_rq = cfs_rq_of(se);

	if (!vruntime_normalized(p)) {
		/*
		 * Fix up our vruntime so that the current sleep doesn't
		 * cause 'unlimited' sleep bonus.
		 */
		place_entity(cfs_rq, se, 0);
		se->vruntime -= cfs_rq->min_vruntime;
	}

	detach_entity_cfs_rq(se);
}

static void attach_task_cfs_rq(struct task_struct *p)
{
	struct sched_entity *se = &p->se;
	struct cfs_rq *cfs_rq = cfs_rq_of(se);

	attach_entity_cfs_rq(se);

	if (!vruntime_normalized(p))
		se->vruntime += cfs_rq->min_vruntime;
}

static void switched_from_fair(struct rq *rq, struct task_struct *p)
{
	detach_task_cfs_rq(p);
}

static void switched_to_fair(struct rq *rq, struct task_struct *p)
{
	attach_task_cfs_rq(p);

	if (task_on_rq_queued(p)) {
		/*
		 * We were most likely switched from sched_rt, so
		 * kick off the schedule if running, otherwise just see
		 * if we can still preempt the current task.
		 */
		if (rq->curr == p)
			resched_curr(rq);
		else
			check_preempt_curr(rq, p, 0);
	}
}

/* Account for a task changing its policy or group.
 *
 * This routine is mostly called to set cfs_rq->curr field when a task
 * migrates between groups/classes.
 */
static void set_curr_task_fair(struct rq *rq)
{
	struct sched_entity *se = &rq->curr->se;

	for_each_sched_entity(se) {
		struct cfs_rq *cfs_rq = cfs_rq_of(se);

		set_next_entity(cfs_rq, se);
		/* ensure bandwidth has been allocated on our new cfs_rq */
		account_cfs_rq_runtime(cfs_rq, 0);
	}
}

void init_cfs_rq(struct cfs_rq *cfs_rq)
{
	cfs_rq->tasks_timeline = RB_ROOT;
	cfs_rq->min_vruntime = (u64)(-(1LL << 20));
#ifndef CONFIG_64BIT
	cfs_rq->min_vruntime_copy = cfs_rq->min_vruntime;
#endif
#ifdef CONFIG_SMP
#ifdef CONFIG_FAIR_GROUP_SCHED
	cfs_rq->propagate_avg = 0;
#endif
	atomic_long_set(&cfs_rq->removed_load_avg, 0);
	atomic_long_set(&cfs_rq->removed_util_avg, 0);
#endif
}

#ifdef CONFIG_FAIR_GROUP_SCHED
static void task_move_group_fair(struct task_struct *p)
{
	detach_task_cfs_rq(p);
	set_task_rq(p, task_cpu(p));

#ifdef CONFIG_SMP
	/* Tell se's cfs_rq has been changed -- migrated */
	p->se.avg.last_update_time = 0;
#endif
	attach_task_cfs_rq(p);
}

void free_fair_sched_group(struct task_group *tg)
{
	int i;

	destroy_cfs_bandwidth(tg_cfs_bandwidth(tg));

	for_each_possible_cpu(i) {
		if (tg->cfs_rq)
			kfree(tg->cfs_rq[i]);
		if (tg->se)
			kfree(tg->se[i]);
	}

	kfree(tg->cfs_rq);
	kfree(tg->se);
}

int alloc_fair_sched_group(struct task_group *tg, struct task_group *parent)
{
	struct sched_entity *se;
	struct cfs_rq *cfs_rq;
	struct rq *rq;
	int i;

	tg->cfs_rq = kzalloc(sizeof(cfs_rq) * nr_cpu_ids, GFP_KERNEL);
	if (!tg->cfs_rq)
		goto err;
	tg->se = kzalloc(sizeof(se) * nr_cpu_ids, GFP_KERNEL);
	if (!tg->se)
		goto err;

	tg->shares = NICE_0_LOAD;

	init_cfs_bandwidth(tg_cfs_bandwidth(tg));

	for_each_possible_cpu(i) {
		rq = cpu_rq(i);

		cfs_rq = kzalloc_node(sizeof(struct cfs_rq),
				      GFP_KERNEL, cpu_to_node(i));
		if (!cfs_rq)
			goto err;

		se = kzalloc_node(sizeof(struct sched_entity),
				  GFP_KERNEL, cpu_to_node(i));
		if (!se)
			goto err_free_rq;

		init_cfs_rq(cfs_rq);
		init_tg_cfs_entry(tg, cfs_rq, se, i, parent->se[i]);
		init_entity_runnable_average(se);

		raw_spin_lock_irq(&rq->lock);
		post_init_entity_util_avg(se);
		raw_spin_unlock_irq(&rq->lock);
	}

	return 1;

err_free_rq:
	kfree(cfs_rq);
err:
	return 0;
}

void unregister_fair_sched_group(struct task_group *tg)
{
	unsigned long flags;
	struct rq *rq;
	int cpu;

	for_each_possible_cpu(cpu) {
		if (tg->se[cpu])
			remove_entity_load_avg(tg->se[cpu]);

		/*
		 * Only empty task groups can be destroyed; so we can speculatively
		 * check on_list without danger of it being re-added.
		 */
		if (!tg->cfs_rq[cpu]->on_list)
			continue;

		rq = cpu_rq(cpu);

		raw_spin_lock_irqsave(&rq->lock, flags);
		list_del_leaf_cfs_rq(tg->cfs_rq[cpu]);
		raw_spin_unlock_irqrestore(&rq->lock, flags);
	}
}

void init_tg_cfs_entry(struct task_group *tg, struct cfs_rq *cfs_rq,
			struct sched_entity *se, int cpu,
			struct sched_entity *parent)
{
	struct rq *rq = cpu_rq(cpu);

	cfs_rq->tg = tg;
	cfs_rq->rq = rq;
	init_cfs_rq_runtime(cfs_rq);

	tg->cfs_rq[cpu] = cfs_rq;
	tg->se[cpu] = se;

	/* se could be NULL for root_task_group */
	if (!se)
		return;

	if (!parent) {
		se->cfs_rq = &rq->cfs;
		se->depth = 0;
	} else {
		se->cfs_rq = parent->my_q;
		se->depth = parent->depth + 1;
	}

	se->my_q = cfs_rq;
	/* guarantee group entities always have weight */
	update_load_set(&se->load, NICE_0_LOAD);
	se->parent = parent;
}

static DEFINE_MUTEX(shares_mutex);

int sched_group_set_shares(struct task_group *tg, unsigned long shares)
{
	int i;
	unsigned long flags;

	/*
	 * We can't change the weight of the root cgroup.
	 */
	if (!tg->se[0])
		return -EINVAL;

	shares = clamp(shares, scale_load(MIN_SHARES), scale_load(MAX_SHARES));

	mutex_lock(&shares_mutex);
	if (tg->shares == shares)
		goto done;

	tg->shares = shares;
	for_each_possible_cpu(i) {
		struct rq *rq = cpu_rq(i);
		struct sched_entity *se;

		se = tg->se[i];
		/* Propagate contribution to hierarchy */
		raw_spin_lock_irqsave(&rq->lock, flags);

		/* Possible calls to update_curr() need rq clock */
		update_rq_clock(rq);
		for_each_sched_entity(se) {
			update_load_avg(se, UPDATE_TG);
			update_cfs_shares(se);
		}
		raw_spin_unlock_irqrestore(&rq->lock, flags);
	}

done:
	mutex_unlock(&shares_mutex);
	return 0;
}
#else /* CONFIG_FAIR_GROUP_SCHED */

void free_fair_sched_group(struct task_group *tg) { }

int alloc_fair_sched_group(struct task_group *tg, struct task_group *parent)
{
	return 1;
}

void unregister_fair_sched_group(struct task_group *tg) { }

#endif /* CONFIG_FAIR_GROUP_SCHED */


static unsigned int get_rr_interval_fair(struct rq *rq, struct task_struct *task)
{
	struct sched_entity *se = &task->se;
	unsigned int rr_interval = 0;

	/*
	 * Time slice is 0 for SCHED_OTHER tasks that are on an otherwise
	 * idle runqueue:
	 */
	if (rq->cfs.load.weight)
		rr_interval = NS_TO_JIFFIES(sched_slice(cfs_rq_of(se), se));

	return rr_interval;
}

/*
 * All the scheduling class methods:
 */
const struct sched_class fair_sched_class = {
	.next			= &idle_sched_class,
	.enqueue_task		= enqueue_task_fair,
	.dequeue_task		= dequeue_task_fair,
	.yield_task		= yield_task_fair,
	.yield_to_task		= yield_to_task_fair,

	.check_preempt_curr	= check_preempt_wakeup,

	.pick_next_task		= pick_next_task_fair,
	.put_prev_task		= put_prev_task_fair,

#ifdef CONFIG_SMP
	.select_task_rq		= select_task_rq_fair,
	.migrate_task_rq	= migrate_task_rq_fair,

	.rq_online		= rq_online_fair,
	.rq_offline		= rq_offline_fair,

	.task_waking		= task_waking_fair,
	.task_dead		= task_dead_fair,
	.set_cpus_allowed	= set_cpus_allowed_common,
#endif

	.set_curr_task          = set_curr_task_fair,
	.task_tick		= task_tick_fair,
	.task_fork		= task_fork_fair,

	.prio_changed		= prio_changed_fair,
	.switched_from		= switched_from_fair,
	.switched_to		= switched_to_fair,

	.get_rr_interval	= get_rr_interval_fair,

	.update_curr		= update_curr_fair,

#ifdef CONFIG_FAIR_GROUP_SCHED
	.task_move_group	= task_move_group_fair,
#endif
#ifdef CONFIG_SCHED_HMP
	.inc_hmp_sched_stats	= inc_hmp_sched_stats_fair,
	.dec_hmp_sched_stats	= dec_hmp_sched_stats_fair,
	.fixup_hmp_sched_stats	= fixup_hmp_sched_stats_fair,
#endif
};

#ifdef CONFIG_SCHED_DEBUG
void print_cfs_stats(struct seq_file *m, int cpu)
{
	struct cfs_rq *cfs_rq;

	rcu_read_lock();
	for_each_leaf_cfs_rq(cpu_rq(cpu), cfs_rq)
		print_cfs_rq(m, cpu, cfs_rq);
	rcu_read_unlock();
}

#ifdef CONFIG_NUMA_BALANCING
void show_numa_stats(struct task_struct *p, struct seq_file *m)
{
	int node;
	unsigned long tsf = 0, tpf = 0, gsf = 0, gpf = 0;

	for_each_online_node(node) {
		if (p->numa_faults) {
			tsf = p->numa_faults[task_faults_idx(NUMA_MEM, node, 0)];
			tpf = p->numa_faults[task_faults_idx(NUMA_MEM, node, 1)];
		}
		if (p->numa_group) {
			gsf = p->numa_group->faults[task_faults_idx(NUMA_MEM, node, 0)],
			gpf = p->numa_group->faults[task_faults_idx(NUMA_MEM, node, 1)];
		}
		print_numa_stats(m, node, tsf, tpf, gsf, gpf);
	}
}
#endif /* CONFIG_NUMA_BALANCING */
#endif /* CONFIG_SCHED_DEBUG */

__init void init_sched_fair_class(void)
{
#ifdef CONFIG_SMP
	open_softirq(SCHED_SOFTIRQ, run_rebalance_domains);

#ifdef CONFIG_NO_HZ_COMMON
	nohz.next_balance = jiffies;
	zalloc_cpumask_var(&nohz.idle_cpus_mask, GFP_NOWAIT);
	cpu_notifier(sched_ilb_notifier, 0);
#endif
#endif /* SMP */

}<|MERGE_RESOLUTION|>--- conflicted
+++ resolved
@@ -35,6 +35,8 @@
 #include "sched.h"
 #include <trace/events/sched.h>
 #include "tune.h"
+#include "walt.h"
+
 /*
  * Targeted preemption latency for CPU-bound tasks:
  * (default: 6ms * (1 + ilog(ncpus)), units: nanoseconds)
@@ -7788,23 +7790,12 @@
 	int want_affine = 0;
 	int sync = wake_flags & WF_SYNC;
 
-<<<<<<< HEAD
 #ifdef CONFIG_SCHED_HMP
 	return select_best_cpu(p, prev_cpu, 0, sync);
 #endif
 
-	if (sd_flag & SD_BALANCE_WAKE) {
-		/*
-		 * do wake_cap unconditionally as it causes task and cpu
-		 * utilization to be synced, and we need that for energy
-		 * aware wakeups
-		 */
-		int _wake_cap = wake_cap(p, cpu, prev_cpu);
-		want_affine = !wake_wide(p) && !_wake_cap
-=======
 	if (sd_flag & SD_BALANCE_WAKE)
 		want_affine = !wake_wide(p) && !wake_cap(p, cpu, prev_cpu)
->>>>>>> 9f764bbe
 			      && cpumask_test_cpu(cpu, tsk_cpus_allowed(p));
 
 	if (energy_aware() && !(cpu_rq(prev_cpu)->rd->overutilized))
@@ -9456,7 +9447,6 @@
 	for_each_cpu_and(i, sched_group_cpus(group), env->cpus) {
 		struct rq *rq = cpu_rq(i);
 
-<<<<<<< HEAD
 		trace_sched_cpu_load_lb(cpu_rq(i), idle_cpu(i),
 				     sched_irqload(i),
 				     power_cost(i, 0),
@@ -9464,13 +9454,12 @@
 
 		if (cpu_isolated(i))
 			continue;
-=======
+
 		/* if we are entering idle and there are CPUs with
 		 * their tick stopped, do an update for them
 		 */
 		if (env->idle == CPU_NEWLY_IDLE)
 			update_cpu_stats_if_tickless(rq);
->>>>>>> 9f764bbe
 
 		/* Bias balancing toward cpus of our domain */
 		if (local_group)
@@ -10932,12 +10921,6 @@
  *   needed, they will kick the idle load balancer, which then does idle
  *   load balancing for all the idle CPUs.
  */
-<<<<<<< HEAD
-static struct {
-	cpumask_var_t idle_cpus_mask;
-	atomic_t nr_cpus;
-	unsigned long next_balance;     /* in jiffy units */
-} nohz ____cacheline_aligned;
 
 #ifdef CONFIG_SCHED_HMP
 static inline int find_new_hmp_ilb(int type)
@@ -10973,9 +10956,6 @@
 #endif	/* CONFIG_SCHED_HMP */
 
 static inline int find_new_ilb(int type)
-=======
-static inline int find_new_ilb(void)
->>>>>>> 9f764bbe
 {
 	int ilb;
 
@@ -11367,6 +11347,10 @@
 	    (!energy_aware() || cpu_overutilized(cpu)))
 	    	return true;
 
+	/* Do idle load balance if there have misfit task */
+	if (energy_aware() && rq->misfit_task)
+		return 1;
+
 	return (rq->nr_running >= 2);
 }
 
@@ -11404,14 +11388,7 @@
 	if (_nohz_kick_needed(rq, cpu, type))
 		return true;
 
-<<<<<<< HEAD
 #ifndef CONFIG_SCHED_HMP
-=======
-	/* Do idle load balance if there have misfit task */
-	if (energy_aware() && rq->misfit_task)
-		return true;
-
->>>>>>> 9f764bbe
 	rcu_read_lock();
 	sd = rcu_dereference(per_cpu(sd_busy, cpu));
 	if (sd && !energy_aware()) {
