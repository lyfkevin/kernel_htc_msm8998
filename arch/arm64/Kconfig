--- conflicted
+++ resolved
@@ -85,13 +85,9 @@
 	select HAVE_REGS_AND_STACK_ACCESS_API
 	select HAVE_RCU_TABLE_FREE
 	select HAVE_SYSCALL_TRACEPOINTS
-<<<<<<< HEAD
 	select IOMMU_DMA if (IOMMU_SUPPORT && !ARCH_QCOM)
-=======
 	select HAVE_KPROBES
 	select HAVE_KRETPROBES if HAVE_KPROBES
-	select IOMMU_DMA if IOMMU_SUPPORT
->>>>>>> 2f0de519
 	select IRQ_DOMAIN
 	select IRQ_FORCED_THREADING
 	select MODULES_USE_ELF_RELA
