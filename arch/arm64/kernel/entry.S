--- conflicted
+++ resolved
@@ -29,10 +29,7 @@
 #include <asm/esr.h>
 #include <asm/irq.h>
 #include <asm/memory.h>
-<<<<<<< HEAD
-=======
 #include <asm/ptrace.h>
->>>>>>> 78c26beb
 #include <asm/thread_info.h>
 #include <asm/uaccess.h>
 #include <asm/unistd.h>
@@ -109,10 +106,7 @@
 	str	x20, [sp, #S_ORIG_ADDR_LIMIT]
 	mov	x20, #TASK_SIZE_64
 	str	x20, [tsk, #TI_ADDR_LIMIT]
-<<<<<<< HEAD
-=======
 	ALTERNATIVE(nop, SET_PSTATE_UAO(0), ARM64_HAS_UAO, CONFIG_ARM64_UAO)
->>>>>>> 78c26beb
 	.endif /* \el == 0 */
 	mrs	x22, elr_el1
 	mrs	x23, spsr_el1
@@ -176,11 +170,8 @@
 	/* Restore the task's original addr_limit. */
 	ldr	x20, [sp, #S_ORIG_ADDR_LIMIT]
 	str	x20, [tsk, #TI_ADDR_LIMIT]
-<<<<<<< HEAD
-=======
 
 	/* No need to restore UAO, it will be restored from SPSR_EL1 */
->>>>>>> 78c26beb
 	.endif
 
 	ldp	x21, x22, [sp, #S_PC]		// load ELR, SPSR
